--- conflicted
+++ resolved
@@ -168,13 +168,8 @@
 python = ">=3.10"
 pip = "*"
 pydantic = ">=2.7.3,<3"
-<<<<<<< HEAD
 # Mantid packages moved to feature-specific dependencies with channel constraints
-=======
-mantidworkbench = ">=6.13.1.1rc1"
-"ruamel.yaml" = "*"
-mantid = ">=6.13.1.1rc1"
->>>>>>> 2899195b
+"ruamel.yaml" = "*"
 mslice = "*"
 qtpy = "*"
 muparser = "=2.3.4"
