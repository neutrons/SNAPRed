import unittest
import unittest.mock as mock
from typing import List
from unittest.mock import ANY, MagicMock, patch

import pytest

# Mock out of scope modules before importing DataExportService

localMock = mock.Mock()

with mock.patch.dict(
    "sys.modules",
    {
        "snapred.backend.data.DataExportService": mock.Mock(),
        "snapred.backend.data.DataFactoryService": mock.Mock(),
        "snapred.backend.recipe.CalibrationReductionRecipe": mock.Mock(),
        "snapred.backend.log": mock.Mock(),
        "snapred.backend.log.logger": mock.Mock(),
    },
):
    from snapred.backend.dao import GroupPeakList, Limit
    from snapred.backend.dao.calibration.CalibrationIndexEntry import CalibrationIndexEntry  # noqa: E402
    from snapred.backend.dao.calibration.CalibrationMetric import CalibrationMetric  # noqa: E402
    from snapred.backend.dao.calibration.CalibrationRecord import CalibrationRecord  # noqa: E402
    from snapred.backend.dao.calibration.FocusGroupMetric import FocusGroupMetric  # noqa: E402
    from snapred.backend.dao.ingredients.ReductionIngredients import ReductionIngredients  # noqa: E402
    from snapred.backend.dao.request.DiffractionCalibrationRequest import DiffractionCalibrationRequest  # noqa: E402
    from snapred.backend.dao.request.NormalizationCalibrationRequest import (
        NormalizationCalibrationRequest,  # noqa: E402
    )
    from snapred.backend.dao.RunConfig import RunConfig  # noqa: E402
<<<<<<< HEAD
    from snapred.backend.dao.state.CalibrantSample.CalibrantSamples import CalibrantSamples  # noqa: E402
    from snapred.backend.dao.state.CalibrantSample.Geometry import Geometry  # noqa: E402
    from snapred.backend.dao.state.CalibrantSample.Material import Material  # noqa: E402
=======
    from snapred.backend.dao.state import PixelGroup
>>>>>>> 27d25520
    from snapred.backend.dao.state.PixelGroupingParameters import PixelGroupingParameters  # noqa: E402
    from snapred.backend.recipe.PixelGroupingParametersCalculationRecipe import (
        PixelGroupingParametersCalculationRecipe,  # noqa: E402
    )
    from snapred.backend.service.CalibrationService import CalibrationService  # noqa: E402
    from snapred.meta.Config import Resource  # noqa: E402

    def readReductionIngredientsFromFile():
        with Resource.open("/inputs/calibration/input.json", "r") as f:
            return ReductionIngredients.parse_raw(f.read())

    # test export calibration
    def test_exportCalibrationIndex():
        calibrationService = CalibrationService()
        calibrationService.dataExportService.exportCalibrationIndexEntry = mock.Mock()
        calibrationService.dataExportService.exportCalibrationIndexEntry.return_value = "expected"
        calibrationService.saveCalibrationToIndex(CalibrationIndexEntry(runNumber="1", comments="", author=""))
        assert calibrationService.dataExportService.exportCalibrationIndexEntry.called
        savedEntry = calibrationService.dataExportService.exportCalibrationIndexEntry.call_args.args[0]
        assert savedEntry.appliesTo == ">1"
        assert savedEntry.timestamp is not None

    def test_save():
        calibrationService = CalibrationService()
        calibrationService.dataExportService.exportCalibrationRecord = mock.Mock()
        calibrationService.dataExportService.exportCalibrationRecord.return_value = MagicMock(version="1.0.0")
        calibrationService.dataExportService.exportCalibrationIndexEntry = mock.Mock()
        calibrationService.dataExportService.exportCalibrationIndexEntry.return_value = "expected"
        calibrationService.dataFactoryService.getReductionIngredients = mock.Mock()
        calibrationService.dataFactoryService.getReductionIngredients.return_value = readReductionIngredientsFromFile()
        calibrationService.save(mock.Mock())
        assert calibrationService.dataExportService.exportCalibrationRecord.called
        savedEntry = calibrationService.dataExportService.exportCalibrationRecord.call_args.args[0]
        assert savedEntry.parameters is not None

    # test calculate pixel grouping parameters
    # patch datafactoryservice, pixelgroupingparameterscalculationrecipe, pixelgroupingingredients, dataExportService
    @mock.patch("snapred.backend.service.CalibrationService.DataFactoryService", return_value=mock.Mock())
    @mock.patch("snapred.backend.service.CalibrationService.PixelGroupingParametersCalculationRecipe")
    @mock.patch("snapred.backend.service.CalibrationService.PixelGroupingIngredients")
    @mock.patch("snapred.backend.service.CalibrationService.DataExportService")
    def test_calculatePixelGroupingParameters(
        mockDataFactoryService,  # noqa: ARG001
        mockPixelGroupingIngredients,  # noqa: ARG001
        mockPixelGroupingParametersCalculationRecipe,
        mockDataExportService,  # noqa: ARG001
    ):
        runs = [RunConfig(runNumber="1")]
        calibrationService = CalibrationService()
        groupingFile = mock.Mock()
        setattr(PixelGroupingParametersCalculationRecipe, "executeRecipe", localMock)
        localMock.return_value = mock.MagicMock()
        calibrationService.calculatePixelGroupingParameters(runs, groupingFile)
        assert mockPixelGroupingParametersCalculationRecipe.called


from snapred.backend.service.CalibrationService import CalibrationService  # noqa: E402, F811


class TestCalibrationServiceMethods(unittest.TestCase):
    def setUp(self):
        self.instance = CalibrationService()
        self.runId = "test_run_id"
        self.outputNameFormat = "{}_calibration_reduction_result"
        # Mock the _calculatePixelGroupingParameters method to return a predefined value
        self.instance._calculatePixelGroupingParameters = lambda calib, focus_def: {  # noqa: ARG005
            "parameters": f"params for {focus_def}"
        }

    def test_LoadFocussedData_Success(self):
        # Mock the dataFactoryService.getWorkspaceForName method to return a non-None value
        self.instance.dataFactoryService.getWorkspaceForName = MagicMock(return_value="mock_workspace")

        # Call the method to test
        result = self.instance._loadFocusedData(self.runId)

        # Assert the return value is the expected one
        expected_result = self.outputNameFormat.format(self.runId)
        assert result == expected_result

    def test_LoadFocussedData_Failure(self):
        # Mock the dataFactoryService.getWorkspaceForName method to return None
        self.instance.dataFactoryService.getWorkspaceForName = MagicMock(return_value=None)

        # Call the method to test and expect an Exception to be raised
        expected_message = "No focussed data found for run {}, Please run Calibration Reduction on this Data.".format(
            self.runId
        )
        with pytest.raises(ValueError, match=expected_message):
            self.instance._loadFocusedData(self.runId)

    def test_GetPixelGroupingParams(self):
        # Mock input data
        calibration = "calibration_data"
        focusGroups = [MagicMock(definition="focus1"), MagicMock(definition="focus2"), MagicMock(definition="focus3")]

        # Call the method to test
        result = self.instance._getPixelGroupingParams(calibration, focusGroups)

        # Assert the result is as expected
        expected_result = ["params for focus1", "params for focus2", "params for focus3"]
        assert result == expected_result

    def test_GetPixelGroupingParams_Empty(self):
        # Test with an empty focusGroups list
        calibration = "calibration_data"
        focusGroups = []

        # Call the method to test
        result = self.instance._getPixelGroupingParams(calibration, focusGroups)

        # Assert the result is an empty list
        assert result == []

    @patch("snapred.backend.service.CalibrationService.GroupWorkspaceIterator", return_value=["ws1", "ws2"])
    @patch(
        "snapred.backend.service.CalibrationService.FitCalibrationWorkspaceIngredients",
        side_effect=["fit_result_1", "fit_result_2"],
    )
    @patch(
        "snapred.backend.service.CalibrationService.FitMultiplePeaksRecipe",
        return_value=MagicMock(executeRecipe=MagicMock(side_effect=["fit_result_1", "fit_result_2"])),
    )
    @patch(
        "snapred.backend.service.CalibrationService.CalibrationMetricExtractionRecipe",
        return_value=MagicMock(executeRecipe=MagicMock("dsfdfad")),
    )
    @patch("snapred.backend.service.CalibrationService.list_to_raw", return_value="mock_metric")
    @patch("snapred.backend.service.CalibrationService.parse_raw_as", return_value="mock_crystal_info")
    @patch("snapred.backend.service.CalibrationService.FocusGroupMetric", return_value="mock_metric")
    def test_fitAndCollectMetrics(
        self,
        groupWorkspaceIterator,  # noqa: ARG002
        fitCalibrationWorkspaceIngredients,  # noqa: ARG002
        fitCalibrationWorkspaceRecipe,  # noqa: ARG002
        calibrationMetricExtractionRecipe,  # noqa: ARG002
        list_to_raw_mock,  # noqa: ARG002
        parse_raw_as_mock,  # noqa: ARG002
        metricTypeMock,  # noqa: ARG002
    ):
        fakeFocussedData = "mock_focussed_data"
        fakeFocusGroups = MagicMock(name="group1")
        fakePixelGroupingParams = [
            PixelGroupingParameters(
                groupID=1, twoTheta=0.5, dResolution=Limit(minimum=1, maximum=2), dRelativeResolution=0.5
            )
        ]

        # Mock the necessary method calls
        mockGroupWorkspaceIterator = MagicMock(return_value=["ws1", "ws2"])
        # FitCalibrationWorkspaceRecipe = MagicMock(side_effect=["fit_result_1", "fit_result_2"])
        # fitCalibrationWorkspaceRecipe.executeRecipe = MagicMock(return_value="fit_result")
        mockCalibrationMetricExtractionRecipe = MagicMock(return_value="mock_metric")
        self.instance.GroupWorkspaceIterator = mockGroupWorkspaceIterator
        self.instance.CalibrationMetricExtractionRecipe = mockCalibrationMetricExtractionRecipe

        # Call the method to test
        metric = self.instance._collectMetrics(fakeFocussedData, fakeFocusGroups, fakePixelGroupingParams)

        assert metric == "mock_metric"

    @patch(
        "snapred.backend.service.CalibrationService.CrystallographicInfoService",
        return_value=MagicMock(ingest=MagicMock(return_value={"crystalInfo": "mock_crystal_info"})),
    )
    @patch("snapred.backend.service.CalibrationService.CalibrationRecord", return_value="mock_calibration_record")
    @patch("snapred.backend.service.CalibrationService.FitMultiplePeaksIngredients")
    @patch("snapred.backend.service.CalibrationService.FitMultiplePeaksRecipe")
    def test_assessQuality(
        self, mockCrystalInfoService, mockCalibRecord, fitMultiplePeaksIng, fmprecipe  # noqa: ARG002
    ):
        # Mock input data
        mockRequest = MagicMock()
        mockRun = MagicMock()
        fakeCifPath = "mock_cif_path"
        mockReductionIngredients = MagicMock()
        mockCalibration = MagicMock()
        mockInstrumentState = MagicMock()
        fakeFocussedData = "mock_focussed_data"
        fakePixelGroupingParams = [
            PixelGroupingParameters(
                groupID=1, twoTheta=0.5, dResolution=Limit(minimum=1, maximum=2), dRelativeResolution=0.5
            ),
            PixelGroupingParameters(
                groupID=2, twoTheta=0.3, dResolution=Limit(minimum=2, maximum=3), dRelativeResolution=0.3
            ),
        ]
        fakeMetrics = CalibrationMetric(
            sigmaAverage=0.0,
            sigmaStandardDeviation=0.0,
            strainAverage=0.0,
            strainStandardDeviation=0.0,
            twoThetaAverage=0.0,
        )
        fakeMetrics = FocusGroupMetric(focusGroupName="group1", calibrationMetric=[fakeMetrics])
        fakeFocusGroupParameters = {"focus1": {"param1": 1}, "focus2": {"param2": 2}}

        # Mock the necessary method calls
        mockRequest.run = mockRun
        mockRequest.cifPath = fakeCifPath
        mockRequest.smoothingParameter = 0.5
        self.instance.dataFactoryService.getReductionIngredients = MagicMock(return_value=mockReductionIngredients)
        self.instance.dataFactoryService.getCalibrationState = MagicMock(return_value=mockCalibration)
        self.instance.dataFactoryService.getCalibrationRecord = MagicMock(return_value=mockCalibRecord)
        self.instance.dataFactoryService.getCifFilePath = MagicMock(return_value=fakeCifPath)
        mockCalibration.instrumentState = mockInstrumentState
        self.instance._loadFocusedData = MagicMock(return_value=fakeFocussedData)
        self.instance._getPixelGroupingParams = MagicMock(return_value=fakePixelGroupingParams)
        self.instance._collectMetrics = MagicMock(return_value=fakeMetrics)
        self.instance.collectFocusGroupParameters = MagicMock(return_value=fakeFocusGroupParameters)
        self.instance._generateFocusGroupAndInstrumentState = MagicMock(return_value=(MagicMock(), mockInstrumentState))

        # Call the method to test
        result = self.instance.assessQuality(mockRequest)

        # Assert the result is as expected
        expected_record = "mock_calibration_record"
        assert result == expected_record

    # patch FocusGroup
    @patch("snapred.backend.service.CalibrationService.FocusGroup", return_value=MagicMock())
    def test__generateFocusGroupAndInstrumentState(self, mockFocusGroup):
        # mock datafactoryservice.getCalibrationState
        self.instance.dataFactoryService.getCalibrationState = MagicMock()
        # mock self._calculatePixelGroupingParameters
        self.instance._calculatePixelGroupingParameters = MagicMock()
        # mock calibration.instrumentState from getCalibrationState
        mockInstrumentState = MagicMock()
        self.instance.dataFactoryService.getCalibrationState.return_value.instrumentState = mockInstrumentState

        actualFocusGroup, actualInstrumentState = self.instance._generateFocusGroupAndInstrumentState(
            MagicMock(), MagicMock()
        )
        assert mockFocusGroup.called
        assert actualFocusGroup == mockFocusGroup.return_value
        assert actualInstrumentState == mockInstrumentState

    @patch("snapred.backend.service.CalibrationService.GroceryListItem")
    @patch("snapred.backend.service.CalibrationService.FetchGroceriesRecipe")
    @patch("snapred.backend.service.CalibrationService.CrystallographicInfoService")
    @patch("snapred.backend.service.CalibrationService.DetectorPeakPredictorRecipe")
    @patch("snapred.backend.service.CalibrationService.parse_raw_as")
    @patch("snapred.backend.service.CalibrationService.DiffractionCalibrationRecipe")
    @patch("snapred.backend.service.CalibrationService.DiffractionCalibrationIngredients")
    def test_diffractionCalibration(
        self,
        mockDiffractionCalibrationIngredients,
        mockDiffractionCalibrationRecipe,
        mockParseRawAs,
        mockDetectorPeakPredictorRecipe,
        mockCrystallographicInfoService,
        mockFetchGroceriesRecipe,
        mockGroceryListItem,
    ):
        runNumber = "123"
        focusGroupPath = "focus/group/path"
        nBinsAcrossPeakWidth = 10
        self.instance.dataFactoryService = MagicMock()
        # Mocking dependencies and their return values
        self.instance.dataFactoryService.getRunConfig.return_value = MagicMock()
        mockParseRawAs.return_value = [MagicMock()]
        mockDetectorPeakPredictorRecipe().executeRecipe.return_value = [MagicMock()]
        mockCrystallographicInfoService().ingest.return_value = {"crystalInfo": MagicMock()}
        mockPixelGroupingParameter = PixelGroupingParameters.parse_obj(
            {
                "groupID": 1,
                "twoTheta": 3.141592,
                "dResolution": {"minimum": 1, "maximum": 2},
                "dRelativeResolution": 0.01,
            }
        )
        mockPixelGroupingParameters = [mockPixelGroupingParameter]
        PixelGroup(pixelGroupingParameters=mockPixelGroupingParameters)

        mockFetchGroceriesRecipe().executeRecipe.return_value = {
            "workspaces": [mock.Mock(), mock.Mock()],
        }

        mockFocusGroupInstrumentState = (MagicMock(), MagicMock())
        self.instance._generateFocusGroupAndInstrumentState = MagicMock(return_value=mockFocusGroupInstrumentState)
        mockFocusGroupInstrumentState[1].pixelGroupingInstrumentParameters = mockPixelGroupingParameters

        # Call the method with the provided parameters
        request = DiffractionCalibrationRequest(
            runNumber=runNumber,
            focusGroupPath=focusGroupPath,
            nBinsAcrossPeakWidth=nBinsAcrossPeakWidth,
            cifPath="path/to/cif",
            useLiteMode=False,
        )
        self.instance.diffractionCalibration(request)

        # Perform assertions to check the result and method calls
        self.instance.dataFactoryService.getRunConfig.assert_called_once_with(runNumber)
        mockDetectorPeakPredictorRecipe().executeRecipe.assert_called_once_with(
            InstrumentState=mockFocusGroupInstrumentState[1],
            CrystalInfo=mockCrystallographicInfoService().ingest.return_value["crystalInfo"],
            PeakIntensityFractionThreshold=request.peakIntensityThreshold,
        )
        mockDiffractionCalibrationIngredients.assert_called_once_with(
            runConfig=self.instance.dataFactoryService.getRunConfig.return_value,
            instrumentState=mockFocusGroupInstrumentState[1],
            focusGroup=mockFocusGroupInstrumentState[0],
            groupedPeakLists=mockParseRawAs.return_value,
            calPath="~/tmp/",
            convergenceThreshold=request.convergenceThreshold,
            pixelGroup=ANY,  # TODO
        )
        assert mockGroceryListItem.call_count == 2
        mockGroceries = mockFetchGroceriesRecipe().executeRecipe.return_value["workspaces"]
        mockDiffractionCalibrationRecipe().executeRecipe.assert_called_once_with(
            mockDiffractionCalibrationIngredients.return_value,
            {"inputWorkspace": mockGroceries[0], "groupingWorkspace": mockGroceries[1]},
        )

    @patch("snapred.backend.service.CalibrationService.CrystallographicInfoService")
    @patch("snapred.backend.service.CalibrationService.SmoothDataExcludingPeaksIngredients")
    @patch("snapred.backend.service.CalibrationService.CalibrationNormalizationRecipe")
    def test_calibrationNormalization(
        self,
        mockCalibrationNormalizationRecipe,
        mockSmoothDataExcludingPeaksIngredients,
        mockCrystallographicInfoService,
    ):
        # Mock the necessary method calls
        mockCalibration = MagicMock()
        mockInstrumentState = MagicMock()
        self.instance.dataFactoryService = MagicMock()
        self.instance.dataFactoryService.getReductionIngredients.return_value = MagicMock()
        self.instance.dataFactoryService.getCalibrationState = MagicMock(return_value=mockCalibration)
        mockCalibration.instrumentState = mockInstrumentState
        mockCrystallographicInfoService().ingest.return_value = {"crystalInfo": MagicMock()}
        mockCalibrationNormalizationRecipe().executeRecipe.return_value = [MagicMock()]
        runNumber = "1"

        material = Material(
            chemicalFormula="V",
        )
        cylinder = Geometry(
            shape="Cylinder",
            radius=0.15,
            height=0.3,
        )

        calibrantSample = CalibrantSamples(
            name="vanadium cylinder",
            unique_id="435elmst",
            geometry=cylinder,
            material=material,
        )

        request = NormalizationCalibrationRequest(
            runNumber=runNumber,
            cifPath="mock_cif_path",
            smoothingParameter=0.5,
            calibrantSample=calibrantSample,
        )

        # Call the method to test
        self.instance.normalization(request)

        # Perform assertions to check the result and method calls
        mockSmoothDataExcludingPeaksIngredients.assert_called_once_with(
            crystalInfo=mockCrystallographicInfoService().ingest.return_value["crystalInfo"],
            instrumentState=mockInstrumentState,
            smoothingParameter=request.smoothingParameter,
        )
        mockCalibrationNormalizationRecipe().executeRecipe.assert_called_once_with(
            self.instance.dataFactoryService.getReductionIngredients.return_value,
            mockSmoothDataExcludingPeaksIngredients.return_value,
            calibrantSample,
        )<|MERGE_RESOLUTION|>--- conflicted
+++ resolved
@@ -30,13 +30,10 @@
         NormalizationCalibrationRequest,  # noqa: E402
     )
     from snapred.backend.dao.RunConfig import RunConfig  # noqa: E402
-<<<<<<< HEAD
     from snapred.backend.dao.state.CalibrantSample.CalibrantSamples import CalibrantSamples  # noqa: E402
     from snapred.backend.dao.state.CalibrantSample.Geometry import Geometry  # noqa: E402
     from snapred.backend.dao.state.CalibrantSample.Material import Material  # noqa: E402
-=======
     from snapred.backend.dao.state import PixelGroup
->>>>>>> 27d25520
     from snapred.backend.dao.state.PixelGroupingParameters import PixelGroupingParameters  # noqa: E402
     from snapred.backend.recipe.PixelGroupingParametersCalculationRecipe import (
         PixelGroupingParametersCalculationRecipe,  # noqa: E402
