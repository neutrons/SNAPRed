--- conflicted
+++ resolved
@@ -719,8 +719,13 @@
             useLiteMode=True,
         )
         self.instance.hasState(request)
-<<<<<<< HEAD
-        mockCheckCalibrationStateExists.assert_called_once_with(self.runNumber)
+        mockCheckCalibrationStateExists.assert_called_once_with("50000")
+
+        badRequest = HasStateRequest(
+            runId="5",
+            useLiteMode=True,
+        )
+        assert not self.instance.hasState(badRequest)
 
     def test_parseCalibrationMetricList(self):
         fakeMetrics = CalibrationMetric(
@@ -731,13 +736,4 @@
             twoThetaAverage=0.0,
         )
         source = [fakeMetrics.model_dump()]
-        assert [fakeMetrics] == self.instance.parseCalibrationMetricList(json.dumps(source))
-=======
-        mockCheckCalibrationStateExists.assert_called_once_with("50000")
-
-        badRequest = HasStateRequest(
-            runId="5",
-            useLiteMode=True,
-        )
-        assert not self.instance.hasState(badRequest)
->>>>>>> bd37afff
+        assert [fakeMetrics] == self.instance.parseCalibrationMetricList(json.dumps(source))