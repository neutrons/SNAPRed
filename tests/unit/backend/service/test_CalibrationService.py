--- conflicted
+++ resolved
@@ -32,8 +32,8 @@
     from snapred.backend.dao.calibration.FocusGroupMetric import FocusGroupMetric
     from snapred.backend.dao.ingredients import CalibrationMetricsWorkspaceIngredients
     from snapred.backend.dao.ingredients.GroceryListItem import GroceryListItem
+    from snapred.backend.dao.ingredients.PeakIngredients import PeakIngredients
     from snapred.backend.dao.ingredients.ReductionIngredients import ReductionIngredients
-    from snapred.backend.dao.ingredients.PeakIngredients import PeakIngredients
     from snapred.backend.dao.normalization.NormalizationIndexEntry import NormalizationIndexEntry
     from snapred.backend.dao.normalization.NormalizationRecord import NormalizationRecord
     from snapred.backend.dao.request.DiffractionCalibrationRequest import DiffractionCalibrationRequest
@@ -147,13 +147,8 @@
         self.runId = "test_run_id"
         self.outputNameFormat = "{}_calibration_reduction_result"
         # Mock the _calculatePixelGroupingParameters method to return a predefined value
-<<<<<<< HEAD
-        self.instance._calculatePixelGroupingParameters = lambda calib, focus_def, lite_mode: {  # noqa: ARG005
-            "parameters": f"params for {focus_def}", 
-=======
         self.instance._calculatePixelGroupingParameters = lambda calib, focus_def, lite_mode, nBins: {  # noqa: ARG005
             "parameters": f"params for {focus_def}",
->>>>>>> 762c532d
             "tof": f"tof for {focus_def}",
         }
 
@@ -403,11 +398,7 @@
             pixelGroupingParameters=self.instance._calculatePixelGroupingParameters.return_value["parameters"],
             nBinsAcrossPeakWidth=Config["calibration.diffraction.nBinsAcrossPeakWidth"],
             focusGroup=mockFocusGroup.return_value,
-<<<<<<< HEAD
-            timeOfFlight=self.instance._calculatePixelGroupingParameters.return_value["tof"]
-=======
             timeOfFlight=self.instance._calculatePixelGroupingParameters.return_value["tof"],
->>>>>>> 762c532d
         )
 
     @patch(thisService + "PixelGroup")
@@ -528,9 +519,6 @@
         self.instance.normalization(request)
 
         # Perform assertions to check the result and method calls
-<<<<<<< HEAD
-        mockPeakIngredients.assert_called_once_with(
-=======
         mockPixelGroup.assert_called_once_with(
             focusGroup=mockFocusGroupInstrumentState[0],
             pixelGroupingParameters=self.instance._calculatePixelGroupingParameters.return_value["parameters"],
@@ -538,8 +526,7 @@
             nBinsAcrossPeakWidth=request.nBinsAcrossPeakWidth,
         )
 
-        mockSmoothDataExcludingPeaksIngredients.assert_called_once_with(
->>>>>>> 762c532d
+        mockPeakIngredients.assert_called_once_with(
             crystalInfo=mockCrystallographicInfoService().ingest.return_value["crystalInfo"],
             instrumentState=mockFocusGroupInstrumentState[1],
             smoothingParameter=request.smoothingParameter,
