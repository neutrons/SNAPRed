import os
import tempfile
import unittest
import unittest.mock as mock
from typing import List
from unittest.mock import ANY, MagicMock, patch

import pytest
from mantid.simpleapi import (
    CreateWorkspace,
    mtd,
)

# Mock out of scope modules before importing DataExportService

localMock = mock.Mock()

with mock.patch.dict(
    "sys.modules",
    {
        "snapred.backend.data.DataExportService": mock.Mock(),
        "snapred.backend.data.DataFactoryService": mock.Mock(),
        "snapred.backend.recipe.CalibrationReductionRecipe": mock.Mock(),
        "snapred.backend.log": mock.Mock(),
        "snapred.backend.log.logger": mock.Mock(),
    },
):
    from snapred.backend.dao import GroupPeakList, Limit
    from snapred.backend.dao.calibration.CalibrationIndexEntry import CalibrationIndexEntry  # noqa: E402
    from snapred.backend.dao.calibration.CalibrationMetric import CalibrationMetric  # noqa: E402
    from snapred.backend.dao.calibration.CalibrationRecord import CalibrationRecord  # noqa: E402
    from snapred.backend.dao.calibration.FocusGroupMetric import FocusGroupMetric  # noqa: E402
<<<<<<< HEAD
    from snapred.backend.dao.ingredients.GroceryListItem import GroceryListItem
=======
    from snapred.backend.dao.ingredients import CalibrationMetricsWorkspaceIngredients
>>>>>>> 8ca963ef
    from snapred.backend.dao.ingredients.ReductionIngredients import ReductionIngredients  # noqa: E402
    from snapred.backend.dao.ingredients.SmoothDataExcludingPeaksIngredients import (
        SmoothDataExcludingPeaksIngredients,  # noqa: E402
    )
    from snapred.backend.dao.normalization.NormalizationIndexEntry import NormalizationIndexEntry  # noqa: E402
    from snapred.backend.dao.normalization.NormalizationRecord import NormalizationRecord  # noqa: E402
    from snapred.backend.dao.request.DiffractionCalibrationRequest import DiffractionCalibrationRequest  # noqa: E402
    from snapred.backend.dao.request.NormalizationCalibrationRequest import (
        NormalizationCalibrationRequest,  # noqa: E402
    )
    from snapred.backend.dao.RunConfig import RunConfig  # noqa: E402
    from snapred.backend.dao.state import FocusGroup, PixelGroup, PixelGroupingParameters  # noqa: E402
    from snapred.backend.dao.state.CalibrantSample.CalibrantSamples import CalibrantSamples  # noqa: E402
    from snapred.backend.dao.state.CalibrantSample.Geometry import Geometry  # noqa: E402
    from snapred.backend.dao.state.CalibrantSample.Material import Material  # noqa: E402
    from snapred.backend.recipe.PixelGroupingParametersCalculationRecipe import (
        PixelGroupingParametersCalculationRecipe,  # noqa: E402
    )
    from snapred.backend.service.CalibrationService import CalibrationService  # noqa: E402
    from snapred.meta.Config import Resource  # noqa: E402

    thisService = "snapred.backend.service.CalibrationService."

    def readReductionIngredientsFromFile():
        with Resource.open("/inputs/calibration/input.json", "r") as f:
            return ReductionIngredients.parse_raw(f.read())

    # test export calibration
    def test_exportCalibrationIndex():
        calibrationService = CalibrationService()
        calibrationService.dataExportService.exportCalibrationIndexEntry = mock.Mock()
        calibrationService.dataExportService.exportCalibrationIndexEntry.return_value = "expected"
        calibrationService.saveCalibrationToIndex(CalibrationIndexEntry(runNumber="1", comments="", author=""))
        assert calibrationService.dataExportService.exportCalibrationIndexEntry.called
        savedEntry = calibrationService.dataExportService.exportCalibrationIndexEntry.call_args.args[0]
        assert savedEntry.appliesTo == ">1"
        assert savedEntry.timestamp is not None

    def test_exportNormalizationIndexEntry():
        calibrationService = CalibrationService()
        calibrationService.dataExportService.exportNormalizationIndexEntry = MagicMock()
        calibrationService.dataExportService.exportNormalizationIndexEntry.return_value = "expected"
        calibrationService.saveNormalizationToIndex(NormalizationIndexEntry(runNumber="1", backgroundRunNumber="2"))
        assert calibrationService.dataExportService.exportNormalizationIndexEntry.called
        savedEntry = calibrationService.dataExportService.exportNormalizationIndexEntry.call_args.args[0]
        assert savedEntry.appliesTo == ">1"
        assert savedEntry.timestamp is not None

    def test_saveNormalization():
        calibrationService = CalibrationService()
        calibrationService.dataExportService.exportNormalizationRecord = mock.Mock()
        calibrationService.dataExportService.exportNormalizationRecord.return_value = MagicMock(version="1.0.0")
        calibrationService.dataExportService.exportNormalizationIndexEntry = mock.Mock()
        calibrationService.dataExportService.exportNormalizationIndexEntry.return_value = "expected"
        calibrationService.dataFactoryService.getReductionIngredients = mock.Mock()
        calibrationService.dataFactoryService.getReductionIngredients.return_value = readReductionIngredientsFromFile()
        calibrationService.saveNormalization(mock.Mock())
        assert calibrationService.dataExportService.exportNormalizationRecord.called
        savedEntry = calibrationService.dataExportService.exportNormalizationRecord.call_args.args[0]
        assert savedEntry.parameters is not None

    def test_save():
        calibrationService = CalibrationService()
        calibrationService.dataExportService.exportCalibrationRecord = mock.Mock()
        calibrationService.dataExportService.exportCalibrationRecord.return_value = MagicMock(version="1.0.0")
        calibrationService.dataExportService.exportCalibrationIndexEntry = mock.Mock()
        calibrationService.dataExportService.exportCalibrationIndexEntry.return_value = "expected"
        calibrationService.dataFactoryService.getReductionIngredients = mock.Mock()
        calibrationService.dataFactoryService.getReductionIngredients.return_value = readReductionIngredientsFromFile()
        calibrationService.save(mock.Mock())
        assert calibrationService.dataExportService.exportCalibrationRecord.called
        savedEntry = calibrationService.dataExportService.exportCalibrationRecord.call_args.args[0]
        assert savedEntry.parameters is not None

    def test_load():
        calibrationService = CalibrationService()
        calibrationService.dataFactoryService.getCalibrationRecord = mock.Mock(return_value="passed")
        res = calibrationService.load(mock.Mock())
        assert res == calibrationService.dataFactoryService.getCalibrationRecord.return_value

    # test calculate pixel grouping parameters
    # patch datafactoryservice, pixelgroupingparameterscalculationrecipe, pixelgroupingingredients, dataExportService
    @mock.patch(thisService + "GroceryService")
    @mock.patch(thisService + "DataFactoryService", return_value=mock.Mock())
    @mock.patch(thisService + "PixelGroupingParametersCalculationRecipe")
    @mock.patch(thisService + "PixelGroupingIngredients")
    @mock.patch(thisService + "DataExportService")
    def test_calculatePixelGroupingParameters(
        mockGroceryService,  # noqa: ARG001
        mockDataFactoryService,  # noqa: ARG001
        mockPixelGroupingIngredients,  # noqa: ARG001
        mockPixelGroupingParametersCalculationRecipe,
        mockDataExportService,  # noqa: ARG001
    ):
        runs = [RunConfig(runNumber="1")]
        calibrationService = CalibrationService()
        groupingFile = "junk/SNAPFocGroup_Column.abc"
        useLiteMode = True
        setattr(PixelGroupingParametersCalculationRecipe, "executeRecipe", localMock)
        localMock.return_value = mock.MagicMock()
        calibrationService.calculatePixelGroupingParameters(runs, groupingFile, useLiteMode)
        assert mockGroceryService.fetchGroceryList.called
        assert mockPixelGroupingParametersCalculationRecipe.called


from snapred.backend.service.CalibrationService import CalibrationService  # noqa: E402, F811


class TestCalibrationServiceMethods(unittest.TestCase):
    def setUp(self):
        self.instance = CalibrationService()
        self.runId = "test_run_id"
        self.outputNameFormat = "{}_calibration_reduction_result"
        # Mock the _calculatePixelGroupingParameters method to return a predefined value
        self.instance._calculatePixelGroupingParameters = lambda calib, focus_def, lite_mode: {  # noqa: ARG005
            "parameters": f"params for {focus_def}"
        }

    def clearoutWorkspaces(self) -> None:
        # Delete the workspaces created by loading
        for ws in mtd.getObjectNames():
            self.instance.dataFactoryService.deleteWorkspace(ws)

    def tearDown(self) -> None:
        # At the end of each test, clear out the workspaces
        self.clearoutWorkspaces()
        return super().tearDown()

    def test_LoadFocussedData_Success(self):
        # Mock the dataFactoryService.getWorkspaceForName method to return a non-None value
        self.instance.dataFactoryService.getWorkspaceForName = MagicMock(return_value="mock_workspace")

        # Call the method to test
        result = self.instance._loadFocusedData(self.runId)

        # Assert the return value is the expected one
        expected_result = self.outputNameFormat.format(self.runId)
        assert result == expected_result

    def test_LoadFocussedData_Failure(self):
        # Mock the dataFactoryService.getWorkspaceForName method to return None
        self.instance.dataFactoryService.getWorkspaceForName = MagicMock(return_value=None)

        # Call the method to test and expect an Exception to be raised
        expected_message = "No focussed data found for run {}, Please run Calibration Reduction on this Data.".format(
            self.runId
        )
        with pytest.raises(ValueError, match=expected_message):
            self.instance._loadFocusedData(self.runId)

    def test_GetPixelGroupingParams(self):
        # Mock input data
        calibration = "calibration_data"
        focusGroups = [MagicMock(definition="focus1"), MagicMock(definition="focus2"), MagicMock(definition="focus3")]
        useLiteMode = mock.Mock()

        # Call the method to test
        result = self.instance._getPixelGroupingParams(calibration, focusGroups, useLiteMode)

        # Assert the result is as expected
        expected_result = ["params for focus1", "params for focus2", "params for focus3"]
        assert result == expected_result

    def test_GetPixelGroupingParams_Empty(self):
        # Test with an empty focusGroups list
        calibration = "calibration_data"
        focusGroups = []
        useLiteMode = mock.Mock()

        # Call the method to test
        result = self.instance._getPixelGroupingParams(calibration, focusGroups, useLiteMode)

        # Assert the result is an empty list
        assert result == []

    @patch(thisService + "GroupWorkspaceIterator", return_value=["ws1", "ws2"])
    @patch(thisService + "FitCalibrationWorkspaceIngredients", side_effect=["fit_result_1", "fit_result_2"])
    @patch(
        thisService + "FitMultiplePeaksRecipe",
        return_value=MagicMock(executeRecipe=MagicMock(side_effect=["fit_result_1", "fit_result_2"])),
    )
    @patch(
        thisService + "CalibrationMetricExtractionRecipe",
        return_value=MagicMock(executeRecipe=MagicMock("dsfdfad")),
    )
    @patch(thisService + "list_to_raw", return_value="mock_metric")
    @patch(thisService + "parse_raw_as", return_value="mock_crystal_info")
    @patch(thisService + "FocusGroupMetric", return_value="mock_metric")
    def test_fitAndCollectMetrics(
        self,
        groupWorkspaceIterator,  # noqa: ARG002
        fitCalibrationWorkspaceIngredients,  # noqa: ARG002
        fitCalibrationWorkspaceRecipe,  # noqa: ARG002
        calibrationMetricExtractionRecipe,  # noqa: ARG002
        list_to_raw_mock,  # noqa: ARG002
        parse_raw_as_mock,  # noqa: ARG002
        metricTypeMock,  # noqa: ARG002
    ):
        fakeFocussedData = "mock_focussed_data"
        fakeFocusGroups = MagicMock(name="group1")
        fakePixelGroupingParams = [
            PixelGroupingParameters(
                groupID=1, twoTheta=0.5, dResolution=Limit(minimum=1, maximum=2), dRelativeResolution=0.5
            )
        ]

        # Mock the necessary method calls
        mockGroupWorkspaceIterator = MagicMock(return_value=["ws1", "ws2"])
        # FitCalibrationWorkspaceRecipe = MagicMock(side_effect=["fit_result_1", "fit_result_2"])
        # fitCalibrationWorkspaceRecipe.executeRecipe = MagicMock(return_value="fit_result")
        mockCalibrationMetricExtractionRecipe = MagicMock(return_value="mock_metric")
        self.instance.GroupWorkspaceIterator = mockGroupWorkspaceIterator
        self.instance.CalibrationMetricExtractionRecipe = mockCalibrationMetricExtractionRecipe

        # Call the method to test
        metric = self.instance._collectMetrics(fakeFocussedData, fakeFocusGroups, fakePixelGroupingParams)

        assert metric == "mock_metric"

    @patch(
        thisService + "CrystallographicInfoService",
        return_value=MagicMock(ingest=MagicMock(return_value={"crystalInfo": "mock_crystal_info"})),
    )
    @patch(thisService + "CalibrationRecord", return_value=MagicMock(mockId="mock_calibration_record"))
    @patch(thisService + "FitMultiplePeaksIngredients")
    @patch(thisService + "FitMultiplePeaksRecipe")
    @patch(
        thisService + "CalibrationMetricsWorkspaceIngredients",
        return_value=MagicMock(
            calibrationRecord=CalibrationRecord.parse_raw(Resource.read("inputs/calibration/CalibrationRecord.json")),
            timestamp="123",
        ),
    )
    def test_assessQuality(
        self,
        mockCrystalInfoService,  # noqa: ARG002
        mockCalibRecord,
        fitMultiplePeaksIng,  # noqa: ARG002
        fmprecipe,  # noqa: ARG002
        mockCalibrationMetricsWorkspaceIngredients,  # noqa: ARG002
    ):
        # Mock input data
        mockRequest = MagicMock()
        mockRun = MagicMock()
        fakeCalibrantSamplePath = "mock_cif_path"
        mockReductionIngredients = MagicMock()
        mockCalibration = MagicMock()
        mockInstrumentState = MagicMock()
        fakeFocussedData = "mock_focussed_data"
        fakePixelGroupingParams = [
            PixelGroupingParameters(
                groupID=1, twoTheta=0.5, dResolution=Limit(minimum=1, maximum=2), dRelativeResolution=0.5
            ),
            PixelGroupingParameters(
                groupID=2, twoTheta=0.3, dResolution=Limit(minimum=2, maximum=3), dRelativeResolution=0.3
            ),
        ]
        fakeMetrics = CalibrationMetric(
            sigmaAverage=0.0,
            sigmaStandardDeviation=0.0,
            strainAverage=0.0,
            strainStandardDeviation=0.0,
            twoThetaAverage=0.0,
        )
        fakeMetrics = FocusGroupMetric(focusGroupName="group1", calibrationMetric=[fakeMetrics])
        fakeFocusGroupParameters = {"focus1": {"param1": 1}, "focus2": {"param2": 2}}

        # Mock the necessary method calls
        mockRequest.run = mockRun
        mockRequest.calibrantSamplePath = fakeCalibrantSamplePath
        mockRequest.smoothingParameter = 0.5
        self.instance.dataFactoryService.getReductionIngredients = MagicMock(return_value=mockReductionIngredients)
        self.instance.dataFactoryService.getCalibrationState = MagicMock(return_value=mockCalibration)
        self.instance.dataFactoryService.getCalibrationRecord = MagicMock(return_value=mockCalibRecord)
        self.instance.dataFactoryService.getCifFilePath = MagicMock(return_value=fakeCalibrantSamplePath)
        mockCalibration.instrumentState = mockInstrumentState
        self.instance._loadFocusedData = MagicMock(return_value=fakeFocussedData)
        self.instance._getPixelGroupingParams = MagicMock(return_value=fakePixelGroupingParams)
        self.instance._collectMetrics = MagicMock(return_value=fakeMetrics)
        self.instance.collectPixelGroups = MagicMock(return_value=fakeFocusGroupParameters)
        self.instance._generateFocusGroupAndInstrumentState = MagicMock(return_value=(MagicMock(), mockInstrumentState))

        # Call the method to test
        result = self.instance.assessQuality(mockRequest)

        # Assert the result is as expected
        expected_record_mockId = "mock_calibration_record"
        assert result.mockId == expected_record_mockId

        # Assert expected calibration metric workspaces have been generated
        ws_name_stem = "57514_calibrationMetrics_ts123"
        for metric in ["sigma", "strain"]:
            assert self.instance.dataFactoryService.doesWorkspaceExist(ws_name_stem + "_" + metric)

    def test_readQuality_no_calibration_record_exception(self):
        self.instance.dataFactoryService.getCalibrationRecord = MagicMock(return_value=None)
        run = MagicMock()
        version = MagicMock()
        with pytest.raises(ValueError) as excinfo:  # noqa: PT011
            self.instance.readQuality(run, version)
        assert str(run) in str(excinfo.value)
        assert str(version) in str(excinfo.value)

    @patch(thisService + "CalibrationMetricsWorkspaceIngredients", return_value=MagicMock())
    def test_readQuality_no_calibration_metrics_exception(
        self,
        mockCalibrationMetricsWorkspaceIngredients,  # noqa: ARG002
    ):
        run = MagicMock()
        version = MagicMock()
        calibRecord = CalibrationRecord.parse_raw(Resource.read("inputs/calibration/CalibrationRecord.json"))
        self.instance.dataFactoryService.getCalibrationRecord = MagicMock(return_value=calibRecord)
        with pytest.raises(Exception) as excinfo:  # noqa: PT011
            self.instance.readQuality(run, version)
        assert "The input table is empty" in str(excinfo.value)

    def test_readQuality(self):
        with tempfile.TemporaryDirectory() as tmpdir:
            calibRecord = CalibrationRecord.parse_raw(Resource.read("inputs/calibration/CalibrationRecord.json"))
            self.instance.dataFactoryService.getCalibrationRecord = MagicMock(return_value=calibRecord)

            # Under a mocked calibration data path, create fake "persistent" workspace files
            self.instance.dataFactoryService.getCalibrationDataPath = MagicMock(return_value=tmpdir)
            for ws_name in calibRecord.workspaceNames:
                CreateWorkspace(
                    OutputWorkspace=ws_name,
                    DataX=1,
                    DataY=1,
                )
                self.instance.dataFactoryService.writeWorkspace(os.path.join(tmpdir, ws_name + ".nxs"), ws_name)

            # Call the method to test. Use a mocked run and a mocked version
            run = MagicMock()
            version = MagicMock()
            self.instance.readQuality(run, version)

            # Assert the expected calibration metric workspaces have been generated
            ws_name_stem = f"{calibRecord.runNumber}_calibrationMetrics_v{calibRecord.version}"
            for ws_name in [ws_name_stem + "_sigma", ws_name_stem + "_strain"]:
                assert self.instance.dataFactoryService.doesWorkspaceExist(ws_name)

            # Assert the "persistent" workspaces have been loaded
            for ws_name in calibRecord.workspaceNames:
                assert self.instance.dataFactoryService.doesWorkspaceExist(ws_name)

    # patch FocusGroup
    @patch(thisService + "FocusGroup", return_value=FocusGroup(name="mockgroup", definition="junk/mockgroup.abc"))
    def test__generateFocusGroupAndInstrumentState(self, mockFocusGroup):
        # mock datafactoryservice.getCalibrationState
        self.instance.dataFactoryService.getCalibrationState = MagicMock()
        # mock self._calculatePixelGroupingParameters
        self.instance._calculatePixelGroupingParameters = MagicMock()
        # mock calibration.instrumentState from getCalibrationState
        mockInstrumentState = MagicMock()
        self.instance.dataFactoryService.getCalibrationState.return_value.instrumentState = mockInstrumentState

        actualFocusGroup, actualInstrumentState = self.instance._generateFocusGroupAndInstrumentState(
            MagicMock(),
            MagicMock(),
            MagicMock(),
        )
        assert mockFocusGroup.called
        assert actualFocusGroup == mockFocusGroup.return_value
        assert actualInstrumentState == mockInstrumentState

    @patch("snapred.backend.service.CalibrationService.GroceryService")
    @patch("snapred.backend.service.CalibrationService.CrystallographicInfoService")
    @patch("snapred.backend.service.CalibrationService.DetectorPeakPredictorRecipe")
    @patch("snapred.backend.service.CalibrationService.parse_raw_as")
    @patch("snapred.backend.service.CalibrationService.DiffractionCalibrationRecipe")
    @patch("snapred.backend.service.CalibrationService.DiffractionCalibrationIngredients")
    def test_diffractionCalibration(
        self,
        mockDiffractionCalibrationIngredients,
        mockDiffractionCalibrationRecipe,
        mockParseRawAs,
        mockDetectorPeakPredictorRecipe,
        mockCrystallographicInfoService,
        mockGroceryService,
    ):
        runNumber = "123"
        focusGroupPath = "focus/group/path"
        nBinsAcrossPeakWidth = 10
        self.instance.dataFactoryService = MagicMock()
        # Mocking dependencies and their return values
        self.instance.dataFactoryService.getRunConfig.return_value = MagicMock()
        mockParseRawAs.return_value = [MagicMock()]
        mockDetectorPeakPredictorRecipe().executeRecipe.return_value = [MagicMock()]
        mockCrystallographicInfoService().ingest.return_value = {"crystalInfo": MagicMock()}

        mockGroceryService().fetchGroceryDict.return_value = {"grocery1": mock.Mock(), "grocery2": mock.Mock()}

        mockFocusGroupInstrumentState = (MagicMock(), MagicMock())
        self.instance._generateFocusGroupAndInstrumentState = MagicMock(return_value=mockFocusGroupInstrumentState)
        mockFocusGroupInstrumentState[1].pixelGroup = mock.Mock()

        # Call the method with the provided parameters
        request = DiffractionCalibrationRequest(
            runNumber=runNumber,
            focusGroupPath=focusGroupPath,
            nBinsAcrossPeakWidth=nBinsAcrossPeakWidth,
            calibrantSamplePath="path/to/cif",
            useLiteMode=False,
        )
        self.instance.diffractionCalibration(request)

        # Perform assertions to check the result and method calls
        self.instance.dataFactoryService.getRunConfig.assert_called_once_with(runNumber)
        mockDetectorPeakPredictorRecipe().executeRecipe.assert_called_once_with(
            InstrumentState=mockFocusGroupInstrumentState[1],
            CrystalInfo=mockCrystallographicInfoService().ingest.return_value["crystalInfo"],
            PeakIntensityFractionThreshold=request.peakIntensityThreshold,
        )
        mockDiffractionCalibrationIngredients.assert_called_once_with(
            runConfig=self.instance.dataFactoryService.getRunConfig.return_value,
            instrumentState=mockFocusGroupInstrumentState[1],
            focusGroup=mockFocusGroupInstrumentState[0],
            groupedPeakLists=mockParseRawAs.return_value,
            calPath="~/tmp/",
            convergenceThreshold=request.convergenceThreshold,
            pixelGroup=mockFocusGroupInstrumentState[1].pixelGroup,
        )
        mockDiffractionCalibrationRecipe().executeRecipe.assert_called_once_with(
            mockDiffractionCalibrationIngredients.return_value,
<<<<<<< HEAD
            mockGroceryService().fetchGroceryDict.return_value,
        )
=======
            {"inputWorkspace": mockGroceries[0], "groupingWorkspace": mockGroceries[1]},
        )

    @patch(thisService + "GroceryListItem")
    @patch(thisService + "FetchGroceriesRecipe")
    @patch(thisService + "CrystallographicInfoService")
    @patch(thisService + "SmoothDataExcludingPeaksIngredients")
    @patch(thisService + "NormalizationCalibrationIngredients")
    @patch(thisService + "CalibrationNormalizationRecipe")
    def test_calibrationNormalization(
        self,
        mockCalibrationNormalizationRecipe,
        mockNormalizationCalibrationIngredients,
        mockSmoothDataExcludingPeaksIngredients,
        mockCrystallographicInfoService,
        mockFetchGroceriesRecipe,
        mockGroceryListItem,
    ):
        # Mock the necessary method calls
        mockReductionIngredients = MagicMock()
        mockBackgroundReductionIngredients = MagicMock()
        mockCalibrantSample = MagicMock()
        mockSampleFilePath = MagicMock()
        self.instance.dataFactoryService = MagicMock()
        self.instance.dataFactoryService.getReductionIngredients = MagicMock(return_value=mockReductionIngredients)
        self.instance.dataFactoryService.getReductionIngredients = MagicMock(
            return_value=mockBackgroundReductionIngredients
        )
        self.instance.dataFactoryService.getCalibrantSamples = MagicMock(return_value=mockCalibrantSample)
        self.instance.dataFactoryService.getCifFilePath = MagicMock(return_value=mockSampleFilePath)
        mockCrystallographicInfoService().ingest.return_value = {"crystalInfo": MagicMock()}
        mockCalibrationNormalizationRecipe().executeRecipe.return_value = [MagicMock()]

        request = mock.MagicMock()

        mockFocusGroupInstrumentState = (MagicMock(), MagicMock())
        self.instance._generateFocusGroupAndInstrumentState = MagicMock(return_value=mockFocusGroupInstrumentState)
        mockFocusGroupInstrumentState[1].pixelGroup = mock.Mock()

        # Call the method to test TODO
        self.instance.normalization(request)

        # Perform assertions to check the result and method calls
        mockSmoothDataExcludingPeaksIngredients.assert_called_once_with(
            crystalInfo=mockCrystallographicInfoService().ingest.return_value["crystalInfo"],
            instrumentState=mockFocusGroupInstrumentState[1],
            smoothingParameter=request.smoothingParameter,
        )

        assert mockGroceryListItem.call_count == 3
        mockGroceries = mockFetchGroceriesRecipe().executeRecipe.return_value["workspaces"]

        mockCalibrationNormalizationRecipe().executeRecipe.assert_called_once_with(
            mockNormalizationCalibrationIngredients.return_value,
            {
                "inputWorkspace": mockGroceries[0],
                "backgroundWorkspace": mockGroceries[1],
                "groupingWorkspace": mockGroceries[2],
                "outputWorkspace": "focussedRawVanadium",
                "smoothedOutput": "smoothedOutput",
            },
        )

    @patch(thisService + "NormalizationRecord", return_value="mock_normalization_record")
    def test_normalizationAssessment(self, mockNormalizationRecord):  # noqa: ARG002
        mockRequest = MagicMock()
        mockRequest.runNumber = "58810"
        mockRequest.backgroundRunNumber = "58813"
        mockRequest.smoothingParameter = 0.1
        mockRequest.samplePath = "mock_cif_path"
        mockRequest.focusGroupPath = "mock_grouping_path"

        self.instance.dataFactoryService.getNormalizationState = MagicMock(return_value="mock_normalization_state")

        result = self.instance.normalizationAssessment(mockRequest)

        expected_record = "mock_normalization_record"
        assert result == expected_record
>>>>>>> 8ca963ef
<|MERGE_RESOLUTION|>--- conflicted
+++ resolved
@@ -30,11 +30,8 @@
     from snapred.backend.dao.calibration.CalibrationMetric import CalibrationMetric  # noqa: E402
     from snapred.backend.dao.calibration.CalibrationRecord import CalibrationRecord  # noqa: E402
     from snapred.backend.dao.calibration.FocusGroupMetric import FocusGroupMetric  # noqa: E402
-<<<<<<< HEAD
     from snapred.backend.dao.ingredients.GroceryListItem import GroceryListItem
-=======
     from snapred.backend.dao.ingredients import CalibrationMetricsWorkspaceIngredients
->>>>>>> 8ca963ef
     from snapred.backend.dao.ingredients.ReductionIngredients import ReductionIngredients  # noqa: E402
     from snapred.backend.dao.ingredients.SmoothDataExcludingPeaksIngredients import (
         SmoothDataExcludingPeaksIngredients,  # noqa: E402
@@ -459,11 +456,7 @@
         )
         mockDiffractionCalibrationRecipe().executeRecipe.assert_called_once_with(
             mockDiffractionCalibrationIngredients.return_value,
-<<<<<<< HEAD
             mockGroceryService().fetchGroceryDict.return_value,
-        )
-=======
-            {"inputWorkspace": mockGroceries[0], "groupingWorkspace": mockGroceries[1]},
         )
 
     @patch(thisService + "GroceryListItem")
@@ -540,5 +533,4 @@
         result = self.instance.normalizationAssessment(mockRequest)
 
         expected_record = "mock_normalization_record"
-        assert result == expected_record
->>>>>>> 8ca963ef
+        assert result == expected_record