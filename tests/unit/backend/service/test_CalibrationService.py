import unittest
import unittest.mock as mock
from typing import List
from unittest.mock import MagicMock, patch

import pytest

# Mock out of scope modules before importing DataExportService

localMock = mock.Mock()

with mock.patch.dict(
    "sys.modules",
    {
        "snapred.backend.data.DataExportService": mock.Mock(),
        "snapred.backend.data.DataFactoryService": mock.Mock(),
        "snapred.backend.recipe.CalibrationReductionRecipe": mock.Mock(),
        "snapred.backend.log": mock.Mock(),
        "snapred.backend.log.logger": mock.Mock(),
    },
):
    from snapred.backend.dao import GroupPeakList, Limit
    from snapred.backend.dao.calibration.CalibrationIndexEntry import CalibrationIndexEntry  # noqa: E402
    from snapred.backend.dao.calibration.CalibrationMetric import CalibrationMetric  # noqa: E402
    from snapred.backend.dao.calibration.CalibrationRecord import CalibrationRecord  # noqa: E402
    from snapred.backend.dao.calibration.FocusGroupMetric import FocusGroupMetric  # noqa: E402
    from snapred.backend.dao.ingredients.ReductionIngredients import ReductionIngredients  # noqa: E402
    from snapred.backend.dao.request.DiffractionCalibrationRequest import DiffractionCalibrationRequest  # noqa: E402
    from snapred.backend.dao.request.NormalizationCalibrationRequest import (
        NormalizationCalibrationRequest,  # noqa: E402
    )
    from snapred.backend.dao.RunConfig import RunConfig  # noqa: E402
    from snapred.backend.dao.state.CalibrantSample.CalibrantSamples import CalibrantSamples  # noqa: E402
    from snapred.backend.dao.state.CalibrantSample.Geometry import Geometry  # noqa: E402
    from snapred.backend.dao.state.CalibrantSample.Material import Material  # noqa: E402
    from snapred.backend.dao.state.PixelGroupingParameters import PixelGroupingParameters  # noqa: E402
    from snapred.backend.recipe.PixelGroupingParametersCalculationRecipe import (
        PixelGroupingParametersCalculationRecipe,  # noqa: E402
    )
    from snapred.backend.service.CalibrationService import CalibrationService  # noqa: E402
    from snapred.meta.Config import Resource  # noqa: E402

    def readReductionIngredientsFromFile():
        with Resource.open("/inputs/calibration/input.json", "r") as f:
            return ReductionIngredients.parse_raw(f.read())

    # test export calibration
    def test_exportCalibrationIndex():
        calibrationService = CalibrationService()
        calibrationService.dataExportService.exportCalibrationIndexEntry = mock.Mock()
        calibrationService.dataExportService.exportCalibrationIndexEntry.return_value = "expected"
        calibrationService.saveCalibrationToIndex(CalibrationIndexEntry(runNumber="1", comments="", author=""))
        assert calibrationService.dataExportService.exportCalibrationIndexEntry.called
        savedEntry = calibrationService.dataExportService.exportCalibrationIndexEntry.call_args.args[0]
        assert savedEntry.appliesTo == ">1"
        assert savedEntry.timestamp is not None

    def test_save():
        calibrationService = CalibrationService()
        calibrationService.dataExportService.exportCalibrationRecord = mock.Mock()
        calibrationService.dataExportService.exportCalibrationRecord.return_value = MagicMock(version="1.0.0")
        calibrationService.dataExportService.exportCalibrationIndexEntry = mock.Mock()
        calibrationService.dataExportService.exportCalibrationIndexEntry.return_value = "expected"
        calibrationService.dataFactoryService.getReductionIngredients = mock.Mock()
        calibrationService.dataFactoryService.getReductionIngredients.return_value = readReductionIngredientsFromFile()
        calibrationService.save(mock.Mock())
        assert calibrationService.dataExportService.exportCalibrationRecord.called
        savedEntry = calibrationService.dataExportService.exportCalibrationRecord.call_args.args[0]
        assert savedEntry.parameters is not None

    # test calculate pixel grouping parameters
    # patch datafactoryservice, pixelgroupingparameterscalculationrecipe, pixelgroupingingredients, dataExportService
    @mock.patch("snapred.backend.service.CalibrationService.DataFactoryService", return_value=mock.Mock())
    @mock.patch(
        "snapred.backend.service.CalibrationService.PixelGroupingParametersCalculationRecipe",
        return_value=MagicMock(executeRecipe=MagicMock(side_effect=[{"parameters": "mock_parameters"}])),
    )
    @mock.patch("snapred.backend.service.CalibrationService.PixelGroupingIngredients")
    @mock.patch("snapred.backend.service.CalibrationService.DataExportService")
    def test_calculatePixelGroupingParameters(
        mockDataFactoryService,  # noqa: ARG001
        mockPixelGroupingIngredients,  # noqa: ARG001
        mockPixelGroupingParametersCalculationRecipe,
        mockDataExportService,  # noqa: ARG001
    ):
        runs = [RunConfig(runNumber="1")]
        calibrationService = CalibrationService()
        groupingFile = mock.Mock()
        setattr(PixelGroupingParametersCalculationRecipe, "executeRecipe", localMock)
        localMock.return_value = mock.MagicMock()
        calibrationService.calculatePixelGroupingParameters(runs, groupingFile)
        assert mockPixelGroupingParametersCalculationRecipe.called


from snapred.backend.service.CalibrationService import CalibrationService  # noqa: E402, F811


class TestCalibrationServiceMethods(unittest.TestCase):
    def setUp(self):
        self.instance = CalibrationService()
        self.runId = "test_run_id"
        self.outputNameFormat = "{}_calibration_reduction_result"
        # Mock the _calculatePixelGroupingParameters method to return a predefined value
        self.instance._calculatePixelGroupingParameters = lambda calib, focus_def: {  # noqa: ARG005
            "parameters": f"params for {focus_def}"
        }

    def test_LoadFocussedData_Success(self):
        # Mock the dataFactoryService.getWorkspaceForName method to return a non-None value
        self.instance.dataFactoryService.getWorkspaceForName = MagicMock(return_value="mock_workspace")

        # Call the method to test
        result = self.instance._loadFocusedData(self.runId)

        # Assert the return value is the expected one
        expected_result = self.outputNameFormat.format(self.runId)
        assert result == expected_result

    def test_LoadFocussedData_Failure(self):
        # Mock the dataFactoryService.getWorkspaceForName method to return None
        self.instance.dataFactoryService.getWorkspaceForName = MagicMock(return_value=None)

        # Call the method to test and expect an Exception to be raised
        expected_message = "No focussed data found for run {}, Please run Calibration Reduction on this Data.".format(
            self.runId
        )
        with pytest.raises(ValueError, match=expected_message):
            self.instance._loadFocusedData(self.runId)

    def test_GetPixelGroupingParams(self):
        # Mock input data
        calibration = "calibration_data"
        focusGroups = [MagicMock(definition="focus1"), MagicMock(definition="focus2"), MagicMock(definition="focus3")]

        # Call the method to test
        result = self.instance._getPixelGroupingParams(calibration, focusGroups)

        # Assert the result is as expected
        expected_result = ["params for focus1", "params for focus2", "params for focus3"]
        assert result == expected_result

    def test_GetPixelGroupingParams_Empty(self):
        # Test with an empty focusGroups list
        calibration = "calibration_data"
        focusGroups = []

        # Call the method to test
        result = self.instance._getPixelGroupingParams(calibration, focusGroups)

        # Assert the result is an empty list
        assert result == []

    @patch("snapred.backend.service.CalibrationService.GroupWorkspaceIterator", return_value=["ws1", "ws2"])
    @patch(
        "snapred.backend.service.CalibrationService.FitCalibrationWorkspaceIngredients",
        side_effect=["fit_result_1", "fit_result_2"],
    )
    @patch(
        "snapred.backend.service.CalibrationService.FitMultiplePeaksRecipe",
        return_value=MagicMock(executeRecipe=MagicMock(side_effect=["fit_result_1", "fit_result_2"])),
    )
    @patch(
        "snapred.backend.service.CalibrationService.CalibrationMetricExtractionRecipe",
        return_value=MagicMock(executeRecipe=MagicMock("dsfdfad")),
    )
    @patch("snapred.backend.service.CalibrationService.list_to_raw", return_value="mock_metric")
    @patch("snapred.backend.service.CalibrationService.parse_raw_as", return_value="mock_crystal_info")
    @patch("snapred.backend.service.CalibrationService.FocusGroupMetric", return_value="mock_metric")
    def test_fitAndCollectMetrics(
        self,
        groupWorkspaceIterator,  # noqa: ARG002
        fitCalibrationWorkspaceIngredients,  # noqa: ARG002
        fitCalibrationWorkspaceRecipe,  # noqa: ARG002
        calibrationMetricExtractionRecipe,  # noqa: ARG002
        list_to_raw_mock,  # noqa: ARG002
        parse_raw_as_mock,  # noqa: ARG002
        metricTypeMock,  # noqa: ARG002
    ):
        fakeFocussedData = "mock_focussed_data"
        fakeFocusGroups = MagicMock(name="group1")
        fakePixelGroupingParams = [
            PixelGroupingParameters(
                groupID=1, twoTheta=0.5, dResolution=Limit(minimum=1, maximum=2), dRelativeResolution=0.5
            )
        ]

        # Mock the necessary method calls
        mockGroupWorkspaceIterator = MagicMock(return_value=["ws1", "ws2"])
        # FitCalibrationWorkspaceRecipe = MagicMock(side_effect=["fit_result_1", "fit_result_2"])
        # fitCalibrationWorkspaceRecipe.executeRecipe = MagicMock(return_value="fit_result")
        mockCalibrationMetricExtractionRecipe = MagicMock(return_value="mock_metric")
        self.instance.GroupWorkspaceIterator = mockGroupWorkspaceIterator
        self.instance.CalibrationMetricExtractionRecipe = mockCalibrationMetricExtractionRecipe

        # Call the method to test
        metric = self.instance._collectMetrics(fakeFocussedData, fakeFocusGroups, fakePixelGroupingParams)

        assert metric == "mock_metric"

    @patch(
        "snapred.backend.service.CalibrationService.CrystallographicInfoService",
        return_value=MagicMock(ingest=MagicMock(return_value={"crystalInfo": "mock_crystal_info"})),
    )
    @patch("snapred.backend.service.CalibrationService.CalibrationRecord", return_value="mock_calibration_record")
    @patch("snapred.backend.service.CalibrationService.FitMultiplePeaksIngredients")
    @patch("snapred.backend.service.CalibrationService.FitMultiplePeaksRecipe")
    def test_assessQuality(
        self, mockCrystalInfoService, mockCalibRecord, fitMultiplePeaksIng, fmprecipe  # noqa: ARG002
    ):
        # Mock input data
        mockRequest = MagicMock()
        mockRun = MagicMock()
        fakeCifPath = "mock_cif_path"
        mockReductionIngredients = MagicMock()
        mockCalibration = MagicMock()
        mockInstrumentState = MagicMock()
        fakeFocussedData = "mock_focussed_data"
        fakePixelGroupingParams = [
            PixelGroupingParameters(
                groupID=1, twoTheta=0.5, dResolution=Limit(minimum=1, maximum=2), dRelativeResolution=0.5
            ),
            PixelGroupingParameters(
                groupID=2, twoTheta=0.3, dResolution=Limit(minimum=2, maximum=3), dRelativeResolution=0.3
            ),
        ]
        fakeMetrics = CalibrationMetric(
            sigmaAverage=0.0,
            sigmaStandardDeviation=0.0,
            strainAverage=0.0,
            strainStandardDeviation=0.0,
            twoThetaAverage=0.0,
        )
        fakeMetrics = FocusGroupMetric(focusGroupName="group1", calibrationMetric=[fakeMetrics])
        fakeFocusGroupParameters = {"focus1": {"param1": 1}, "focus2": {"param2": 2}}

        # Mock the necessary method calls
        mockRequest.run = mockRun
        mockRequest.cifPath = fakeCifPath
        mockRequest.smoothingParameter = 0.5
        self.instance.dataFactoryService.getReductionIngredients = MagicMock(return_value=mockReductionIngredients)
        self.instance.dataFactoryService.getCalibrationState = MagicMock(return_value=mockCalibration)
        self.instance.dataFactoryService.getCalibrationRecord = MagicMock(return_value=mockCalibRecord)
        self.instance.dataFactoryService.getCifFilePath = MagicMock(return_value=fakeCifPath)
        mockCalibration.instrumentState = mockInstrumentState
        self.instance._loadFocusedData = MagicMock(return_value=fakeFocussedData)
        self.instance._getPixelGroupingParams = MagicMock(return_value=fakePixelGroupingParams)
        self.instance._collectMetrics = MagicMock(return_value=fakeMetrics)
        self.instance.collectFocusGroupParameters = MagicMock(return_value=fakeFocusGroupParameters)
        self.instance._generateFocusGroupAndInstrumentState = MagicMock(return_value=(MagicMock(), mockInstrumentState))

        # Call the method to test
        result = self.instance.assessQuality(mockRequest)

        # Assert the result is as expected
        expected_record = "mock_calibration_record"
        assert result == expected_record

    # patch FocusGroup
    @patch("snapred.backend.service.CalibrationService.FocusGroup", return_value=MagicMock())
    def test__generateFocusGroupAndInstrumentState(self, mockFocusGroup):
        # mock datafactoryservice.getCalibrationState
        self.instance.dataFactoryService.getCalibrationState = MagicMock()
        # mock self._calculatePixelGroupingParameters
        self.instance._calculatePixelGroupingParameters = MagicMock()
        # mock calibration.instrumentState from getCalibrationState
        mockInstrumentState = MagicMock()
        self.instance.dataFactoryService.getCalibrationState.return_value.instrumentState = mockInstrumentState

        actualFocusGroup, actualInstrumentState = self.instance._generateFocusGroupAndInstrumentState(
            MagicMock(), MagicMock()
        )
        assert mockFocusGroup.called
        assert actualFocusGroup == mockFocusGroup.return_value
        assert actualInstrumentState == mockInstrumentState

    @patch("snapred.backend.service.CalibrationService.GroceryListItem")
    @patch("snapred.backend.service.CalibrationService.FetchGroceriesRecipe")
    @patch("snapred.backend.service.CalibrationService.CrystallographicInfoService")
    @patch("snapred.backend.service.CalibrationService.DetectorPeakPredictorRecipe")
    @patch("snapred.backend.service.CalibrationService.parse_raw_as")
    @patch("snapred.backend.service.CalibrationService.DiffractionCalibrationRecipe")
    @patch("snapred.backend.service.CalibrationService.DiffractionCalibrationIngredients")
    def test_diffractionCalibration(
        self,
        mockDiffractionCalibrationIngredients,
        mockDiffractionCalibrationRecipe,
        mockParseRawAs,
        mockDetectorPeakPredictorRecipe,
        mockCrystallographicInfoService,
        mockFetchGroceriesRecipe,
        mockGroceryListItem,
    ):
        runNumber = "123"
        focusGroupPath = "focus/group/path"
        nBinsAcrossPeakWidth = 10
        self.instance.dataFactoryService = MagicMock()
        # Mocking dependencies and their return values
        self.instance.dataFactoryService.getRunConfig.return_value = MagicMock()
        mockParseRawAs.return_value = [MagicMock()]
        mockDetectorPeakPredictorRecipe().executeRecipe.return_value = [MagicMock()]
        mockCrystallographicInfoService().ingest.return_value = {"crystalInfo": MagicMock()}

        mockFetchGroceriesRecipe().executeRecipe.return_value = {
            "workspaces": [mock.Mock(), mock.Mock()],
        }

        mockFocusGroupInstrumentState = (MagicMock(), MagicMock())
        self.instance._generateFocusGroupAndInstrumentState = MagicMock(return_value=mockFocusGroupInstrumentState)

        # Call the method with the provided parameters
        request = DiffractionCalibrationRequest(
            runNumber=runNumber,
            focusGroupPath=focusGroupPath,
            nBinsAcrossPeakWidth=nBinsAcrossPeakWidth,
            cifPath="path/to/cif",
            useLiteMode=False,
        )
        self.instance.diffractionCalibration(request)

        # Perform assertions to check the result and method calls
        self.instance.dataFactoryService.getRunConfig.assert_called_once_with(runNumber)
        mockDetectorPeakPredictorRecipe().executeRecipe.assert_called_once_with(
            InstrumentState=mockFocusGroupInstrumentState[1],
            CrystalInfo=mockCrystallographicInfoService().ingest.return_value["crystalInfo"],
            PeakIntensityFractionThreshold=request.peakIntensityThreshold,
        )
        mockDiffractionCalibrationIngredients.assert_called_once_with(
            runConfig=self.instance.dataFactoryService.getRunConfig.return_value,
            instrumentState=mockFocusGroupInstrumentState[1],
            focusGroup=mockFocusGroupInstrumentState[0],
            groupedPeakLists=mockParseRawAs.return_value,
            calPath="~/tmp/",
            convergenceThreshold=request.convergenceThreshold,
        )
        assert mockGroceryListItem.call_count == 2
        mockGroceries = mockFetchGroceriesRecipe().executeRecipe.return_value["workspaces"]
        mockDiffractionCalibrationRecipe().executeRecipe.assert_called_once_with(
<<<<<<< HEAD
            mockDiffractionCalibrationIngredients.return_value
        )

    @patch("snapred.backend.service.CalibrationService.CrystallographicInfoService")
    @patch("snapred.backend.service.CalibrationService.SmoothDataExcludingPeaksIngredients")
    @patch("snapred.backend.service.CalibrationService.CalibrationNormalizationRecipe")
    def test_calibrationNormalization(
        self,
        mockCalibrationNormalizationRecipe,
        mockSmoothDataExcludingPeaksIngredients,
        mockCrystallographicInfoService,
    ):
        # Mock the necessary method calls
        mockCalibration = MagicMock()
        mockInstrumentState = MagicMock()
        self.instance.dataFactoryService = MagicMock()
        self.instance.dataFactoryService.getReductionIngredients.return_value = MagicMock()
        self.instance.dataFactoryService.getCalibrationState = MagicMock(return_value=mockCalibration)
        mockCalibration.instrumentState = mockInstrumentState
        mockCrystallographicInfoService().ingest.return_value = {"crystalInfo": MagicMock()}
        mockCalibrationNormalizationRecipe().executeRecipe.return_value = [MagicMock()]
        runNumber = "1"

        material = Material(
            chemicalFormula="V",
        )
        cylinder = Geometry(
            shape="Cylinder",
            radius=0.15,
            height=0.3,
        )

        calibrantSample = CalibrantSamples(
            name="vanadium cylinder",
            unique_id="435elmst",
            geometry=cylinder,
            material=material,
        )

        request = NormalizationCalibrationRequest(
            runNumber=runNumber,
            cifPath="mock_cif_path",
            smoothingParameter=0.5,
            calibrantSample=calibrantSample,
        )

        # Call the method to test
        self.instance.normalization(request)

        # Perform assertions to check the result and method calls
        mockSmoothDataExcludingPeaksIngredients.assert_called_once_with(
            crystalInfo=mockCrystallographicInfoService().ingest.return_value["crystalInfo"],
            instrumentState=mockInstrumentState,
            smoothingParameter=request.smoothingParameter,
        )
        mockCalibrationNormalizationRecipe().executeRecipe.assert_called_once_with(
            self.instance.dataFactoryService.getReductionIngredients.return_value,
            mockSmoothDataExcludingPeaksIngredients.return_value,
            calibrantSample,
=======
            mockDiffractionCalibrationIngredients.return_value,
            {"inputWorkspace": mockGroceries[0], "groupingWorkspace": mockGroceries[1]},
>>>>>>> 3255a565
        )<|MERGE_RESOLUTION|>--- conflicted
+++ resolved
@@ -335,8 +335,8 @@
         assert mockGroceryListItem.call_count == 2
         mockGroceries = mockFetchGroceriesRecipe().executeRecipe.return_value["workspaces"]
         mockDiffractionCalibrationRecipe().executeRecipe.assert_called_once_with(
-<<<<<<< HEAD
-            mockDiffractionCalibrationIngredients.return_value
+            mockDiffractionCalibrationIngredients.return_value,
+            {"inputWorkspace": mockGroceries[0], "groupingWorkspace": mockGroceries[1]},
         )
 
     @patch("snapred.backend.service.CalibrationService.CrystallographicInfoService")
@@ -395,8 +395,4 @@
             self.instance.dataFactoryService.getReductionIngredients.return_value,
             mockSmoothDataExcludingPeaksIngredients.return_value,
             calibrantSample,
-=======
-            mockDiffractionCalibrationIngredients.return_value,
-            {"inputWorkspace": mockGroceries[0], "groupingWorkspace": mockGroceries[1]},
->>>>>>> 3255a565
         )