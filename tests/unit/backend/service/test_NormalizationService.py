# ruff: noqa: E402, ARG002
import unittest
import unittest.mock as mock
from typing import Any, Dict
from unittest.mock import ANY, MagicMock, call, patch

import pytest
from mantid.simpleapi import (
    CreateWorkspace,
    mtd,
)

localMock = mock.Mock()

with mock.patch.dict(
    "sys.modules",
    {
        "snapred.backend.data.DataExportService": mock.Mock(),
        "snapred.backend.data.DataFactoryService": mock.Mock(),
        "snapred.backend.log": mock.Mock(),
        "snapred.backend.log.logger": mock.Mock(),
    },
):
    from snapred.backend.dao.ingredients import (
        ReductionIngredients,
    )
    from snapred.backend.dao.normalization import NormalizationIndexEntry
    from snapred.backend.dao.request import (
        FocusSpectraRequest,
        NormalizationCalibrationRequest,
        SmoothDataExcludingPeaksRequest,
        VanadiumCorrectionRequest,
    )
    from snapred.backend.dao.state import FocusGroup
    from snapred.backend.service.NormalizationService import NormalizationService
    from snapred.meta.Config import Resource

    thisService = "snapred.backend.service.NormalizationService."

    def readReductionIngredientsFromFile():
        with Resource.open("/inputs/normalization/ReductionIngredients.json", "r") as f:
            return ReductionIngredients.parse_raw(f.read())

    def test_saveNormalization():
        normalizationService = NormalizationService()
        normalizationService.dataExportService.exportNormalizationRecord = mock.Mock()
        normalizationService.dataExportService.exportNormalizationRecord.return_value = MagicMock(version="1.0.0")
        normalizationService.dataExportService.exportNormalizationIndexEntry = mock.Mock()
        normalizationService.dataExportService.exportNormalizationIndexEntry.return_value = MagicMock("expected")
        normalizationService.sousChef.prepReductionIngredients = mock.Mock()
        normalizationService.sousChef.prepReductionIngredients.return_value = readReductionIngredientsFromFile()  # noqa: E501
        normalizationService.saveNormalization(mock.Mock())
        assert normalizationService.dataExportService.exportNormalizationRecord.called
        savedEntry = normalizationService.dataExportService.exportNormalizationRecord.call_args.args[0]
        assert savedEntry.parameters is not None

    def test_exportNormalizationIndexEntry():
        normalizationService = NormalizationService()
        normalizationService.dataExportService.exportNormalizationIndexEntry = MagicMock()
        normalizationService.dataExportService.exportNormalizationIndexEntry.return_value = "expected"
        normalizationService.saveNormalizationToIndex(NormalizationIndexEntry(runNumber="1", backgroundRunNumber="2"))
        assert normalizationService.dataExportService.exportNormalizationIndexEntry.called
        savedEntry = normalizationService.dataExportService.exportNormalizationIndexEntry.call_args.args[0]
        assert savedEntry.appliesTo == ">1"
        assert savedEntry.timestamp is not None


from snapred.backend.service.NormalizationService import NormalizationService  # noqa: F811


class TestNormalizationService(unittest.TestCase):
    def setUp(self):
        self.instance = NormalizationService()
        self.request = NormalizationCalibrationRequest(
            runNumber="12345",
            backgroundRunNumber="67890",
            useLiteMode=True,
            calibrantSamplePath="path/to/sample",
            focusGroup=FocusGroup(name="apple", definition="path/to/grouping"),
            smoothingParameter=0.5,
            dMin=0.4,
        )

    def clearoutWorkspaces(self) -> None:
        for ws in mtd.getObjectNames():
            self.instance.dataFactoryService.deleteWorkspace(ws)

    def tearDown(self) -> None:
        self.clearoutWorkspaces()
        return super().tearDown()

    @patch("snapred.backend.service.NormalizationService.FarmFreshIngredients")
    @patch("snapred.backend.service.NormalizationService.FocusSpectraRecipe")
    def test_focusSpectra(
        self,
        mockRecipe,
        FarmFreshIngredients,
    ):
        mockRequest = FocusSpectraRequest(
            runNumber="12345",
            focusGroup=self.request.focusGroup,
            useLiteMode=True,
            inputWorkspace="input_ws",
            groupingWorkspace="grouping_ws",
            outputWorkspace="output_ws",
        )

        self.instance = NormalizationService()
        self.instance.sousChef.prepPixelGroup = MagicMock()
        mockRecipeInst = mockRecipe.return_value
        mockRecipeInst.executeRecipe.return_value = "expected"

        res = self.instance.focusSpectra(mockRequest)

        assert self.instance.sousChef.prepPixelGroup.called_once_with(FarmFreshIngredients.return_value)
        assert mockRecipeInst.executeRecipe.called_once_with(
            InputWorkspace=mockRequest.inputWorkspace,
            GroupingWorkspace=mockRequest.groupingWorkspace,
            Ingredients=self.instance.sousChef.prepPixelGroup.return_value,
            OutputWorkspace=mockRequest.outputWorkspace,
        )
        assert res == mockRecipeInst.executeRecipe.return_value

    @patch("snapred.backend.service.NormalizationService.FarmFreshIngredients")
    @patch("snapred.backend.service.NormalizationService.RawVanadiumCorrectionRecipe")
    def test_vanadiumCorrection(self, RawVanadiumCorrectionRecipe, FarmFreshIngredients):
        mockRequest = VanadiumCorrectionRequest(
            runNumber="12345",
            useLiteMode=True,
            focusGroup=self.request.focusGroup,
            calibrantSamplePath="path/to/sample",
            inputWorkspace="input_ws",
            backgroundWorkspace="background_ws",
            outputWorkspace="output_ws",
            crystalDMin=0.4,
        )
        self.instance = NormalizationService()
        self.instance.sousChef.prepNormalizationIngredients = MagicMock()
        self.instance.dataFactoryService = MagicMock()

        res = self.instance.vanadiumCorrection(mockRequest)

        mockRecipeInst = RawVanadiumCorrectionRecipe.return_value
        assert self.instance.sousChef.prepNormalizationIngredients.called_once_with(FarmFreshIngredients.return_value)
        assert mockRecipeInst.executeRecipe.called_once_with(
            InputWorkspace=mockRequest.inputWorkspace,
            BackgroundWorkspace=mockRequest.backgroundWorkspace,
            Ingredients=self.instance.sousChef.prepNormalizationIngredients.return_value,
            OutputWorkspace=mockRequest.outputWorkspace,
        )
        assert res == mockRecipeInst.executeRecipe.return_value

    @patch("snapred.backend.service.NormalizationService.FarmFreshIngredients")
    @patch("snapred.backend.service.NormalizationService.SmoothDataExcludingPeaksRecipe")
    def test_smoothDataExcludingPeaks(
        self,
        mockRecipe,
        FarmFreshIngredients,
    ):
        mockRequest = SmoothDataExcludingPeaksRequest(
            runNumber="12345",
            useLiteMode=True,
            focusGroup=self.request.focusGroup,
            calibrantSamplePath="path/to/sample",
            inputWorkspace="input_ws",
            outputWorkspace="output_ws",
            smoothingParameter=0.5,
            crystalDMin=0.4,
        )

        self.instance = NormalizationService()
        self.instance.sousChef.prepPeakIngredients = MagicMock()
        self.instance.dataFactoryService.getCifFilePath = MagicMock(return_value="path/to/cif")

        mockRecipeInst = mockRecipe.return_value

        self.instance.smoothDataExcludingPeaks(mockRequest)

        assert self.instance.sousChef.prepPeakIngredients.called_once_with(FarmFreshIngredients.return_value)
        assert mockRecipeInst.executeRecipe.called_once_with(
            InputWorkspace=mockRequest.inputWorkspace,
            OutputWorkspace=mockRequest.outputWorkspace,
            Ingredients=self.instance.sousChef.prepPeakIngredients.return_value,
        )

    @patch("snapred.backend.service.NormalizationService.DataFactoryService")
    @patch(
        "snapred.backend.service.NormalizationService.NormalizationRecord",
        return_value=MagicMock(mockId="mock_normalization_record"),
    )
    def test_normalizationAssessment(
        self,
        mockNormalizationRecord,
        mockDataFactoryService,
    ):
        mockNormalization = MagicMock()
        mockDataFactoryService = mockDataFactoryService.return_value
        mockDataFactoryService.getCalibrationState.return_value = mockNormalization

        self.instance = NormalizationService()
        self.instance.dataFactoryService.getNormalizationRecord = MagicMock(return_value=mockNormalizationRecord)

        result = self.instance.normalizationAssessment(self.request)

        mockDataFactoryService.getCalibrationState.assert_called_once_with(self.request.runNumber)
        expected_record_mockId = "mock_normalization_record"
        assert result.mockId == expected_record_mockId

    @patch("snapred.backend.service.NormalizationService.NormalizationService.vanadiumCorrection")
    @patch("snapred.backend.service.NormalizationService.NormalizationService.focusSpectra")
    @patch("snapred.backend.service.NormalizationService.NormalizationService.smoothDataExcludingPeaks")
    @patch("snapred.backend.service.NormalizationService.GroceryService")
    def test_normalization(
        self,
        mockGroceryService,
        mockSmoothDataExcludingPeaks,
        mockFocusSpectra,
        mockVanadiumCorrection,
    ):
        mockGroceryService = mockGroceryService.return_value
        mockGroceryService.fetchGroceryDict.return_value = {
            "backgroundWorkspace": "bg_ws",
            "inputWorkspace": "input_ws",
            "groupingWorkspace": "grouping_ws",
            "outputWorkspace": "output_ws",
        }
        mockGroceryService.workspaceDoesExist.return_value = False
        mockVanadiumCorrection.return_value = "corrected_vanadium_ws"
        mockFocusSpectra.return_value = "focussed_vanadium_ws"
        mockSmoothDataExcludingPeaks.return_value = "smoothed_output_ws"

        self.instance = NormalizationService()
        result = self.instance.normalization(self.request)

        self.assertIsInstance(result, dict)  # noqa: PT009
        self.assertIn("correctedVanadium", result)  # noqa: PT009
        self.assertIn("outputWorkspace", result)  # noqa: PT009
        self.assertIn("smoothedOutput", result)  # noqa: PT009
        mockGroceryService.fetchGroceryDict.assert_called_once()
        mockVanadiumCorrection.assert_called_once()
        mockFocusSpectra.assert_called_once()
        mockSmoothDataExcludingPeaks.assert_called_once()

    @patch("snapred.backend.service.NormalizationService.GroceryService")
    def test_cachedNormalization(self, mockGroceryService):
        self.instance = NormalizationService()
        result = self.instance.normalization(self.request)
        assert result == {
<<<<<<< HEAD
            "correctedVanadium": f"tof_{self.request.focusGroup.name}_c-vanadium_012345",
            "outputWorkspace": f"tof_{self.request.focusGroup.name}_s+f-vanadium_012345",
            "smoothedOutput": f"tof_{self.request.focusGroup.name}_0.5-s_{self.request.crystalDMin}-dmin_012345",
=======
            "correctedVanadium": "tof_unfoc_12345_raw_van_corr",
            "outputWorkspace": f"tof_{self.request.focusGroup.name}_12345_s+f-vanadium",
            "smoothedOutput": "dsp_apple_12345_fitted_van_cor",
>>>>>>> c0b25cda
        }<|MERGE_RESOLUTION|>--- conflicted
+++ resolved
@@ -246,13 +246,7 @@
         self.instance = NormalizationService()
         result = self.instance.normalization(self.request)
         assert result == {
-<<<<<<< HEAD
-            "correctedVanadium": f"tof_{self.request.focusGroup.name}_c-vanadium_012345",
+            "correctedVanadium": "tof_unfoc_raw_van_corr_012345",
             "outputWorkspace": f"tof_{self.request.focusGroup.name}_s+f-vanadium_012345",
-            "smoothedOutput": f"tof_{self.request.focusGroup.name}_0.5-s_{self.request.crystalDMin}-dmin_012345",
-=======
-            "correctedVanadium": "tof_unfoc_12345_raw_van_corr",
-            "outputWorkspace": f"tof_{self.request.focusGroup.name}_12345_s+f-vanadium",
-            "smoothedOutput": "dsp_apple_12345_fitted_van_cor",
->>>>>>> c0b25cda
+            "smoothedOutput": "dsp_apple_fitted_van_cor_012345",
         }