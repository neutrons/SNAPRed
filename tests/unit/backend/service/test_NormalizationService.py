# ruff: noqa: E402, ARG002
import unittest
import unittest.mock as mock
from typing import Any, Dict
from unittest.mock import ANY, MagicMock, call, patch

import pytest
from mantid.simpleapi import (
    CreateWorkspace,
    mtd,
)

localMock = mock.Mock()

with mock.patch.dict(
    "sys.modules",
    {
        "snapred.backend.data.DataExportService": mock.Mock(),
        "snapred.backend.data.DataFactoryService": mock.Mock(),
        "snapred.backend.log": mock.Mock(),
        "snapred.backend.log.logger": mock.Mock(),
    },
):
    from snapred.backend.dao.ingredients import (
        ReductionIngredients,
    )
    from snapred.backend.dao.normalization import NormalizationIndexEntry
    from snapred.backend.dao.request import (
        FocusSpectraRequest,
        NormalizationCalibrationRequest,
        SmoothDataExcludingPeaksRequest,
        VanadiumCorrectionRequest,
    )
    from snapred.backend.dao.state import FocusGroup
    from snapred.backend.service.NormalizationService import NormalizationService
    from snapred.meta.Config import Resource

    thisService = "snapred.backend.service.NormalizationService."

    def readReductionIngredientsFromFile():
        with Resource.open("/inputs/normalization/ReductionIngredients.json", "r") as f:
            return ReductionIngredients.parse_raw(f.read())

    def test_saveNormalization():
        normalizationService = NormalizationService()
        normalizationService.dataExportService.exportNormalizationRecord = mock.Mock()
        normalizationService.dataExportService.exportNormalizationRecord.return_value = MagicMock(version="1.0.0")
        normalizationService.dataExportService.exportNormalizationWorkspaces = mock.Mock()
        normalizationService.dataExportService.exportNormalizationWorkspaces.return_value = MagicMock(version="1.0.0")
        normalizationService.dataExportService.exportNormalizationIndexEntry = mock.Mock()
        normalizationService.dataExportService.exportNormalizationIndexEntry.return_value = MagicMock("expected")
        normalizationService.sousChef.prepReductionIngredients = mock.Mock()
        normalizationService.sousChef.prepReductionIngredients.return_value = readReductionIngredientsFromFile()  # noqa: E501
        normalizationService.saveNormalization(mock.Mock())
        assert normalizationService.dataExportService.exportNormalizationRecord.called
        savedEntry = normalizationService.dataExportService.exportNormalizationRecord.call_args.args[0]
        assert savedEntry.parameters is not None
        assert normalizationService.dataExportService.exportNormalizationWorkspaces.called

    def test_exportNormalizationIndexEntry():
        normalizationService = NormalizationService()
        normalizationService.dataExportService.exportNormalizationIndexEntry = MagicMock()
        normalizationService.dataExportService.exportNormalizationIndexEntry.return_value = "expected"
        normalizationService.saveNormalizationToIndex(NormalizationIndexEntry(runNumber="1", backgroundRunNumber="2"))
        assert normalizationService.dataExportService.exportNormalizationIndexEntry.called
        savedEntry = normalizationService.dataExportService.exportNormalizationIndexEntry.call_args.args[0]
        assert savedEntry.appliesTo == ">1"
        assert savedEntry.timestamp is not None


from snapred.backend.service.NormalizationService import NormalizationService  # noqa: F811


class TestNormalizationService(unittest.TestCase):
    def setUp(self):
        self.instance = NormalizationService()
        self.request = NormalizationCalibrationRequest(
            runNumber="12345",
            backgroundRunNumber="67890",
            useLiteMode=True,
            calibrantSamplePath="path/to/sample",
            focusGroup=FocusGroup(name="apple", definition="path/to/grouping"),
            smoothingParameter=0.5,
            dMin=0.4,
        )

    def clearoutWorkspaces(self) -> None:
        for ws in mtd.getObjectNames():
            self.instance.dataExportService.deleteWorkspace(ws)

    def tearDown(self) -> None:
        self.clearoutWorkspaces()
        return super().tearDown()

    @patch("snapred.backend.service.NormalizationService.FarmFreshIngredients")
    @patch("snapred.backend.service.NormalizationService.FocusSpectraRecipe")
    def test_focusSpectra(
        self,
        mockRecipe,
        FarmFreshIngredients,
    ):
        mockRequest = FocusSpectraRequest(
            runNumber="12345",
            focusGroup=self.request.focusGroup,
            useLiteMode=True,
            inputWorkspace="input_ws",
            groupingWorkspace="grouping_ws",
            outputWorkspace="output_ws",
        )

        self.instance = NormalizationService()
        self.instance.sousChef.prepPixelGroup = MagicMock()
        mockRecipeInst = mockRecipe.return_value
        mockRecipeInst.executeRecipe.return_value = "expected"

        res = self.instance.focusSpectra(mockRequest)

        assert self.instance.sousChef.prepPixelGroup.called_once_with(FarmFreshIngredients.return_value)
        assert mockRecipeInst.executeRecipe.called_once_with(
            InputWorkspace=mockRequest.inputWorkspace,
            GroupingWorkspace=mockRequest.groupingWorkspace,
            Ingredients=self.instance.sousChef.prepPixelGroup.return_value,
            OutputWorkspace=mockRequest.outputWorkspace,
        )
        assert res == mockRecipeInst.executeRecipe.return_value

    @patch("snapred.backend.service.NormalizationService.FarmFreshIngredients")
    @patch("snapred.backend.service.NormalizationService.RawVanadiumCorrectionRecipe")
    def test_vanadiumCorrection(self, RawVanadiumCorrectionRecipe, FarmFreshIngredients):
        mockRequest = VanadiumCorrectionRequest(
            runNumber="12345",
            useLiteMode=True,
            focusGroup=self.request.focusGroup,
            calibrantSamplePath="path/to/sample",
            inputWorkspace="input_ws",
            backgroundWorkspace="background_ws",
            outputWorkspace="output_ws",
            crystalDMin=0.4,
        )
        self.instance = NormalizationService()
        self.instance.sousChef.prepNormalizationIngredients = MagicMock()
        self.instance.dataFactoryService = MagicMock()

        res = self.instance.vanadiumCorrection(mockRequest)

        mockRecipeInst = RawVanadiumCorrectionRecipe.return_value
        assert self.instance.sousChef.prepNormalizationIngredients.called_once_with(FarmFreshIngredients.return_value)
        assert mockRecipeInst.executeRecipe.called_once_with(
            InputWorkspace=mockRequest.inputWorkspace,
            BackgroundWorkspace=mockRequest.backgroundWorkspace,
            Ingredients=self.instance.sousChef.prepNormalizationIngredients.return_value,
            OutputWorkspace=mockRequest.outputWorkspace,
        )
        assert res == mockRecipeInst.executeRecipe.return_value

    @patch("snapred.backend.service.NormalizationService.FarmFreshIngredients")
    @patch("snapred.backend.service.NormalizationService.SmoothDataExcludingPeaksRecipe")
    def test_smoothDataExcludingPeaks(
        self,
        mockRecipe,
        FarmFreshIngredients,
    ):
        mockRequest = SmoothDataExcludingPeaksRequest(
            runNumber="12345",
            useLiteMode=True,
            focusGroup=self.request.focusGroup,
            calibrantSamplePath="path/to/sample",
            inputWorkspace="input_ws",
            outputWorkspace="output_ws",
            smoothingParameter=0.5,
            crystalDMin=0.4,
        )

        self.instance = NormalizationService()
        self.instance.sousChef.prepDetectorPeaks = MagicMock(return_value=[{"groupID": 0, "peaks": []}])
        self.instance.dataFactoryService.getCifFilePath = MagicMock(return_value="path/to/cif")

        mockRecipeInst = mockRecipe.return_value

        self.instance.smoothDataExcludingPeaks(mockRequest)

        assert self.instance.sousChef.prepDetectorPeaks.called_once_with(FarmFreshIngredients.return_value)
        assert mockRecipeInst.executeRecipe.called_once_with(
            InputWorkspace=mockRequest.inputWorkspace,
            OutputWorkspace=mockRequest.outputWorkspace,
            Ingredients=self.instance.sousChef.prepDetectorPeaks.return_value,
        )

    @patch("snapred.backend.service.NormalizationService.DataFactoryService")
    @patch(
        "snapred.backend.service.NormalizationService.NormalizationRecord",
        return_value=MagicMock(mockId="mock_normalization_record"),
    )
    def test_normalizationAssessment(
        self,
        mockNormalizationRecord,
        mockDataFactoryService,
    ):
        mockNormalization = MagicMock()
        mockDataFactoryService = mockDataFactoryService.return_value
        mockDataFactoryService.getCalibrationState.return_value = mockNormalization

        self.instance = NormalizationService()
        self.instance.dataFactoryService.getNormalizationRecord = MagicMock(return_value=mockNormalizationRecord)

        result = self.instance.normalizationAssessment(self.request)

        mockDataFactoryService.getCalibrationState.assert_called_once_with(self.request.runNumber)
        expected_record_mockId = "mock_normalization_record"
        assert result.mockId == expected_record_mockId

    @patch("snapred.backend.service.NormalizationService.RawVanadiumCorrectionRecipe")
    @patch("snapred.backend.service.NormalizationService.FocusSpectraRecipe")
    @patch("snapred.backend.service.NormalizationService.SmoothDataExcludingPeaksRecipe")
    @patch("snapred.backend.service.NormalizationService.GroceryService")
    def test_normalization(
        self,
        mockGroceryService,
        mockSmoothDataExcludingPeaks,
        mockFocusSpectra,
        mockVanadiumCorrection,
    ):
        mockGroceryService = mockGroceryService.return_value
        mockGroceryService.fetchGroceryDict.return_value = {
            "backgroundWorkspace": "bg_ws",
            "inputWorkspace": "input_ws",
            "groupingWorkspace": "grouping_ws",
            "outputWorkspace": "output_ws",
        }
        mockGroceryService.workspaceDoesExist.return_value = False
        mockVanadiumCorrection.executeRecipe.return_value = "corrected_vanadium_ws"
        mockFocusSpectra.executeRecipe.return_value = "focussed_vanadium_ws"
        mockSmoothDataExcludingPeaks.executeRecipe.return_value = "smoothed_output_ws"

        self.instance = NormalizationService()
        self.instance.sousChef.prepNormalizationIngredients = MagicMock(return_value=mock.Mock(detectorPeaks=[]))
        self.instance.dataFactoryService.getCifFilePath = MagicMock(return_value="path/to/cif")
        result = self.instance.normalization(self.request)

        self.assertIsInstance(result, dict)  # noqa: PT009
        self.assertIn("correctedVanadium", result)  # noqa: PT009
        self.assertIn("focusedVanadium", result)  # noqa: PT009
        self.assertIn("smoothedVanadium", result)  # noqa: PT009
        mockGroceryService.fetchGroceryDict.assert_called_once()
        mockVanadiumCorrection.assert_called_once()
        mockFocusSpectra.assert_called_once()
        mockSmoothDataExcludingPeaks.assert_called_once()

    @patch("snapred.backend.service.NormalizationService.GroceryService")
    def test_cachedNormalization(self, mockGroceryService):
        mockGroceryService.workSpaceDoesExist = mock.Mock(return_value=True)
        self.instance = NormalizationService()
        self.instance.sousChef.prepNormalizationIngredients = MagicMock(return_value=mock.Mock(detectorPeaks=[]))
        self.instance.dataFactoryService.getCifFilePath = MagicMock(return_value="path/to/cif")
        result = self.instance.normalization(self.request)
        assert result == {
            "correctedVanadium": "tof_unfoc_12345_raw_van_corr",
<<<<<<< HEAD
            "focusedVanadium": f"tof_{self.request.focusGroup.name}_12345_s+f-vanadium",
            "smoothedVanadium": "dsp_apple_12345_fitted_van_cor",
            "detectorPeaks": self.instance.sousChef.prepNormalizationIngredients.return_value.detectorPeaks,
        }
=======
            "outputWorkspace": f"tof_{self.request.focusGroup.name}_12345_s+f-vanadium",
            "smoothedOutput": "dsp_apple_12345_fitted_van_cor",
        }


# this at teardown removes the loggers, eliminating logger error printouts
# see https://github.com/pytest-dev/pytest/issues/5502#issuecomment-647157873
@pytest.fixture(autouse=True)
def clear_loggers():  # noqa: PT004
    """Remove handlers from all loggers"""
    import logging

    yield  # ... teardown follows:
    loggers = [logging.getLogger()] + list(logging.Logger.manager.loggerDict.values())
    for logger in loggers:
        handlers = getattr(logger, "handlers", [])
        for handler in handlers:
            logger.removeHandler(handler)
>>>>>>> e1ae3d8a
<|MERGE_RESOLUTION|>--- conflicted
+++ resolved
@@ -255,14 +255,9 @@
         result = self.instance.normalization(self.request)
         assert result == {
             "correctedVanadium": "tof_unfoc_12345_raw_van_corr",
-<<<<<<< HEAD
             "focusedVanadium": f"tof_{self.request.focusGroup.name}_12345_s+f-vanadium",
             "smoothedVanadium": "dsp_apple_12345_fitted_van_cor",
             "detectorPeaks": self.instance.sousChef.prepNormalizationIngredients.return_value.detectorPeaks,
-        }
-=======
-            "outputWorkspace": f"tof_{self.request.focusGroup.name}_12345_s+f-vanadium",
-            "smoothedOutput": "dsp_apple_12345_fitted_van_cor",
         }
 
 
@@ -278,5 +273,4 @@
     for logger in loggers:
         handlers = getattr(logger, "handlers", [])
         for handler in handlers:
-            logger.removeHandler(handler)
->>>>>>> e1ae3d8a
+            logger.removeHandler(handler)