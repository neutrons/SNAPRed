--- conflicted
+++ resolved
@@ -22,11 +22,8 @@
     },
 ):
     from snapred.backend.dao.ingredients import (
-<<<<<<< HEAD
         GroceryListItem,
         PeakIngredients,
-=======
->>>>>>> 0bda9cbd
         ReductionIngredients,
     )
     from snapred.backend.dao.normalization import NormalizationIndexEntry
@@ -124,7 +121,6 @@
             Ingredients=self.instance.sousChef.prepReductionIngredients.return_value,
             OutputWorkspace=mockRequest.outputWorkspace,
         )
-<<<<<<< HEAD
         mockCalibrationService.getPixelGroup.assert_called_once_with(
             mockRequest.runNumber,
             mockRequest.groupingPath,
@@ -133,9 +129,7 @@
         mockDataFactoryService.getReductionIngredients.assert_called_once_with(
             mockRequest.runNumber, mockedCalibration.instrumentState.pixelGroup
         )
-=======
         assert res == mockRecipeInst.executeRecipe.return_value
->>>>>>> 0bda9cbd
 
     @patch("snapred.backend.service.NormalizationService.FarmFreshIngredients")
     @patch("snapred.backend.service.NormalizationService.RawVanadiumCorrectionRecipe")
@@ -196,7 +190,6 @@
 
         self.instance.smoothDataExcludingPeaks(mockRequest)
 
-<<<<<<< HEAD
         mockDataFactoryService.getCifFilePath.assert_called_once_with(
             mockRequest.samplePath.split("/")[-1].split(".")[0]
         )
@@ -206,13 +199,12 @@
             InputWorkspace=mockRequest.inputWorkspace,
             OutputWorkspace=mockRequest.outputWorkspace,
             DetectorPeakIngredients=mockIngredients.return_value.json(),
-=======
+        )
         assert self.instance.sousChef.prepPeakIngredients.called_once_with(FarmFreshIngredients.return_value)
         assert mockRecipeInst.executeRecipe.called_once_with(
             InputWorkspace=mockRequest.inputWorkspace,
             OutputWorkspace=mockRequest.outputWorkspace,
             Ingredients=self.instance.sousChef.prepPeakIngredients.return_value,
->>>>>>> 0bda9cbd
         )
 
     @patch("snapred.backend.service.NormalizationService.DataFactoryService")
