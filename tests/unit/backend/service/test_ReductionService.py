# ruff: noqa: E402, ARG002
import unittest
import unittest.mock as mock
from random import randint
from typing import List

import pydantic
import pytest
from mantid.simpleapi import (
    DeleteWorkspace,
    mtd,
)

# Mock out of scope modules before importing DataExportService

localMock = mock.Mock()

from snapred.backend.api.RequestScheduler import RequestScheduler
from snapred.backend.dao.ingredients.ReductionIngredients import ReductionIngredients
from snapred.backend.dao.reduction.ReductionRecord import ReductionRecord
from snapred.backend.dao.request import (
    ReductionExportRequest,
    ReductionRequest,
)
from snapred.backend.dao.SNAPRequest import SNAPRequest
from snapred.backend.dao.state.FocusGroup import FocusGroup
from snapred.backend.service.ReductionService import ReductionService
from util.InstaEats import InstaEats
from util.SculleryBoy import SculleryBoy
from util.state_helpers import reduction_root_redirect

thisService = "snapred.backend.service.ReductionService."


class TestReductionService(unittest.TestCase):
    @classmethod
    def setUpClass(cls):
        cls.sculleryBoy = SculleryBoy()
        cls.instaEats = InstaEats()
        cls.localDataService = cls.instaEats.dataService

    def clearoutWorkspaces(self) -> None:
        # Delete the workspaces created by loading
        for ws in mtd.getObjectNames():
            DeleteWorkspace(ws)

    def tearDown(self) -> None:
        # At the end of each test, clear out the workspaces
        self.clearoutWorkspaces()
        return super().tearDown()

    def setUp(self):
        self.instance = ReductionService()
        self.request = ReductionRequest(
            runNumber="123",
            useLiteMode=False,
            focusGroup=FocusGroup(name="apple", definition="path/to/grouping"),
            version=1,
        )
        ## Mock out the assistant services
        self.instance.sousChef = self.sculleryBoy
        self.instance.groceryService = self.instaEats
        self.instance.dataFactoryService.lookupService = self.localDataService
        self.instance.dataExportService.dataService = self.localDataService

    def test_name(self):
        ## this makes codecov happy
        assert "reduction" == self.instance.name()

    def test_fakeMethod(self):
        ## this makes codecov happy
        with pytest.raises(NotImplementedError):
            self.instance.fakeMethod()

    def test_loadAllGroupings(self):
        data = self.instance.loadAllGroupings(self.request.runNumber, self.request.useLiteMode)
        assert pydantic.TypeAdapter(List[FocusGroup]).validate_python(data["focusGroups"])
        assert pydantic.TypeAdapter(List[str]).validate_python(data["groupingWorkspaces"])

    def test_fetchReductionGroupings(self):
        data = self.instance.fetchReductionGroupings(self.request)
        assert self.request.focusGroup == data["focusGroups"]
        assert data == self.instance.loadAllGroupings(self.request.runNumber, self.request.useLiteMode)

    def test_prepReductionIngredients(self):
        # Call the method with the provided parameters
        res = self.instance.prepReductionIngredients(self.request)

        assert ReductionIngredients.model_validate(res)
        assert res == self.instance.sousChef.prepReductionIngredients(self.request)

    def test_fetchReductionGroceries(self):
        res = self.instance.fetchReductionGroceries(self.request)
        assert "inputWorkspace" in res
        assert "diffcalWorkspace" in res
        assert "normalizationWorkspace" in res

    @mock.patch(thisService + "ReductionRecipe")
    def test_reduction(self, ReductionRecipe):
        res = self.instance.reduction(self.request)
        groupings = self.instance.fetchReductionGroupings(self.request)
        ingredients = self.instance.prepReductionIngredients(self.request)
        groceries = self.instance.fetchReductionGroceries(self.request)
        groceries["groupingWorkspaces"] = groupings["groupingWorkspaces"]
        assert ReductionRecipe.called
        assert ReductionRecipe.return_value.cook.called_once_with(ingredients, groceries)
        assert res == ReductionRecipe.return_value.cook.return_value

    def test_saveReduction(self):
        # this test will ensure the three indicated files (record, data, index entry)
        # are all saved into the appropriate directory when save is called.
        runNumber = "123"
        useLiteMode = True
        version = randint(2, 100)
        record = self.localDataService.readReductionRecord(runNumber, useLiteMode, version)
        entry = ReductionRecord.indexEntryFromRecord(record)
        request = ReductionExportRequest(reductionRecord=record, version=version)
        with reduction_root_redirect(self.localDataService):
            # save the files
            self.instance.saveReduction(request, version)

            # now ensure the files exist
            indexor = self.localDataService.reductionIndexor(runNumber, useLiteMode)
            assert indexor.recordPath(version).exists()
            assert self.localDataService._constructReductionDataFilePath(runNumber, useLiteMode, version).exists()
            assert indexor.indexPath().exists()
            assert indexor.getIndex() == [entry]
            assert indexor.nextVersion() == version + 1

    def test_loadReduction(self):
        ## this makes codecov happy
        with pytest.raises(NotImplementedError):
            self.instance.loadReduction()

    def test_hasState(self):
        assert self.instance.hasState("123")
        assert not self.instance.hasState("not a state")

    def test_groupRequests(self):
        payload = self.request.json()
        request = SNAPRequest(path="test", payload=payload)
        scheduler = RequestScheduler()
<<<<<<< HEAD
=======
        self.instance.registerGrouping("", self.instance._groupByStateId)
        self.instance.registerGrouping("", self.instance._groupByVanadiumVersion)
        groupings = self.instance.getGroupings("")
        result = scheduler.handle([request], groupings)
>>>>>>> 61976182

        # Verify the request is sorted by state id then normalization version
        lookupService = self.instance.dataFactoryService.lookupService
        stateId, _ = lookupService._generateStateId(self.request.runNumber)
        # need to add a normalization version to find
        lookupService.normalizationIndexor(self.request.runNumber, self.request.useLiteMode).index = {1: mock.Mock()}
        # now sort
        result = scheduler.handle([request], [self.instance._groupByStateId, self.instance._groupByVanadiumVersion])
        assert result["root"][stateId]["normalization_1"][0] == request<|MERGE_RESOLUTION|>--- conflicted
+++ resolved
@@ -140,13 +140,10 @@
         payload = self.request.json()
         request = SNAPRequest(path="test", payload=payload)
         scheduler = RequestScheduler()
-<<<<<<< HEAD
-=======
         self.instance.registerGrouping("", self.instance._groupByStateId)
         self.instance.registerGrouping("", self.instance._groupByVanadiumVersion)
         groupings = self.instance.getGroupings("")
         result = scheduler.handle([request], groupings)
->>>>>>> 61976182
 
         # Verify the request is sorted by state id then normalization version
         lookupService = self.instance.dataFactoryService.lookupService
