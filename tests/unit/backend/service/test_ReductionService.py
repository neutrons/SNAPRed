# ruff: noqa: E402, ARG002
import unittest
import unittest.mock as mock
from random import randint
from typing import List

import pydantic
import pytest
from mantid.simpleapi import (
    DeleteWorkspace,
    mtd,
)

# Mock out of scope modules before importing DataExportService

localMock = mock.Mock()

from snapred.backend.api.RequestScheduler import RequestScheduler
from snapred.backend.dao.ingredients.ReductionIngredients import ReductionIngredients
from snapred.backend.dao.request import (
    ReductionExportRequest,
    ReductionRequest,
)
from snapred.backend.dao.SNAPRequest import SNAPRequest
from snapred.backend.dao.state.FocusGroup import FocusGroup
from snapred.backend.service.ReductionService import ReductionService
from util.InstaEats import InstaEats
from util.SculleryBoy import SculleryBoy
from util.state_helpers import reduction_root_redirect

thisService = "snapred.backend.service.ReductionService."


class TestReductionService(unittest.TestCase):
    @classmethod
    def setUpClass(cls):
        cls.sculleryBoy = SculleryBoy()
        cls.instaEats = InstaEats()
        cls.localDataService = cls.instaEats.dataService

    def clearoutWorkspaces(self) -> None:
        # Delete the workspaces created by loading
        for ws in mtd.getObjectNames():
            DeleteWorkspace(ws)

    def tearDown(self) -> None:
        # At the end of each test, clear out the workspaces
        self.clearoutWorkspaces()
        return super().tearDown()

    def setUp(self):
        self.instance = ReductionService()
        self.request = ReductionRequest(
            runNumber="123",
            useLiteMode=False,
<<<<<<< HEAD
            focusGroup=FocusGroup(name="apple", definition="path/to/grouping"),
            version=1,
=======
            focusGroups=[FocusGroup(name="apple", definition="path/to/grouping")],
>>>>>>> 2a13bec3
        )
        ## Mock out the assistant services
        self.instance.sousChef = self.sculleryBoy
        self.instance.groceryService = self.instaEats
        self.instance.dataFactoryService.lookupService = self.localDataService
        self.instance.dataExportService.dataService = self.localDataService

    def test_name(self):
        ## this makes codecov happy
        assert "reduction" == self.instance.name()

    def test_fakeMethod(self):
        ## this makes codecov happy
        with pytest.raises(NotImplementedError):
            self.instance.fakeMethod()

    def test_loadAllGroupings(self):
        data = self.instance.loadAllGroupings(self.request.runNumber, self.request.useLiteMode)
        assert pydantic.TypeAdapter(List[FocusGroup]).validate_python(data["focusGroups"])
        assert pydantic.TypeAdapter(List[str]).validate_python(data["groupingWorkspaces"])

    def test_fetchReductionGroupings(self):
        data = self.instance.fetchReductionGroupings(self.request)
        assert data == self.instance.loadAllGroupings(self.request.runNumber, self.request.useLiteMode)

    def test_prepReductionIngredients(self):
        # Call the method with the provided parameters
        res = self.instance.prepReductionIngredients(self.request)

        assert ReductionIngredients.model_validate(res)
        assert res == self.instance.sousChef.prepReductionIngredients(self.request)

    def test_fetchReductionGroceries(self):
        res = self.instance.fetchReductionGroceries(self.request)
        assert "inputWorkspace" in res
        assert "diffcalWorkspace" in res
        assert "normalizationWorkspace" in res

    @mock.patch(thisService + "ReductionRecipe")
    def test_reduction(self, ReductionRecipe):
        res = self.instance.reduction(self.request)
        groupings = self.instance.fetchReductionGroupings(self.request)
        ingredients = self.instance.prepReductionIngredients(self.request)
        groceries = self.instance.fetchReductionGroceries(self.request)
        groceries["groupingWorkspaces"] = groupings["groupingWorkspaces"]
        assert ReductionRecipe.called
        assert ReductionRecipe.return_value.cook.called_once_with(ingredients, groceries)
        assert res == ReductionRecipe.return_value.cook.return_value

    def test_saveReduction(self):
        # this test will ensure the three indicated files (record, data, index entry)
        # are all saved into the appropriate directory when save is called.
        runNumber = "123"
        useLiteMode = True
        version = randint(2, 100)
        record = self.localDataService.readReductionRecord(runNumber, useLiteMode, version)
        request = ReductionExportRequest(reductionRecord=record, version=version)
        with reduction_root_redirect(self.localDataService):
            # save the files
            self.instance.saveReduction(request)

            # now ensure the files exist
            assert self.localDataService._constructReductionRecordFilePath(runNumber, useLiteMode, version).exists()
            assert self.localDataService._constructReductionDataFilePath(runNumber, useLiteMode, version).exists()

    def test_saveReduction_no_version(self):
        # this test will ensure a timestamp is added at save time if none in request
        runNumber = "123"
        useLiteMode = True
        version = randint(2, 100)
        record = self.localDataService.readReductionRecord(runNumber, useLiteMode, version)
        request = ReductionExportRequest(reductionRecord=record, version=None)
        with reduction_root_redirect(self.localDataService):
            # save the files
            self.instance.saveReduction(request)
        # ensure the time was set
        assert record.version != version

    def test_loadReduction(self):
        ## this makes codecov happy
        with pytest.raises(NotImplementedError):
            self.instance.loadReduction()

    def test_hasState(self):
        assert self.instance.hasState("123456")
        assert not self.instance.hasState("not a state")
        assert not self.instance.hasState("1")

    def test_groupRequests(self):
        payload = self.request.json()
        request = SNAPRequest(path="test", payload=payload)
        scheduler = RequestScheduler()
        self.instance.registerGrouping("", self.instance._groupByStateId)
        self.instance.registerGrouping("", self.instance._groupByVanadiumVersion)
        groupings = self.instance.getGroupings("")
        result = scheduler.handle([request], groupings)

        # Verify the request is sorted by state id then normalization version
        lookupService = self.instance.dataFactoryService.lookupService
        stateId, _ = lookupService._generateStateId(self.request.runNumber)
        # need to add a normalization version to find
        lookupService.normalizationIndexer(self.request.runNumber, self.request.useLiteMode).index = {1: mock.Mock()}
        # now sort
        result = scheduler.handle([request], [self.instance._groupByStateId, self.instance._groupByVanadiumVersion])
        assert result["root"][stateId]["normalization_1"][0] == request<|MERGE_RESOLUTION|>--- conflicted
+++ resolved
@@ -53,12 +53,8 @@
         self.request = ReductionRequest(
             runNumber="123",
             useLiteMode=False,
-<<<<<<< HEAD
             focusGroup=FocusGroup(name="apple", definition="path/to/grouping"),
             version=1,
-=======
-            focusGroups=[FocusGroup(name="apple", definition="path/to/grouping")],
->>>>>>> 2a13bec3
         )
         ## Mock out the assistant services
         self.instance.sousChef = self.sculleryBoy
