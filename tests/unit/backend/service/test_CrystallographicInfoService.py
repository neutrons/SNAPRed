--- conflicted
+++ resolved
@@ -11,11 +11,5 @@
     assert service.name() == "ingestion"
 
     result = service.ingest("cifPath", 1.0)
-<<<<<<< HEAD
     mockRecipe.executeRecipe.assert_called_once_with(cifPath="cifPath", dMin=1.0, dMax=100.0)
-=======
-    mockRecipe.executeRecipe.assert_called_once_with(
-        "cifPath", dMin=1.0, dMax=Config["constants.CrystallographicInfo.dMax"]
-    )
->>>>>>> ec4a82e5
     assert result == mockRecipe.executeRecipe.return_value