--- conflicted
+++ resolved
@@ -169,25 +169,5 @@
         assert result["result"]
         assert result["steps"] == [{"medianOffset": i} for i in [2, 1]]
         assert result["calibrationTable"] == "fake"
-<<<<<<< HEAD
         assert result["outputWorkspace"] == "fake"
-        assert result["maskWorkspace"] == "fake"
-
-
-# this at teardown removes the loggers, eliminating logger error printouts
-# see https://github.com/pytest-dev/pytest/issues/5502#issuecomment-647157873
-@pytest.fixture(autouse=True)
-def clear_loggers():  # noqa: PT004
-    """Remove handlers from all loggers"""
-    import logging
-
-    yield  # ... teardown follows:
-    loggers = [logging.getLogger()] + list(logging.Logger.manager.loggerDict.values())
-    for logger in loggers:
-        handlers = getattr(logger, "handlers", [])
-        for handler in handlers:
-            logger.removeHandler(handler)
-=======
-        assert result["outputTOFWorkspace"] == "fake"
-        assert result["maskWorkspace"] == "fake"
->>>>>>> 2940a190
+        assert result["maskWorkspace"] == "fake"