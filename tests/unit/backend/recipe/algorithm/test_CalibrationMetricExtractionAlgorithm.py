import json
import unittest
from typing import List
from unittest.mock import MagicMock

import numpy as np
import pytest
<<<<<<< HEAD
from mantid.api import AlgorithmManager, WorkspaceGroup
from mantid.kernel import Direction
from mantid.simpleapi import CreateSingleValuedWorkspace, CreateWorkspace, mtd
=======
>>>>>>> 2940a190
from pydantic import parse_raw_as
from snapred.backend.dao.calibration.CalibrationMetric import CalibrationMetric
from snapred.backend.dao.state import PixelGroup, PixelGroupingParameters
from snapred.backend.recipe.algorithm.CalibrationMetricExtractionAlgorithm import (
    CalibrationMetricExtractionAlgorithm as Algo,
)
from snapred.backend.recipe.algorithm.GenerateTableWorkspaceFromListOfDict import (
    GenerateTableWorkspaceFromListOfDict as Table,
)
from snapred.meta.Config import Resource


def _removeWhitespace(string):
    return "".join(string.split())


class TestCalibrationMetricExtractionAlgorithm(unittest.TestCase):
    def test_pyexec(self):  # noqa: ARG002
<<<<<<< HEAD
        fakeInputWorkspace = "mock_input_workspace"
        fitPeaksDiagnosis = WorkspaceGroup()
        mtd.addOrReplace(fakeInputWorkspace, fitPeaksDiagnosis)

=======
>>>>>>> 2940a190
        # Mock input data
        fakeInputWorkspace = "mock_input_workspace"
        vals = np.array([[1.0], [2.0], [3.0]])
        CreateWorkspace(
            OutputWorkspace="PeakPosition",
            DataX=vals,
            DataY=vals,
        )
        fitPeaksDiagnosis.add("PeakPosition")
        table = Table()
        table.initialize()
        table.setProperty("ListOfDict", json.dumps([{"wsindex": x, "Sigma": (x + 1.0) / 10.0} for x in [0, 1, 2]]))
        table.setProperty("OutputWorkspace", "Parameters")
        table.execute()
        fitPeaksDiagnosis.add("Parameters")
        CreateSingleValuedWorkspace(Outputworkspace="Workspace")
        fitPeaksDiagnosis.add("Workspace")
        CreateSingleValuedWorkspace(OutputWorkspace="ParameterError")
        fitPeaksDiagnosis.add("ParameterError")

        fakePixelGroupingParameterss = [
            PixelGroupingParameters(
                groupID=0,
                isMasked=False,
                L2=10.0,
                twoTheta=30.0 * (np.pi / 180.0),
                azimuth=0.0,
                dResolution={"minimum": 0.1, "maximum": 0.2},
                dRelativeResolution=0.1,
            ),
            PixelGroupingParameters(
                groupID=1,
                isMasked=False,
                L2=10.0,
                twoTheta=40.0 * (np.pi / 180.0),
                azimuth=0.0,
                dResolution={"minimum": 0.1, "maximum": 0.2},
                dRelativeResolution=0.1,
            ),
            PixelGroupingParameters(
                groupID=2,
                isMasked=False,
                L2=10.0,
                azimuth=0.0,
                twoTheta=50.0 * (np.pi / 180.0),
                dResolution={"minimum": 0.1, "maximum": 0.2},
                dRelativeResolution=0.1,
            ),
        ]
        fakePixelGroup = PixelGroup(
            pixelGroupingParameters=fakePixelGroupingParameterss,
            focusGroup={"name": "something", "definition": "path/to/wherever"},
            timeOfFlight={"minimum": 1.0, "maximum": 10.0, "binWidth": 1, "binningMode": 1},
        )

        # Create the algorithm instance and set properties
        algorithm = Algo()
        algorithm.initialize()
        algorithm.setProperty("InputWorkspace", fakeInputWorkspace)
        algorithm.setProperty("PixelGroup", fakePixelGroup.json())
<<<<<<< HEAD
=======
        # mock out the mtd return
        algorithm.mantidSnapper = MagicMock()
        algorithm.mantidSnapper.mtd = {
            fakeInputWorkspace: MagicMock(
                getNumberOfEntries=MagicMock(return_value=4),
                getItem=MagicMock(side_effect=fakeInputWorkspaceData.values()),
            )
        }
>>>>>>> 2940a190
        # Call the PyExec method to test
        algorithm.execute()

        # Get the output metrics property and parse it as a list of dictionaries
        output_metrics = parse_raw_as(List[CalibrationMetric], algorithm.getProperty("OutputMetrics").value)

        # Test data is currently not the greatest
        expected = parse_raw_as(List[CalibrationMetric], Resource.read("outputs/calibration/metrics/expected.json"))

        # Assert the output metrics are as expected
        for metric in output_metrics[0].dict():
            assert pytest.approx(expected[0].dict()[metric], 1.0e-6) == output_metrics[0].dict()[metric]

    def test_must_have_workspacegroup(self):
        notAWorkspaceGroup = "not_a_workspace_group"
        algo = Algo()
        with pytest.raises(RuntimeError):
            algo.setProperty("InputWorkspace", notAWorkspaceGroup)

    def test_validate(self):  # noqa: ARG002
        fakeInputWorkspace = "mock_input_workspace"
        fitPeaksDiagnosis = WorkspaceGroup()
        mtd.addOrReplace(fakeInputWorkspace, fitPeaksDiagnosis)
        for i in range(3):
            CreateSingleValuedWorkspace(OutputWorkspace=f"ws{i}")
            fitPeaksDiagnosis.add(f"ws{i}")

        fakePixelGroup = MagicMock(json=MagicMock(return_value=""))

        # Create the algorithm instance and set properties
        algorithm = Algo()
        algorithm.initialize()
        algorithm.setProperty("InputWorkspace", fakeInputWorkspace)
        algorithm.setProperty("PixelGroup", fakePixelGroup.json())
        # Call the PyExec method to test
        with pytest.raises(RuntimeError) as e:
            algorithm.execute()
        assert "InputWorkspace" in str(e.value)<|MERGE_RESOLUTION|>--- conflicted
+++ resolved
@@ -5,12 +5,8 @@
 
 import numpy as np
 import pytest
-<<<<<<< HEAD
-from mantid.api import AlgorithmManager, WorkspaceGroup
-from mantid.kernel import Direction
+from mantid.api import WorkspaceGroup
 from mantid.simpleapi import CreateSingleValuedWorkspace, CreateWorkspace, mtd
-=======
->>>>>>> 2940a190
 from pydantic import parse_raw_as
 from snapred.backend.dao.calibration.CalibrationMetric import CalibrationMetric
 from snapred.backend.dao.state import PixelGroup, PixelGroupingParameters
@@ -29,13 +25,10 @@
 
 class TestCalibrationMetricExtractionAlgorithm(unittest.TestCase):
     def test_pyexec(self):  # noqa: ARG002
-<<<<<<< HEAD
         fakeInputWorkspace = "mock_input_workspace"
         fitPeaksDiagnosis = WorkspaceGroup()
         mtd.addOrReplace(fakeInputWorkspace, fitPeaksDiagnosis)
 
-=======
->>>>>>> 2940a190
         # Mock input data
         fakeInputWorkspace = "mock_input_workspace"
         vals = np.array([[1.0], [2.0], [3.0]])
@@ -96,17 +89,14 @@
         algorithm.initialize()
         algorithm.setProperty("InputWorkspace", fakeInputWorkspace)
         algorithm.setProperty("PixelGroup", fakePixelGroup.json())
-<<<<<<< HEAD
-=======
         # mock out the mtd return
         algorithm.mantidSnapper = MagicMock()
         algorithm.mantidSnapper.mtd = {
             fakeInputWorkspace: MagicMock(
                 getNumberOfEntries=MagicMock(return_value=4),
-                getItem=MagicMock(side_effect=fakeInputWorkspaceData.values()),
+                getItem=MagicMock(side_effect=fitPeaksDiagnosis.values()),
             )
         }
->>>>>>> 2940a190
         # Call the PyExec method to test
         algorithm.execute()
 
