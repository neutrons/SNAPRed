import json
import random
import unittest
import unittest.mock as mock
from typing import Dict, List

import pytest
from snapred.backend.dao.DetectorPeak import DetectorPeak
from snapred.backend.dao.GroupPeakList import GroupPeakList
from snapred.backend.dao.ingredients import DiffractionCalibrationIngredients

# needed to make mocked ingredients
from snapred.backend.dao.RunConfig import RunConfig
from snapred.backend.dao.state.FocusGroup import FocusGroup
from snapred.backend.dao.state.InstrumentState import InstrumentState

# the algorithm to test
from snapred.backend.recipe.algorithm.CalculateOffsetDIFC import (
    CalculateOffsetDIFC as ThisAlgo,  # noqa: E402
)
from snapred.meta.Config import Resource


class TestCalculateOffsetDIFC(unittest.TestCase):
    def setUp(self):
        """Create a set of mocked ingredients for calculating DIFC corrected by offsets"""
        self.fakeDBin = -abs(0.001)
        self.fakeRunNumber = "555"
        fakeRunConfig = RunConfig(runNumber=str(self.fakeRunNumber))

        fakeInstrumentState = InstrumentState.parse_raw(Resource.read("/inputs/calibration/sampleInstrumentState.json"))
        fakeInstrumentState.particleBounds.tof.minimum = 10
        fakeInstrumentState.particleBounds.tof.maximum = 1000

        fakeFocusGroup = FocusGroup.parse_raw(Resource.read("/inputs/calibration/sampleFocusGroup.json"))
        ntest = fakeFocusGroup.nHst
        fakeFocusGroup.dBin = [-abs(self.fakeDBin)] * ntest
        fakeFocusGroup.dMax = [float(x) for x in range(100 * ntest, 101 * ntest)]
        fakeFocusGroup.dMin = [float(x) for x in range(ntest)]
        fakeFocusGroup.FWHM = [5 * random.random() for x in range(ntest)]
        fakeFocusGroup.definition = Resource.getPath("inputs/calibration/fakeSNAPFocGroup_Column.xml")

        peakList = [
            DetectorPeak.parse_obj({"position": {"value": 2, "minimum": 2, "maximum": 3}}),
            DetectorPeak.parse_obj({"position": {"value": 5, "minimum": 4, "maximum": 6}}),
        ]

        self.fakeIngredients = DiffractionCalibrationIngredients(
            runConfig=fakeRunConfig,
            focusGroup=fakeFocusGroup,
            instrumentState=fakeInstrumentState,
            groupedPeakLists=[GroupPeakList(groupID=3, peaks=peakList)],
            calPath=Resource.getPath("outputs/calibration/"),
            threshold=1.0,
        )

    def mockRetrieveFromPantry(algo):
        """Will cause algorithm to execute with sample data, instead of loading from file"""
        # prepare with test data
        algo.mantidSnapper.CreateSampleWorkspace(
            "Make fake data for testing",
            OutputWorkspace=algo.inputWStof,
            # WorkspaceType="Histogram",
            Function="User Defined",
            UserDefinedFunction="name=Gaussian,Height=10,PeakCentre=30,Sigma=1",
            Xmin=algo.TOFMin,
            Xmax=algo.TOFMax,
            BinWidth=0.1,
            XUnit="TOF",
            NumBanks=4,  # must produce same number of pixels as fake instrument
            BankPixelWidth=2,  # each bank has 4 pixels, 4 banks, 16 total
            Random=True,
        )
        algo.convertUnitsAndRebin(algo.inputWStof, algo.inputWStof, "TOF")
        algo.convertUnitsAndRebin(algo.inputWStof, algo.inputWSdsp, "dSpacing")

        # manually setup the grouping workspace
        focusWSname = "_focusws_name_"
        algo.mantidSnapper.CreateWorkspace(
            "Create workspace to hold IDF",
            OutputWorkspace="idf",
            DataX=1,
            DataY=1,
        )
        algo.mantidSnapper.LoadInstrument(
            "Load a fake instrument for testing",
            Workspace="idf",
            Filename=Resource.getPath("inputs/calibration/fakeSNAPLite.xml"),
            RewriteSpectraMap=False,
        )

        inputFilePath = Resource.getPath("inputs/calibration/fakeSNAPFocGroup_Column.xml")
        algo.mantidSnapper.LoadGroupingDefinition(
            f"Loading grouping file {inputFilePath}...",
            GroupingFilename=inputFilePath,
            InstrumentDonor="idf",
            OutputWorkspace=focusWSname,
        )
        algo.mantidSnapper.executeQueue()

        focusWS = algo.mantidSnapper.mtd[focusWSname]
        algo.groupIDs: List[int] = [int(x) for x in focusWS.getGroupIDs()]
        algo.subgroupWorkspaceIndices: Dict[int, List[int]] = {}
        algo.allDetectorIDs: List[int] = []
        for groupID in algo.groupIDs:
            groupDetectorIDs: List[int] = [int(x) for x in focusWS.getDetectorIDsOfGroup(groupID)]
            algo.allDetectorIDs.extend(groupDetectorIDs)
            algo.subgroupWorkspaceIndices[groupID] = focusWS.getIndicesFromDetectorIDs(groupDetectorIDs)
        algo.mantidSnapper.executeQueue()

    def test_chop_ingredients(self):
        """Test that ingredients for algo are properly processed"""
        algo = ThisAlgo()
        algo.initialize()
        algo.chopIngredients(self.fakeIngredients)
        assert algo.runNumber == self.fakeRunNumber
        assert algo.TOFMin == self.fakeIngredients.instrumentState.particleBounds.tof.minimum
        assert algo.TOFMax == self.fakeIngredients.instrumentState.particleBounds.tof.maximum
        assert algo.overallDMin == max(self.fakeIngredients.focusGroup.dMin)
        assert algo.overallDMax == min(self.fakeIngredients.focusGroup.dMax)
        assert algo.dBin == -abs(self.fakeDBin)

    def test_init_properties(self):
        """Test that he properties of the algorithm can be initialized"""
        algo = ThisAlgo()
        algo.initialize()
        algo.setProperty("Ingredients", self.fakeIngredients.json())
        assert algo.getProperty("Ingredients").value == self.fakeIngredients.json()

    @mock.patch.object(ThisAlgo, "retrieveFromPantry", mockRetrieveFromPantry)
    @mock.patch.object(ThisAlgo, "getRefID", lambda self, x: int(min(x)))  # noqa
    def test_execute(self):
        """Test that the algorithm executes"""

        algo = ThisAlgo()
        algo.initialize()
        algo.setProperty("Ingredients", self.fakeIngredients.json())
        assert algo.execute()

        data = json.loads(algo.getProperty("data").value)
        assert data["meanOffset"] is not None
        assert data["meanOffset"] != 0
        assert data["meanOffset"] > 0
        assert data["meanOffset"] <= 2

    # patch to make the offsets of sample data non-zero
    @mock.patch.object(ThisAlgo, "retrieveFromPantry", mockRetrieveFromPantry)
    @mock.patch.object(ThisAlgo, "getRefID", lambda self, x: int(min(x)))  # noqa
    def test_reexecution_and_convergence(self):
        """Test that the algorithm can run, and that it will converge to an answer"""

        algo = ThisAlgo()
        algo.initialize()
        algo.setProperty("Ingredients", self.fakeIngredients.json())
        assert algo.execute()
        assert algo.reexecute()

        data = json.loads(algo.getProperty("data").value)
        assert data["meanOffset"] is not None
        assert data["meanOffset"] != 0
        assert data["meanOffset"] <= 2

        # check that value converges
        numIter = 5
        allOffsets = [data["meanOffset"]]
        for i in range(numIter):
            algo.reexecute()
            data = json.loads(algo.getProperty("data").value)
            allOffsets.append(data["meanOffset"])
            assert allOffsets[-1] <= allOffsets[-2]

    @mock.patch.object(ThisAlgo, "retrieveFromPantry", mockRetrieveFromPantry)
    def test_init_difc_table(self):
        from mantid.simpleapi import mtd

        algo = ThisAlgo()
        algo.initialize()
        algo.setProperty("Ingredients", self.fakeIngredients.json())
        algo.chopIngredients(self.fakeIngredients)
        algo.retrieveFromPantry()
        algo.initDIFCTable()
        difcTable = mtd[algo.difcWS]
<<<<<<< HEAD
        # TODO this commented-out assertion loop should pass
        # the uncommented one is what actually passes
=======
>>>>>>> 0648c7c0
        for i, row in enumerate(difcTable.column("detid")):
            assert row == i + 4
        difc_refs = [
            0.0,
            6.0668,
            6.0668,
            8.57957,
            0.0,
            4.04445,
            4.04445,
            5.71972,
            0.0,
            3.37038,
            3.37038,
            4.76644,
            0.0,
            3.03334,
            3.03334,
        ]
        for difc, difc_ref in zip(difcTable.column("difc"), difc_refs):
            assert abs(difc - difc_ref) < 1.0e-3

    def test_retrieve_from_pantry(self):
        import os

        from mantid.simpleapi import (
            CompareWorkspaces,
            CreateSampleWorkspace,
            LoadInstrument,
            SaveNexus,
        )

        algo = ThisAlgo()
        algo.initialize()
        algo.setProperty("Ingredients", self.fakeIngredients.json())
        algo.chopIngredients(self.fakeIngredients)

        # create a fake nexus file to load
        fakeDataWorkspace = "_fake_sample_data"
        fakeNexusFile = Resource.getPath("outputs/calibration/testInputData.nxs")
        CreateSampleWorkspace(
            OutputWorkspace=fakeDataWorkspace,
            WorkspaceType="Event",
            Function="User Defined",
            UserDefinedFunction="name=Gaussian,Height=10,PeakCentre=30,Sigma=1",
            Xmin=algo.TOFMin,
            Xmax=algo.TOFMax,
            BinWidth=0.1,
            XUnit="TOF",
            NumMonitors=1,
            NumBanks=4,  # must produce same number of pixels as fake instrument
            BankPixelWidth=2,  # each bank has 4 pixels, 4 banks, 16 total
            Random=True,
        )
        LoadInstrument(
            Workspace=fakeDataWorkspace,
            Filename=Resource.getPath("inputs/calibration/fakeSNAPLite.xml"),
            InstrumentName="fakeSNAPLite",
            RewriteSpectraMap=False,
        )
        SaveNexus(
            InputWorkspace=fakeDataWorkspace,
            Filename=fakeNexusFile,
        )
        algo.rawDataPath = fakeNexusFile
        algo.retrieveFromPantry()
        os.remove(fakeNexusFile)
        assert CompareWorkspaces(
            Workspace1=algo.inputWStof,
            Workspace2=fakeDataWorkspace,
        )
        assert len(algo.groupIDs) > 0
        assert algo.groupIDs == list(algo.subgroupWorkspaceIndices.keys())


# this at teardown removes the loggers, eliminating logger error printouts
# see https://github.com/pytest-dev/pytest/issues/5502#issuecomment-647157873
@pytest.fixture(autouse=True)
def clear_loggers():  # noqa: PT004
    """Remove handlers from all loggers"""
    import logging

    loggers = [logging.getLogger()] + list(logging.Logger.manager.loggerDict.values())
    for logger in loggers:
        handlers = getattr(logger, "handlers", [])
        for handler in handlers:
            logger.removeHandler(handler)<|MERGE_RESOLUTION|>--- conflicted
+++ resolved
@@ -180,11 +180,6 @@
         algo.retrieveFromPantry()
         algo.initDIFCTable()
         difcTable = mtd[algo.difcWS]
-<<<<<<< HEAD
-        # TODO this commented-out assertion loop should pass
-        # the uncommented one is what actually passes
-=======
->>>>>>> 0648c7c0
         for i, row in enumerate(difcTable.column("detid")):
             assert row == i + 4
         difc_refs = [
