import os.path
import pathlib
import socket
import tempfile
import unittest
import unittest.mock as mock
from unittest.mock import ANY

import pytest
from mantid.simpleapi import (
    CloneWorkspace,
    CompareWorkspaces,
    CreateGroupingWorkspace,
    DeleteWorkspace,
    LoadDetectorsGroupingFile,
    LoadEmptyInstrument,
    LoadNexusProcessed,
    RenameWorkspace,
    mtd,
)
from snapred.backend.recipe.algorithm.LoadGroupingDefinition import LoadGroupingDefinition as LoadingAlgo
from snapred.backend.recipe.algorithm.SaveGroupingDefinition import SaveGroupingDefinition as SavingAlgo
from snapred.meta.Config import Resource

IS_ON_ANALYSIS_MACHINE = socket.gethostname().startswith("analysis")


class TestSaveGroupingDefinition(unittest.TestCase):
    @classmethod
    def setUpClass(cls):
        # file location for instrument definition
        cls.localInstrumentFilename = Resource.getPath("inputs/testInstrument/fakeSNAP.xml")
        cls.localGroupingFilename = Resource.getPath("inputs/testInstrument/fakeSNAPFocGroup_Natural.xml")

        # names for instrument donor workspaces
        cls.localIDFWorkspace = "test_local_idf"

        # create instrument donor workspace
        LoadEmptyInstrument(
            OutputWorkspace=cls.localIDFWorkspace,
            Filename=cls.localInstrumentFilename,
        )

        # NOTE: the below do not need to match the actual grouping workspaces,
        #  and can be arbitary for these tests to still work
        cls.localReferenceWorkspace = {
            "Natural": "test_reference_grouping_natural",
            "Column": "test_reference_grouping_column",
        }
        CreateGroupingWorkspace(
            InputWorkspace=cls.localIDFWorkspace,
            OutputWorkspace=cls.localReferenceWorkspace["Column"],
            CustomGroupingString="0+2+4+5, 1+3+6+7, 8+9+12+13, 10+11+14+15",
        )
        CreateGroupingWorkspace(
            InputWorkspace=cls.localIDFWorkspace,
            OutputWorkspace=cls.localReferenceWorkspace["Natural"],
            CustomGroupingString="0+5+10+15, 1+7+8+13, 2+4+11+14, 3+6+9+12",
        )

    def setUp(self):
        """Common setup before each test"""
        self.columnGroupingWorkspace = "test_grouping_column"
        self.naturalGroupingWorkspace = "test_grouping_natural"
        CloneWorkspace(
            InputWorkspace=self.localReferenceWorkspace["Column"],
            Outputworkspace=self.columnGroupingWorkspace,
        )
        CloneWorkspace(
            InputWorkspace=self.localReferenceWorkspace["Natural"],
            Outputworkspace=self.naturalGroupingWorkspace,
        )

    def teardDown(self):
        """Common teardown after each test"""
        # remove all workspaces
        for workspace in [self.columnGroupingWorkspace, self.naturalGroupingWorkspace]:
            try:
                DeleteWorkspace(workspace)
            except ValueError:
                print(f"Workspace {workspace} doesn't exist!")

    @classmethod
    def teardDownClass(cls):
        """Common teardown after each test"""
        # remove all workspaces
        for workspace in mtd.getObjectNames():
            try:
                DeleteWorkspace(workspace)
            except ValueError:
                print(f"Workspace {workspace} doesn't exist!")

    def getInstrumentDefinitionFilePath(isLocalTest, isLiteInstrument):
        if isLocalTest:
            if isLiteInstrument:
                return Resource.getPath("inputs/pixel_grouping/SNAPLite_Definition.xml")
            else:
                return Resource.getPath("inputs/pixel_grouping/SNAP_Definition.xml")
        else:
            if isLiteInstrument:
                return "/SNS/SNAP/shared/Calibration/Powder/SNAPLite.xml"
            else:
                return "/opt/anaconda/envs/mantid-dev/instrument/SNAP_Definition.xml"

    ## VALIDATION CHECKS

    def test_fail_bad_grouping_ws(self):
        badGroupingWS = "junk"
        savingAlgo = SavingAlgo()
        savingAlgo.initialize()
<<<<<<< HEAD
        with pytest.raises(ValueError) as e:
=======
        with pytest.raises(ValueError) as e:  # noqa: PT011
>>>>>>> 8ca963ef
            savingAlgo.setPropertyValue("GroupingWorkspace", badGroupingWS)
        assert badGroupingWS in str(e.value)

    def test_fail_no_output_file(self):
        savingAlgo = SavingAlgo()
        savingAlgo.initialize()
        errs = savingAlgo.validateInputs()
        assert errs.get("OutputFilename") is not None
        # mke sure this fails fast with no other errors
        assert errs.get("GroupingFilename") is None
        assert errs.get("GroupingWorkspace") is None

    def test_fail_no_groupings(self):
        savingAlgo = SavingAlgo()
        savingAlgo.initialize()
        savingAlgo.setPropertyValue("OutputFilename", "test_bad_validation.hdf")
        errs = savingAlgo.validateInputs()
        assert errs.get("GroupingFilename") is not None
        assert errs.get("GroupingWorkspace") is not None

    def test_fail_two_groupings(self):
        savingAlgo = SavingAlgo()
        savingAlgo.initialize()
        savingAlgo.setPropertyValue("OutputFilename", "test_bad_validation.hdf")
        savingAlgo.setPropertyValue("GroupingWorkspace", self.naturalGroupingWorkspace)
        savingAlgo.setPropertyValue("GroupingFilename", self.localGroupingFilename)
        errs = savingAlgo.validateInputs()
        assert errs.get("GroupingFilename") is not None
        assert errs.get("GroupingWorkspace") is not None
        assert "both" in errs["GroupingFilename"].lower()

    def test_fail_bad_grouping_file(self):
        badGroupingFilename = "junk"
        savingAlgo = SavingAlgo()
        savingAlgo.initialize()
        savingAlgo.setPropertyValue("OutputFilename", "test_bad_validation.hdf")
        savingAlgo.setPropertyValue("GroupingFilename", badGroupingFilename)
        errs = savingAlgo.validateInputs()
        assert errs.get("GroupingFilename") is not None
        assert badGroupingFilename in errs["GroupingFilename"].lower()

    def test_fail_bad_grouping_extension(self):
        with tempfile.TemporaryDirectory(suffix=".junk") as badGroupingFilename:
            savingAlgo = SavingAlgo()
            savingAlgo.initialize()
            savingAlgo.setPropertyValue("OutputFilename", "test_bad_validation")
            savingAlgo.setPropertyValue("GroupingFilename", badGroupingFilename)
            errs = savingAlgo.validateInputs()
            assert errs.get("GroupingFilename") is not None
            assert "extension" in errs["GroupingFilename"].lower()
            assert "does not exist" not in errs["GroupingFilename"].lower()

    def test_fail_bad_output_extension(self):
        savingAlgo = SavingAlgo()
        savingAlgo.initialize()
        savingAlgo.setPropertyValue("OutputFilename", "test_bad_validation.hdf")
        savingAlgo.setPropertyValue("GroupingWorkspace", self.naturalGroupingWorkspace)
        errs = savingAlgo.validateInputs()
        assert errs.get("OutputFilename") is None
        savingAlgo.setPropertyValue("OutputFilename", "test_bad_validation.junk")
        errs = savingAlgo.validateInputs()
        assert errs.get("OutputFilename") is not None
        assert "extension" in errs["OutputFilename"].lower()

    def test_fail_no_instrument_source(self):
        savingAlgo = SavingAlgo()
        savingAlgo.initialize()
        savingAlgo.setPropertyValue("OutputFilename", "test_bad_validation.hdf")
        savingAlgo.setPropertyValue("GroupingFilename", self.localGroupingFilename)
        errs = savingAlgo.validateInputs()
        assert errs.get("InstrumentDonor") is not None
        assert errs.get("InstrumentFilename") is not None
        assert errs.get("InstrumentName") is not None

    def test_fail_two_instrument_sources(self):
        savingAlgo = SavingAlgo()
        savingAlgo.initialize()
        savingAlgo.setPropertyValue("OutputFilename", "test_bad_validation.hdf")
        savingAlgo.setPropertyValue("GroupingFilename", self.localGroupingFilename)
        savingAlgo.setPropertyValue("InstrumentFilename", self.localInstrumentFilename)
        savingAlgo.setPropertyValue("InstrumentDonor", self.localIDFWorkspace)
        errs = savingAlgo.validateInputs()
        assert errs.get("InstrumentDonor") is not None
        assert errs.get("InstrumentFilename") is not None
        assert errs.get("InstrumentName") is None

    ## LOCAL CHECKS

    with tempfile.TemporaryDirectory() as tmp_dir:

        def do_test_local_from_workspace_test(self, workspaceName):
            outputFilename = f"from_workspace_test_{workspaceName}.hdf"

            outputFilePath = os.path.join(self.tmp_dir, outputFilename)
            # save the created workspace in the calibration format
            savingAlgo = SavingAlgo()
            savingAlgo.initialize()
            savingAlgo.setProperty("GroupingWorkspace", workspaceName)
            savingAlgo.setProperty("OutputFilename", outputFilePath)
            assert savingAlgo.execute()

            assert os.path.exists(outputFilePath)

            # load the saved grouping definition as a workspace
            loadingAlgo = LoadingAlgo()
            loadingAlgo.initialize()
            loaded_ws_name = "loaded_ws"
            loadingAlgo.setProperty("GroupingFilename", outputFilePath)
            loadingAlgo.setProperty("InstrumentDonor", self.localIDFWorkspace)
            loadingAlgo.setProperty("OutputWorkspace", loaded_ws_name)
            assert loadingAlgo.execute()

            # retrieve the loaded workspace and compare it with the workspace created from the input grouping file
            assert CompareWorkspaces(loaded_ws_name, workspaceName)

        def test_local_from_groupingfile_test(self):
            groupingFile = Resource.getPath("inputs/testInstrument/fakeSNAPFocGroup_Natural.xml")
            output_file_name = pathlib.Path(groupingFile).stem + ".hdf"
            outputFilePath = os.path.join(self.tmp_dir, output_file_name)

            # will mock out the loader to simply rename the already-loaded workspaces
<<<<<<< HEAD
            def replaceInADS(msg, **kwargs):
=======
            def replaceInADS(msg, **kwargs):  # noqa: ARG001
>>>>>>> 8ca963ef
                RenameWorkspace(
                    InputWorkspace=self.naturalGroupingWorkspace,
                    OutputWorkspace=kwargs["OutputWorkspace"],
                )

            # save the created workspace in the calibration format
            savingAlgo = SavingAlgo()
            savingAlgo.initialize()
            # mock out the loader and dishwasher but make sure they are called
            savingAlgo.mantidSnapper.LoadGroupingDefinition = mock.Mock()
            savingAlgo.mantidSnapper.LoadGroupingDefinition.side_effect = lambda msg, **kwargs: replaceInADS(
                msg, **kwargs
            )
            savingAlgo.mantidSnapper.WashDishes = mock.Mock()
            savingAlgo.setProperty("GroupingFilename", groupingFile)
            savingAlgo.setProperty("OutputFilename", outputFilePath)
            savingAlgo.setProperty("InstrumentDonor", self.localIDFWorkspace)
            assert savingAlgo.execute()

            # assert that the mocked methods were called
            assert savingAlgo.mantidSnapper.LoadGroupingDefinition.called_once_with(
                ANY,
                GroupingFilename=groupingFile,
                OutputWorkspace=ANY,
                InstrumentDonor=self.localIDFWorkspace,
            )
            assert savingAlgo.mantidSnapper.WashDishes.called_once
            # assert the save went through
            assert os.path.exists(outputFilePath)

            # load the saved grouping definition as a workspace and compare
            loadingAlgo = LoadingAlgo()
            loadingAlgo.initialize()
            loaded_ws_name = "loaded_ws"
            loadingAlgo.setProperty("GroupingFilename", outputFilePath)
            loadingAlgo.setProperty("InstrumentDonor", self.localIDFWorkspace)
            loadingAlgo.setProperty("OutputWorkspace", loaded_ws_name)
            assert loadingAlgo.execute()
            assert CompareWorkspaces(loaded_ws_name, self.localReferenceWorkspace["Natural"])

    def test_local_from_workspace_test_column(self):
        self.do_test_local_from_workspace_test(self.columnGroupingWorkspace)
        # this last assert ensures saving does not alter the workspace
        assert CompareWorkspaces(self.columnGroupingWorkspace, self.localReferenceWorkspace["Column"])

    def test_local_from_workspace_test_natural(self):
        self.do_test_local_from_workspace_test(self.naturalGroupingWorkspace)
        # this last assert ensures saving does not alter the workspace
        assert CompareWorkspaces(self.columnGroupingWorkspace, self.localReferenceWorkspace["Natural"])

    ## REMOTE CHECKS WITH FULL INSTRUMENT

    with tempfile.TemporaryDirectory() as tmp_dir:

        @pytest.mark.skipif(not IS_ON_ANALYSIS_MACHINE, reason="requires analysis datafiles")
        def test_with_nxs_grouping_file(self):
            groupingFile = "/SNS/SNAP/shared/Calibration/Powder/PixelGroupingDefinitions/SNAPFocGroup_Column.lite.nxs"
            output_file_name = pathlib.Path(groupingFile).stem + ".hdf"
            outputFilePath = os.path.join(self.tmp_dir, output_file_name)

            # save the input grouping file in the calibration format
            savingAlgo = SavingAlgo()
            savingAlgo.initialize()
            savingAlgo.setProperty("GroupingFilename", groupingFile)
            savingAlgo.setProperty("OutputFilename", outputFilePath)
            savingAlgo.setProperty("InstrumentName", "SNAP")
            assert savingAlgo.execute()

            # load the saved grouping definition as a workspace
            loadingAlgo = LoadingAlgo()
            loadingAlgo.initialize()
            loaded_ws_name = "loaded_ws"
            loadingAlgo.setProperty("GroupingFilename", outputFilePath)
            loadingAlgo.setProperty(
                "InstrumentFilename", self.getInstrumentDefinitionFilePath(isLocalTest=False, isLiteInstrument=True)
            )
            loadingAlgo.setProperty("OutputWorkspace", loaded_ws_name)
            assert loadingAlgo.execute()

            # retrieve the loaded workspace and compare it with a workspace created from the input grouping file
            saved_and_loaded_ws = mtd[loaded_ws_name]

            lnp_ws_name = "lnp_ws_name"
            original_ws = LoadNexusProcessed(Filename=groupingFile, OutputWorkspace=lnp_ws_name)
            result, _ = CompareWorkspaces(original_ws, saved_and_loaded_ws)

            assert result

        @pytest.mark.skipif(not IS_ON_ANALYSIS_MACHINE, reason="requires analysis datafiles")
        def test_with_xml_grouping_file(self):
            groupingFile = "/SNS/SNAP/shared/Calibration/Powder/PixelGroupingDefinitions/SNAPFocGroup_Column.xml"
            output_file_name = pathlib.Path(groupingFile).stem + ".hdf"
            outputFilePath = os.path.join(self.tmp_dir, output_file_name)

            # save the input grouping file in the calibration format
            savingAlgo = SavingAlgo()
            savingAlgo.initialize()
            savingAlgo.setProperty("GroupingFilename", groupingFile)
            savingAlgo.setProperty("OutputFilename", outputFilePath)
            savingAlgo.setProperty("InstrumentName", "SNAP")
            assert savingAlgo.execute()

            # load the saved grouping definition as a workspace
            loadingAlgo = LoadingAlgo()
            loadingAlgo.initialize()
            loaded_ws_name = "loaded_ws"
            loadingAlgo.setProperty("GroupingFilename", outputFilePath)
            loadingAlgo.setProperty(
                "InstrumentFilename", self.getInstrumentDefinitionFilePath(isLocalTest=False, isLiteInstrument=False)
            )
            loadingAlgo.setProperty("OutputWorkspace", loaded_ws_name)
            assert loadingAlgo.execute()

            # retrieve the loaded workspace and compare it with a workspace created from the input grouping file
            saved_and_loaded_ws = mtd[loaded_ws_name]

            ldgf_ws_name = "ldgf_ws_name"
            original_ws = LoadDetectorsGroupingFile(InputFile=groupingFile, OutputWorkspace=ldgf_ws_name)

            result, _ = CompareWorkspaces(original_ws, saved_and_loaded_ws)
            assert result

        @pytest.mark.skipif(not IS_ON_ANALYSIS_MACHINE, reason="requires analysis datafiles")
        def test_with_grouping_workspace(self):
            groupingFile = "/SNS/SNAP/shared/Calibration/Powder/PixelGroupingDefinitions/SNAPFocGroup_Column.lite.nxs"
            output_file_name = pathlib.Path(groupingFile).stem + ".hdf"
            outputFilePath = os.path.join(self.tmp_dir, output_file_name)

            # create a workspace from the input file
            lnp_ws_name = "lnp_ws_name"
            original_ws = LoadNexusProcessed(Filename=groupingFile, OutputWorkspace=lnp_ws_name)

            # save the created workspace in the calibration format
            savingAlgo = SavingAlgo()
            savingAlgo.initialize()
            savingAlgo.setProperty("GroupingWorkspace", lnp_ws_name)
            savingAlgo.setProperty("OutputFilename", outputFilePath)
            savingAlgo.setProperty("InstrumentName", "SNAP")
            assert savingAlgo.execute()

            # load the saved grouping definition as a workspace
            loadingAlgo = LoadingAlgo()
            loadingAlgo.initialize()
            loaded_ws_name = "loaded_ws"
            loadingAlgo.setProperty("GroupingFilename", outputFilePath)
            loadingAlgo.setProperty(
                "InstrumentFilename", self.getInstrumentDefinitionFilePath(isLocalTest=False, isLiteInstrument=True)
            )
            loadingAlgo.setProperty("OutputWorkspace", loaded_ws_name)
            assert loadingAlgo.execute()

            # retrieve the loaded workspace and compare it with the workspace created from the input grouping file
            saved_and_loaded_ws = mtd[loaded_ws_name]
            result, _ = CompareWorkspaces(original_ws, saved_and_loaded_ws)
            assert result<|MERGE_RESOLUTION|>--- conflicted
+++ resolved
@@ -108,11 +108,7 @@
         badGroupingWS = "junk"
         savingAlgo = SavingAlgo()
         savingAlgo.initialize()
-<<<<<<< HEAD
-        with pytest.raises(ValueError) as e:
-=======
         with pytest.raises(ValueError) as e:  # noqa: PT011
->>>>>>> 8ca963ef
             savingAlgo.setPropertyValue("GroupingWorkspace", badGroupingWS)
         assert badGroupingWS in str(e.value)
 
@@ -234,11 +230,7 @@
             outputFilePath = os.path.join(self.tmp_dir, output_file_name)
 
             # will mock out the loader to simply rename the already-loaded workspaces
-<<<<<<< HEAD
-            def replaceInADS(msg, **kwargs):
-=======
             def replaceInADS(msg, **kwargs):  # noqa: ARG001
->>>>>>> 8ca963ef
                 RenameWorkspace(
                     InputWorkspace=self.naturalGroupingWorkspace,
                     OutputWorkspace=kwargs["OutputWorkspace"],
