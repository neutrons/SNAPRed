import os
import unittest.mock as mock

with mock.patch.dict(
    "sys.modules",
    {
        "snapred.backend.log": mock.Mock(),
        "snapred.backend.log.logger": mock.Mock(),
    },
):
<<<<<<< HEAD
    from mantid.simpleapi import LoadNexusProcessed, mtd
    from snapred.backend.dao.calibration.Calibration import Calibration
    from snapred.backend.dao.CrystallographicInfo import CrystallographicInfo
=======
    from mantid.simpleapi import CreateSingleValuedWorkspace, CreateWorkspace, LoadNexusProcessed, mtd
>>>>>>> 812ec087
    from snapred.backend.dao.ingredients import PeakIngredients as Ingredients
    from snapred.backend.recipe.algorithm.FitMultiplePeaksAlgorithm import (
        FitMultiplePeaksAlgorithm,  # noqa: E402
    )
    from snapred.meta.Config import Resource

    def test_init():
        """Test ability to initialize fit multiple peaks algo"""
        wsName = "testWS"
<<<<<<< HEAD
        ingredients = Ingredients(
            instrumentState=instrumentState,
            crystalInfo=crystalInfo,
            peakIntensityFractionalThreshold=0.5,
        )
        fmpAlgo = FitMultiplePeaksAlgorithm()
        fmpAlgo.initialize()
        fmpAlgo.setPropertyValue("InputWorkspace", wsName)
        fmpAlgo.setProperty("Ingredients", ingredients.json())
        assert fmpAlgo.getPropertyValue("InputWorkspace") == wsName
        assert fmpAlgo.getPropertyValue("Ingredients") == ingredients.json()
=======
        CreateSingleValuedWorkspace(OutputWorkspace=wsName, DataValue=1)
        ingredients = Ingredients.parse_file(Resource.getPath("/inputs/predict_peaks/input_good_ingredients.json"))
        fmpAlgo = FitMultiplePeaksAlgorithm()
        fmpAlgo.initialize()
        fmpAlgo.setPropertyValue("InputWorkspace", wsName)
        fmpAlgo.setProperty("DetectorPeakIngredients", ingredients.json())
        assert fmpAlgo.getPropertyValue("InputWorkspace") == wsName
        assert fmpAlgo.getPropertyValue("DetectorPeakIngredients") == ingredients.json()
>>>>>>> 812ec087

    def test_execute():
        inputFile = os.path.join(Resource._resourcesPath, "inputs", "fitMultPeaks", "FitMultiplePeaksTestWS.nxs")
        LoadNexusProcessed(Filename=inputFile, OutputWorkspace="testWS")
<<<<<<< HEAD
        # instrumentState = Calibration.parse_raw(
        #     Resource.read("/inputs/purge_peaks/input_parameters.json")
        # ).instrumentState
        # crystalInfo = CrystallographicInfo.parse_raw(Resource.read("/inputs/purge_peaks/input_crystalInfo.json"))
        wsName = "testWS"
        fitIngredients = Ingredients.parse_raw(Resource.read("inputs/predict_peaks/input_good_ingredients.json"))
        fmpAlgo = FitMultiplePeaksAlgorithm()
        fmpAlgo.initialize()
        fmpAlgo.setPropertyValue("InputWorkspace", wsName)
        fmpAlgo.setProperty("Ingredients", fitIngredients.json())
=======
        wsName = "testWS"
        CreateWorkspace(
            OutputWorkspace=wsName,
            DataX=[1] * 6,
            DataY=[1] * 6,
            NSpec=6,
        )
        fitIngredients = Ingredients.parse_file(Resource.getPath("inputs/predict_peaks/input_good_ingredients.json"))
        fmpAlgo = FitMultiplePeaksAlgorithm()
        fmpAlgo.initialize()
        fmpAlgo.setPropertyValue("InputWorkspace", wsName)
        fmpAlgo.setProperty("DetectorPeakIngredients", fitIngredients.json())
>>>>>>> 812ec087
        fmpAlgo.execute()
        wsGroupName = fmpAlgo.getProperty("OutputWorkspaceGroup").value
        assert wsGroupName == "fitPeaksWSGroup"
        wsGroup = list(mtd[wsGroupName].getNames())
        expected = [
            "testWS_fitted_peakpositions_0",
            "testWS_fitted_params_0",
            "testWS_fitted_0",
            "testWS_fitted_params_err_0",
            "testWS_fitted_peakpositions_1",
            "testWS_fitted_params_1",
            "testWS_fitted_1",
            "testWS_fitted_params_err_1",
            "testWS_fitted_peakpositions_2",
            "testWS_fitted_params_2",
            "testWS_fitted_2",
            "testWS_fitted_params_err_2",
            "testWS_fitted_peakpositions_3",
            "testWS_fitted_params_3",
            "testWS_fitted_3",
            "testWS_fitted_params_err_3",
            "testWS_fitted_peakpositions_4",
            "testWS_fitted_params_4",
            "testWS_fitted_4",
            "testWS_fitted_params_err_4",
            "testWS_fitted_peakpositions_5",
            "testWS_fitted_params_5",
            "testWS_fitted_5",
            "testWS_fitted_params_err_5",
        ]
        assert wsGroup == expected<|MERGE_RESOLUTION|>--- conflicted
+++ resolved
@@ -8,13 +8,7 @@
         "snapred.backend.log.logger": mock.Mock(),
     },
 ):
-<<<<<<< HEAD
-    from mantid.simpleapi import LoadNexusProcessed, mtd
-    from snapred.backend.dao.calibration.Calibration import Calibration
-    from snapred.backend.dao.CrystallographicInfo import CrystallographicInfo
-=======
     from mantid.simpleapi import CreateSingleValuedWorkspace, CreateWorkspace, LoadNexusProcessed, mtd
->>>>>>> 812ec087
     from snapred.backend.dao.ingredients import PeakIngredients as Ingredients
     from snapred.backend.recipe.algorithm.FitMultiplePeaksAlgorithm import (
         FitMultiplePeaksAlgorithm,  # noqa: E402
@@ -24,19 +18,6 @@
     def test_init():
         """Test ability to initialize fit multiple peaks algo"""
         wsName = "testWS"
-<<<<<<< HEAD
-        ingredients = Ingredients(
-            instrumentState=instrumentState,
-            crystalInfo=crystalInfo,
-            peakIntensityFractionalThreshold=0.5,
-        )
-        fmpAlgo = FitMultiplePeaksAlgorithm()
-        fmpAlgo.initialize()
-        fmpAlgo.setPropertyValue("InputWorkspace", wsName)
-        fmpAlgo.setProperty("Ingredients", ingredients.json())
-        assert fmpAlgo.getPropertyValue("InputWorkspace") == wsName
-        assert fmpAlgo.getPropertyValue("Ingredients") == ingredients.json()
-=======
         CreateSingleValuedWorkspace(OutputWorkspace=wsName, DataValue=1)
         ingredients = Ingredients.parse_file(Resource.getPath("/inputs/predict_peaks/input_good_ingredients.json"))
         fmpAlgo = FitMultiplePeaksAlgorithm()
@@ -45,23 +26,10 @@
         fmpAlgo.setProperty("DetectorPeakIngredients", ingredients.json())
         assert fmpAlgo.getPropertyValue("InputWorkspace") == wsName
         assert fmpAlgo.getPropertyValue("DetectorPeakIngredients") == ingredients.json()
->>>>>>> 812ec087
 
     def test_execute():
         inputFile = os.path.join(Resource._resourcesPath, "inputs", "fitMultPeaks", "FitMultiplePeaksTestWS.nxs")
         LoadNexusProcessed(Filename=inputFile, OutputWorkspace="testWS")
-<<<<<<< HEAD
-        # instrumentState = Calibration.parse_raw(
-        #     Resource.read("/inputs/purge_peaks/input_parameters.json")
-        # ).instrumentState
-        # crystalInfo = CrystallographicInfo.parse_raw(Resource.read("/inputs/purge_peaks/input_crystalInfo.json"))
-        wsName = "testWS"
-        fitIngredients = Ingredients.parse_raw(Resource.read("inputs/predict_peaks/input_good_ingredients.json"))
-        fmpAlgo = FitMultiplePeaksAlgorithm()
-        fmpAlgo.initialize()
-        fmpAlgo.setPropertyValue("InputWorkspace", wsName)
-        fmpAlgo.setProperty("Ingredients", fitIngredients.json())
-=======
         wsName = "testWS"
         CreateWorkspace(
             OutputWorkspace=wsName,
@@ -74,7 +42,6 @@
         fmpAlgo.initialize()
         fmpAlgo.setPropertyValue("InputWorkspace", wsName)
         fmpAlgo.setProperty("DetectorPeakIngredients", fitIngredients.json())
->>>>>>> 812ec087
         fmpAlgo.execute()
         wsGroupName = fmpAlgo.getProperty("OutputWorkspaceGroup").value
         assert wsGroupName == "fitPeaksWSGroup"
