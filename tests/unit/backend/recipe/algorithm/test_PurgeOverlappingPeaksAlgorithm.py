import unittest.mock as mock

with mock.patch.dict(
    "sys.modules",
    {
        "snapred.backend.log": mock.Mock(),
        "snapred.backend.log.logger": mock.Mock(),
    },
):
    import json

    from snapred.backend.dao.CrystallographicInfo import CrystallographicInfo
    from snapred.backend.dao.ingredients import PeakIngredients as Ingredients
    from snapred.backend.recipe.algorithm.PurgeOverlappingPeaksAlgorithm import (
        PurgeOverlappingPeaksAlgorithm,  # noqa: E402
    )
    from snapred.meta.Config import Resource

    def test_validate():
        """Test ability to initialize purge overlapping peaks algo"""
        ingredients = Ingredients.parse_raw(Resource.read("inputs/predict_peaks/input_fake_ingredients.json"))
        purgeAlgo = PurgeOverlappingPeaksAlgorithm()
        purgeAlgo.initialize()
        purgeAlgo.setProperty("DetectorPeakIngredients", ingredients.json())
        res = purgeAlgo.validateInputs()
        assert res == {}

    # TODO this sample data has no overlapping peaks, so that the result of DetectorPeakPredictor
    # and PurgeOverlappingPeaks are the same.  Needs data with overlapping peaks to check if purged.
    def test_execute():
        ingredients = Ingredients.parse_raw(Resource.read("inputs/predict_peaks/input_good_ingredients.json"))
        purgeAlgo = PurgeOverlappingPeaksAlgorithm()
        purgeAlgo.initialize()
        purgeAlgo.setProperty("DetectorPeakIngredients", ingredients.json())
        purgeAlgo.execute()

        actual_pos_json = json.loads(purgeAlgo.getProperty("OutputPeakMap").value)
        # TODO edit the purge_peaks version of output file to correct format
        expected_pos_json = json.loads(Resource.read("/outputs/predict_peaks/peaks.json"))

        assert expected_pos_json == actual_pos_json

        # test the threshold -- set to over-1 value and verify no peaks are found
<<<<<<< HEAD
        ingredients.peakIntensityFractionalThreshold = 1.2
=======
        ingredients.peakIntensityThreshold = 1.2
>>>>>>> 812ec087
        purgeAlgo.setProperty("DetectorPeakIngredients", ingredients.json())
        purgeAlgo.execute()
        no_pos_json = json.loads(purgeAlgo.getProperty("OutputPeakMap").value)
        for x in no_pos_json:
            assert len(x["peaks"]) == 0<|MERGE_RESOLUTION|>--- conflicted
+++ resolved
@@ -41,11 +41,7 @@
         assert expected_pos_json == actual_pos_json
 
         # test the threshold -- set to over-1 value and verify no peaks are found
-<<<<<<< HEAD
-        ingredients.peakIntensityFractionalThreshold = 1.2
-=======
         ingredients.peakIntensityThreshold = 1.2
->>>>>>> 812ec087
         purgeAlgo.setProperty("DetectorPeakIngredients", ingredients.json())
         purgeAlgo.execute()
         no_pos_json = json.loads(purgeAlgo.getProperty("OutputPeakMap").value)
