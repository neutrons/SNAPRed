--- conflicted
+++ resolved
@@ -1,6 +1,3 @@
-<<<<<<< HEAD
-# import unittest.mock as mock
-
 from snapred.backend.recipe.algorithm.ExtractionAlgorithm import ExtractionAlgorithm  # noqa: E402
 
 
@@ -8,20 +5,4 @@
     """Test execution of ExtractionAlgorithm"""
     extractionAlgo = ExtractionAlgorithm()
     extractionAlgo.initialize()
-    assert extractionAlgo.execute()
-=======
-import unittest.mock as mock
-
-with mock.patch.dict("sys.modules", {"mantid.api": mock.Mock()}):
-    from snapred.backend.recipe.algorithm.ExtractionAlgorithm import ExtractionAlgorithm  # noqa: E402
-
-    def test_execute():
-        """Test exection of ExtractionAlgorithm"""
-        extractionAlgo = ExtractionAlgorithm()
-        extractionAlgo.execute()
-
-        print(extractionAlgo.log().notice.call_args)
-        assert extractionAlgo is not None
-        assert extractionAlgo.log.called
-        assert extractionAlgo.ExtractionIngredients is not None
->>>>>>> 964ae52d
+    assert extractionAlgo.execute()