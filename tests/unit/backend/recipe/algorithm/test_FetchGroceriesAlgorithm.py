--- conflicted
+++ resolved
@@ -214,14 +214,9 @@
         algo.setPropertyValue("InstrumentFilename", self.instrumentFilepath)
         assert algo.execute()
         algo.setProperty("InstrumentFilename", "")
-
-<<<<<<< HEAD
-        algo.setPropertyValue("Workspace", f"_{self.runNumber}_grouping_name")
+        
+        algo.setPropertyValue("OutputWorkspace", f"_{self.runNumber}_grouping_name")
         algo.setPropertyValue("InstrumentName", "fakeSNAP")
-=======
-        algo.setPropertyValue("OutputWorkspace", f"_{self.runNumber}_grouping_name")
-        algo.setPropertyValue("InstrumentName", "fakeSNAPLite")
->>>>>>> 43157bb0
         assert algo.execute()
         assert CompareWorkspaces(
             Workspace1=f"_{self.runNumber}_grouping_file",
