--- conflicted
+++ resolved
@@ -22,15 +22,6 @@
         # ensure that the geometry json object
         # returns correct dictionary for cylinder
         ref = {
-<<<<<<< HEAD
-            "Shape": self.cylinder.shape,
-            "Radius": self.cylinder.radius,
-            "Center": [0, 0, 0],
-            "Height": self.cylinder.height,
-            "Axis": [0, 1, 0],
-        }
-        assert json.loads(self.cylinder.json()) == ref
-=======
             "shape": self.cylinder.shape,
             "radius": self.cylinder.radius,
             "center": [0, 0, 0],
@@ -39,7 +30,6 @@
         }
         assert self.cylinder.dict() == ref
         assert self.cylinder.json() == json.dumps(ref)
->>>>>>> 6e0e6a67
 
     def test_sphereGeometry(self):
         # ensure that the geometry json object
@@ -49,9 +39,6 @@
             "radius": self.sphere.radius,
             "center": [0, 0, 0],
         }
-<<<<<<< HEAD
-        assert json.loads(self.sphere.json()) == ref
-=======
         assert self.sphere.dict() == ref
         assert self.sphere.json() == json.dumps(ref)
 
@@ -60,7 +47,6 @@
         assert self.sphere == Geometry.parse_raw(self.sphere.json())
         assert self.cylinder == Geometry.parse_obj(self.cylinder.dict())
         assert self.cylinder == Geometry.parse_raw(self.cylinder.json())
->>>>>>> 6e0e6a67
 
     def test_invalidSphere(self):
         with pytest.raises(Warning):
@@ -100,8 +86,6 @@
             InputWorkspace=sampleWS,
             Geometry=self.cylinder.json(),
         )
-<<<<<<< HEAD
-=======
         ref = f"""
         <type name="userShape">
             <{self.cylinder.shape.lower()} id="sample-shape">
@@ -150,7 +134,6 @@
             InputWorkspace=sampleWS,
             Geometry=self.cylinder.dict(),
         )
->>>>>>> 6e0e6a67
         ref = f"""
         <type name="userShape">
             <{self.cylinder.shape.lower()} id="sample-shape">
@@ -169,11 +152,7 @@
         # will have center and radius
         SetSample(
             InputWorkspace=sampleWS,
-<<<<<<< HEAD
-            Geometry=self.sphere.json(),
-=======
             Geometry=self.sphere.dict(),
->>>>>>> 6e0e6a67
         )
         ref = f"""
         <type name="userShape">
