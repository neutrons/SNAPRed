# ruff: noqa: E402

import importlib
import json
import logging
import os
import shutil
import socket
import tempfile
import unittest.mock as mock
from pathlib import Path
from random import randint, shuffle
from typing import List

import pytest
from mantid.api import ITableWorkspace, MatrixWorkspace
from mantid.dataobjects import MaskWorkspace
from mantid.simpleapi import (
    CloneWorkspace,
    CreateGroupingWorkspace,
    CreateSampleWorkspace,
    LoadEmptyInstrument,
    LoadInstrument,
    mtd,
)
from pydantic import parse_raw_as
from snapred.backend.dao import StateConfig
from snapred.backend.dao.calibration.Calibration import Calibration
from snapred.backend.dao.calibration.CalibrationIndexEntry import CalibrationIndexEntry
from snapred.backend.dao.calibration.CalibrationRecord import CalibrationRecord
from snapred.backend.dao.ingredients import ReductionIngredients
from snapred.backend.dao.normalization.Normalization import Normalization
from snapred.backend.dao.normalization.NormalizationIndexEntry import NormalizationIndexEntry
from snapred.backend.dao.normalization.NormalizationRecord import NormalizationRecord
from snapred.backend.dao.state.CalibrantSample.CalibrantSamples import CalibrantSamples
from snapred.backend.dao.state.GroupingMap import GroupingMap
from snapred.backend.data.LocalDataService import LocalDataService, version_pattern
from snapred.backend.error.RecoverableException import RecoverableException
from snapred.meta.Config import Config, Resource
from snapred.meta.mantid.WorkspaceNameGenerator import ValueFormatter as wnvf
from snapred.meta.mantid.WorkspaceNameGenerator import WorkspaceNameGenerator as WNG
from snapred.meta.mantid.WorkspaceNameGenerator import WorkspaceType as wngt
from snapred.meta.redantic import write_model_pretty
from util.helpers import createCompatibleDiffCalTable, createCompatibleMask

LocalDataServiceModule = importlib.import_module(LocalDataService.__module__)
ThisService = "snapred.backend.data.LocalDataService."

VERSION_START = Config["instrument.startingVersionNumber"]
IS_ON_ANALYSIS_MACHINE = socket.gethostname().startswith("analysis")


@pytest.fixture(autouse=True)
def _capture_logging(monkeypatch):
    # For some reason pytest 'caplog' doesn't work with the SNAPRed logging setup.  (TODO: fix this!)
    # This patch bypasses the issue, by renaming and
    # patching the `LocalDataService` module's logger to a standard python `Logger`.
    defaultLogger = logging.getLogger(LocalDataServiceModule.__name__ + "_patch")
    defaultLogger.propagate = True
    monkeypatch.setattr(LocalDataServiceModule, "logger", defaultLogger)


fakeInstrumentFilePath = Resource.getPath("inputs/testInstrument/fakeSNAP.xml")
reductionIngredientsPath = Resource.getPath("inputs/calibration/ReductionIngredients.json")
reductionIngredients = ReductionIngredients.parse_file(reductionIngredientsPath)


def test_fileExists_yes():
    # create a temp file that exists, and verify it exists
    with tempfile.NamedTemporaryFile(suffix=".biscuit") as existent:
        assert LocalDataService().fileExists(existent.name)


def test_fileExists_no():
    # assert that a file that does not exist, does not exist
    with tempfile.TemporaryDirectory() as tmpdir:
        nonexistent = tmpdir + "/0x0f.biscuit"
        assert not os.path.isfile(nonexistent)
        assert not LocalDataService().fileExists(nonexistent)


def _readInstrumentParameters():
    instrumentParmaeters = None
    with Resource.open("inputs/SNAPInstPrm.json", "r") as file:
        instrumentParmaeters = json.loads(file.read())
    return instrumentParmaeters


def test_readInstrumentConfig():
    localDataService = LocalDataService()
    localDataService._readInstrumentParameters = _readInstrumentParameters
    actual = localDataService.readInstrumentConfig()
    assert actual is not None
    assert actual.version == "1.4"
    assert actual.name == "SNAP"


def test_readInstrumentParameters():
    localDataService = LocalDataService()
    localDataService.instrumentConfigPath = Resource.getPath("inputs/SNAPInstPrm.json")
    actual = localDataService._readInstrumentParameters()
    assert actual is not None
    assert actual["version"] == 1.4
    assert actual["name"] == "SNAP"


def getMockInstrumentConfig():
    instrumentConfig = mock.Mock()
    instrumentConfig.calibrationDirectory = Path("test")
    instrumentConfig.sharedDirectory = "test"
    instrumentConfig.reducedDataDirectory = "test"
    instrumentConfig.pixelGroupingDirectory = "test"
    instrumentConfig.delTOverT = 1
    instrumentConfig.nexusDirectory = "test"
    instrumentConfig.nexusFileExtension = "test"
    return instrumentConfig


def test_readStateConfig():
    localDataService = LocalDataService()

    localDataService._readDiffractionCalibrant = mock.Mock()
    localDataService._readDiffractionCalibrant.return_value = (
        reductionIngredients.reductionState.stateConfig.diffractionCalibrant
    )
    localDataService._readNormalizationCalibrant = mock.Mock()
    localDataService._readNormalizationCalibrant.return_value = (
        reductionIngredients.reductionState.stateConfig.normalizationCalibrant
    )

    localDataService.getIPTS = mock.Mock(return_value="IPTS-123")
    localDataService._readPVFile = mock.Mock()
    fileMock = mock.Mock()
    localDataService._readPVFile.return_value = fileMock
    localDataService._generateStateId = mock.Mock()
    localDataService._generateStateId.return_value = ("ab8704b0bc2a2342", None)
    localDataService.readCalibrationState = mock.Mock()
    localDataService.readCalibrationState.return_value = Calibration.parse_file(
        Resource.getPath("inputs/calibration/CalibrationParameters.json")
    )

    localDataService._groupingMapPath = mock.Mock()
    localDataService._groupingMapPath.return_value = Path(Resource.getPath("inputs/pixel_grouping/groupingMap.json"))
    stateGroupingMap = GroupingMap.parse_file(Resource.getPath("inputs/pixel_grouping/groupingMap.json"))
    localDataService._readGroupingMap = mock.Mock()
    localDataService._readGroupingMap.return_value = stateGroupingMap

    localDataService.instrumentConfig = getMockInstrumentConfig()

    actual = localDataService.readStateConfig("57514", True)
    assert actual is not None
    assert actual.stateId == "ab8704b0bc2a2342"


def test_readStateConfig_attaches_grouping_map():
    # test that `readStateConfig` reads the `GroupingMap` from its separate JSON file.
    localDataService = LocalDataService()
    localDataService.getIPTS = mock.Mock(return_value="IPTS-123")
    localDataService._readPVFile = mock.Mock()
    fileMock = mock.Mock()
    localDataService._readPVFile.return_value = fileMock
    localDataService._generateStateId = mock.Mock()
    localDataService._generateStateId.return_value = ("ab8704b0bc2a2342", None)
    localDataService.readCalibrationState = mock.Mock()
    localDataService.readCalibrationState.return_value = Calibration.parse_file(
        Resource.getPath("inputs/calibration/CalibrationParameters.json")
    )

    localDataService._groupingMapPath = mock.Mock()
    localDataService._groupingMapPath.return_value = Path(Resource.getPath("inputs/pixel_grouping/groupingMap.json"))

    stateGroupingMap = GroupingMap.parse_file(Resource.getPath("inputs/pixel_grouping/groupingMap.json"))
    localDataService._readGroupingMap = mock.Mock()
    localDataService._readGroupingMap.return_value = stateGroupingMap

    localDataService.instrumentConfig = getMockInstrumentConfig()

    actual = localDataService.readStateConfig("57514", True)
    assert actual.groupingMap == stateGroupingMap


def test_readStateConfig_invalid_grouping_map():
    # Test that the attached grouping-schema map's 'stateId' is checked.
    with pytest.raises(  # noqa: PT012
        RuntimeError,
        match="the state configuration's grouping map must have the same 'stateId' as the configuration",
    ):
        localDataService = LocalDataService()
        localDataService.getIPTS = mock.Mock(return_value="IPTS-123")
        localDataService._readPVFile = mock.Mock()
        fileMock = mock.Mock()
        localDataService._readPVFile.return_value = fileMock
        localDataService._generateStateId = mock.Mock()
        localDataService._generateStateId.return_value = ("ab8704b0bc2a2342", None)
        localDataService.readCalibrationState = mock.Mock()
        localDataService.readCalibrationState.return_value = Calibration.parse_file(
            Resource.getPath("inputs/calibration/CalibrationParameters.json")
        )

        localDataService._groupingMapPath = mock.Mock()
        # 'GroupingMap.defaultStateId' is _not_ a valid grouping-map 'stateId' for an existing `StateConfig`.
        localDataService._groupingMapPath.return_value = Path(
            Resource.getPath("inputs/pixel_grouping/defaultGroupingMap.json")
        )
        stateGroupingMap = GroupingMap.parse_file(Resource.getPath("inputs/pixel_grouping/defaultGroupingMap.json"))
        localDataService._readGroupingMap = mock.Mock()
        localDataService._readGroupingMap.return_value = stateGroupingMap

        localDataService.instrumentConfig = getMockInstrumentConfig()

        localDataService.readStateConfig("57514", True)


@mock.patch.object(LocalDataService, "_prepareStateRoot")
def test_readStateConfig_calls_prepareStateRoot(mockPrepareStateRoot):
    localDataService = LocalDataService()
    localDataService.getIPTS = mock.Mock(return_value="IPTS-123")
    localDataService._readPVFile = mock.Mock()
    fileMock = mock.Mock()
    localDataService._readPVFile.return_value = fileMock
    localDataService._generateStateId = mock.Mock()
    localDataService._generateStateId.return_value = ("ab8704b0bc2a2342", None)
    localDataService.readCalibrationState = mock.Mock()
    localDataService.readCalibrationState.return_value = Calibration.parse_file(
        Resource.getPath("inputs/calibration/CalibrationParameters.json")
    )

    localDataService._groupingMapPath = mock.Mock()
    localDataService._groupingMapPath.side_effect = [
        Path(Resource.getPath("inputs/pixel_grouping/does_not_exist.json")),
        Path(Resource.getPath("inputs/pixel_grouping/groupingMap.json")),
    ]
    stateGroupingMap = GroupingMap.parse_file(Resource.getPath("inputs/pixel_grouping/groupingMap.json"))
    localDataService._readGroupingMap = mock.Mock()
    localDataService._readGroupingMap.return_value = stateGroupingMap

    localDataService.instrumentConfig = getMockInstrumentConfig()

    actual = localDataService.readStateConfig("57514", True)
    assert actual is not None
    mockPrepareStateRoot.assert_called_once()


def test_prepareStateRoot_creates_state_root_directory():
    # Test that the <state root> directory is created when it doesn't exist.
    localDataService = LocalDataService()

    with tempfile.TemporaryDirectory(prefix=Resource.getPath("outputs/")) as tmpDir:
        stateId = "ab8704b0bc2a2342"
        stateRootPath = Path(tmpDir) / stateId
        groupingMapFilePath = stateRootPath / "groupingMap.json"
        localDataService._constructCalibrationStateRoot = mock.Mock(return_value=str(stateRootPath))
        defaultGroupingMap = GroupingMap.parse_file(Resource.getPath("inputs/pixel_grouping/defaultGroupingMap.json"))
        localDataService._readDefaultGroupingMap = mock.Mock(return_value=defaultGroupingMap)
        localDataService._groupingMapPath = mock.Mock(return_value=groupingMapFilePath)

        assert not stateRootPath.exists()
        localDataService._prepareStateRoot(stateId)
        assert stateRootPath.exists()


def test_prepareStateRoot_existing_state_root():
    # Test that an already existing <state root> directory is not an error.
    localDataService = LocalDataService()

    with tempfile.TemporaryDirectory(prefix=Resource.getPath("outputs/")) as tmpDir:
        stateId = "ab8704b0bc2a2342"
        stateRootPath = Path(tmpDir) / stateId
        os.makedirs(stateRootPath)

        groupingMapFilePath = stateRootPath / "groupingMap.json"
        localDataService._constructCalibrationStateRoot = mock.Mock(return_value=str(stateRootPath))
        defaultGroupingMap = GroupingMap.parse_file(Resource.getPath("inputs/pixel_grouping/defaultGroupingMap.json"))
        localDataService._readDefaultGroupingMap = mock.Mock(return_value=defaultGroupingMap)
        localDataService._groupingMapPath = mock.Mock(return_value=groupingMapFilePath)
        assert stateRootPath.exists()
        localDataService._prepareStateRoot(stateId)


def test_prepareStateRoot_writes_grouping_map():
    # Test that the first time a <state root> directory is initialized,
    #   the `StateConfig.groupingMap` is written to the directory.
    localDataService = LocalDataService()

    with tempfile.TemporaryDirectory(prefix=Resource.getPath("outputs/")) as tmpDir:
        stateId = "ab8704b0bc2a2342"
        stateRootPath = Path(tmpDir) / stateId
        groupingMapFilePath = stateRootPath / "groupingMap.json"
        localDataService._constructCalibrationStateRoot = mock.Mock(return_value=str(stateRootPath))
        defaultGroupingMap = GroupingMap.parse_file(Resource.getPath("inputs/pixel_grouping/defaultGroupingMap.json"))
        localDataService._readDefaultGroupingMap = mock.Mock(return_value=defaultGroupingMap)
        localDataService._groupingMapPath = mock.Mock(return_value=groupingMapFilePath)

        assert not groupingMapFilePath.exists()
        localDataService._prepareStateRoot(stateId)
        assert groupingMapFilePath.exists()


def test_prepareStateRoot_sets_grouping_map_stateid():
    # Test that the first time a <state root> directory is initialized,
    #   the 'stateId' of the `StateConfig.groupingMap` is set to match that of the state.
    localDataService = LocalDataService()

    with tempfile.TemporaryDirectory(prefix=Resource.getPath("outputs/")) as tmpDir:
        stateId = "ab8704b0bc2a2342"
        stateRootPath = Path(tmpDir) / stateId
        groupingMapFilePath = stateRootPath / "groupingMap.json"
        localDataService._constructCalibrationStateRoot = mock.Mock(return_value=str(stateRootPath))
        defaultGroupingMap = GroupingMap.parse_file(Resource.getPath("inputs/pixel_grouping/defaultGroupingMap.json"))
        localDataService._readDefaultGroupingMap = mock.Mock(return_value=defaultGroupingMap)
        localDataService._groupingMapPath = mock.Mock(return_value=groupingMapFilePath)

        localDataService._prepareStateRoot(stateId)

        with open(groupingMapFilePath, "r") as file:
            groupingMap = parse_raw_as(GroupingMap, file.read())
        assert groupingMap.stateId == stateId


def test_prepareStateRoot_no_default_grouping_map():
    # Test that the first time a <state root> directory is initialized,
    #   the 'defaultGroupingMap.json' at Config['instrument.calibration.powder.grouping.home']
    #   is required to exist.
    localDataService = LocalDataService()

    with tempfile.TemporaryDirectory(prefix=Resource.getPath("outputs/")) as tmpDir:
        stateId = "ab8704b0bc2a2342"
        stateRootPath = Path(tmpDir) / stateId
        groupingMapFilePath = stateRootPath / "groupingMap.json"
        defaultGroupingMapFilePath = Resource.getPath("inputs/pixel_grouping/does_not_exist.json")
        with pytest.raises(  # noqa: PT012
            FileNotFoundError,
            match=f'required default grouping-schema map "{defaultGroupingMapFilePath}" does not exist',
        ):
            localDataService._constructCalibrationStateRoot = mock.Mock(return_value=str(stateRootPath))
            localDataService._defaultGroupingMapPath = mock.Mock(return_value=Path(defaultGroupingMapFilePath))
            localDataService._groupingMapPath = mock.Mock(return_value=groupingMapFilePath)
            localDataService._prepareStateRoot(stateId)


def test_prepareStateRoot_does_not_overwrite_grouping_map():
    # If a 'groupingMap.json' file already exists at the <state root> directory,
    #   it should not be overwritten.
    localDataService = LocalDataService()

    with tempfile.TemporaryDirectory(prefix=Resource.getPath("outputs/")) as tmpDir:
        stateId = "ab8704b0bc2a2342"
        stateRootPath = Path(tmpDir) / stateId
        os.makedirs(stateRootPath)

        defaultGroupingMapFilePath = Resource.getPath("inputs/pixel_grouping/defaultGroupingMap.json")
        groupingMapFilePath = stateRootPath / "groupingMap.json"

        # Write a 'groupingMap.json' file to the <state root>, but with a different stateId;
        #   note that the _value_ of the stateId field is _not_ validated at this stage, except for its format.
        with open(defaultGroupingMapFilePath, "r") as file:
            groupingMap = parse_raw_as(GroupingMap, file.read())
        otherStateId = "bbbbaaaabbbbeeee"
        groupingMap.coerceStateId(otherStateId)
        write_model_pretty(groupingMap, groupingMapFilePath)

        localDataService._constructCalibrationStateRoot = mock.Mock(return_value=str(stateRootPath))
        defaultGroupingMap = GroupingMap.parse_file(defaultGroupingMapFilePath)
        localDataService._readDefaultGroupingMap = mock.Mock(return_value=defaultGroupingMap)
        localDataService._groupingMapPath = mock.Mock(return_value=groupingMapFilePath)

        localDataService._prepareStateRoot(stateId)

        with open(groupingMapFilePath, "r") as file:
            groupingMap = parse_raw_as(GroupingMap, file.read())
        assert groupingMap.stateId == otherStateId


def test_writeGroupingMap_relative_paths():
    # Test that '_writeGroupingMap' preserves relative-path information.
    localDataService = LocalDataService()
    savePath = Config._config["instrument"]["calibration"]["powder"]["grouping"]["home"]
    try:
        Config._config["instrument"]["calibration"]["powder"]["grouping"]["home"] = Resource.getPath(
            "inputs/pixel_grouping/"
        )

        with tempfile.TemporaryDirectory(prefix=Resource.getPath("outputs/")) as tmpDir:
            stateId = "ab8704b0bc2a2342"
            stateRootPath = Path(tmpDir) / stateId
            os.makedirs(stateRootPath)

            defaultGroupingMapFilePath = Resource.getPath("inputs/pixel_grouping/defaultGroupingMap.json")
            groupingMapFilePath = stateRootPath / "groupingMap.json"
            localDataService._groupingMapPath = mock.Mock(return_value=groupingMapFilePath)

            # Write a 'groupingMap.json' file to the <state root>, with the _correct_ stateId;
            #   note that the _value_ of the stateId field is _not_ validated at this stage, except for its format.
            with open(defaultGroupingMapFilePath, "r") as file:
                groupingMap = parse_raw_as(GroupingMap, file.read())
            groupingMap.coerceStateId(stateId)
            localDataService._writeGroupingMap(stateId, groupingMap)

            # read it back
            groupingMap = GroupingMap.parse_file(groupingMapFilePath)
            defaultGroupingMap = GroupingMap.parse_file(defaultGroupingMapFilePath)

            # test that relative paths are preserved
            relativePathCount = 0
            for n, focusGroup in enumerate(groupingMap.liteFocusGroups):
                assert focusGroup == defaultGroupingMap.liteFocusGroups[n]
                if not Path(focusGroup.definition).is_absolute():
                    relativePathCount += 1
            for n, focusGroup in enumerate(groupingMap.nativeFocusGroups):
                assert focusGroup == defaultGroupingMap.nativeFocusGroups[n]
                if not Path(focusGroup.definition).is_absolute():
                    relativePathCount += 1
            assert relativePathCount > 0
    finally:
        Config._config["instrument"]["calibration"]["powder"]["grouping"]["home"] = savePath


@mock.patch(ThisService + "GetIPTS")
def test_calibrationFileExists(GetIPTS):  # noqa ARG002
    with tempfile.TemporaryDirectory(prefix=Resource.getPath("outputs/")) as tmpDir:
        assert Path(tmpDir).exists()
        localDataService = LocalDataService()
        localDataService._generateStateId = mock.Mock(return_value=("ab8704b0bc2a2342", None))
        localDataService._constructCalibrationStateRoot = mock.Mock(return_value=tmpDir)
        runNumber = "654321"
        assert localDataService.checkCalibrationFileExists(runNumber)


@mock.patch(ThisService + "GetIPTS")
def test_calibrationFileExists_stupid_number(GetIPTS):
    localDataService = LocalDataService()

    # try with a non-number
    runNumber = "fruitcake"
    assert not localDataService.checkCalibrationFileExists(runNumber)
    assert not GetIPTS.called

    # try with a too-small number
    runNumber = "7"
    assert not localDataService.checkCalibrationFileExists(runNumber)
    assert not GetIPTS.called


@mock.patch(ThisService + "GetIPTS")
def test_calibrationFileExists_bad_ipts(GetIPTS):
    GetIPTS.side_effect = RuntimeError("YOU IDIOT!")
    with tempfile.TemporaryDirectory(prefix=Resource.getPath("outputs/")) as tmpDir:
        assert Path(tmpDir).exists()
        localDataService = LocalDataService()
        localDataService.iptsCache = {}  # clear the ipts cache
        runNumber = "654321"
        assert not localDataService.checkCalibrationFileExists(runNumber)


@mock.patch(ThisService + "GetIPTS")
def test_calibrationFileExists_not(GetIPTS):  # noqa ARG002
    with tempfile.TemporaryDirectory(prefix=Resource.getPath("outputs/")) as tmpDir:
        localDataService = LocalDataService()
        localDataService._generateStateId = mock.Mock(return_value=("ab8704b0bc2a2342", None))
        nonExistentPath = Path(tmpDir) / "1755"
        assert not nonExistentPath.exists()
        localDataService._constructCalibrationStateRoot = mock.Mock(return_value=str(nonExistentPath))
        runNumber = "654321"
        assert not localDataService.checkCalibrationFileExists(runNumber)


@mock.patch(ThisService + "GetIPTS")
def test_getIPTS(mockGetIPTS):
    mockGetIPTS.return_value = "nowhere/"
    localDataService = LocalDataService()
    runNumber = "123456"
    res = localDataService.getIPTS(runNumber)
    assert res == mockGetIPTS.return_value
    assert mockGetIPTS.called_with(
        runNumber=runNumber,
        instrumentName=Config["instrument.name"],
    )
    res = localDataService.getIPTS(runNumber, "CRACKLE")
    assert res == mockGetIPTS.return_value
    assert mockGetIPTS.called_with(
        runNumber=runNumber,
        instrumentName="CRACKLE",
    )


# NOTE this test calls GetIPTS directly with no mocks
# this is intentional, to ensure it is being called correctly
def test_getIPTS_cache():
    from mantid.kernel import amend_config

    localDataService = LocalDataService()
    localDataService.iptsCache = {}
    # test data
    instrument = "SNAP"
    runNumber = "123"
    key = (runNumber, instrument)
    correctIPTS = Resource.getPath("inputs/testInstrument/IPTS-456/")

    # direct GetIPTS to look in the exact folder where it should look
    # it is very stupid, so if you don't tell it exactly then it won't look there
    with amend_config(data_dir=correctIPTS):
        res = localDataService.getIPTS(*key)
        assert res == correctIPTS

        # ensure it is in the cache
        assert (runNumber, instrument) in localDataService.iptsCache
        assert localDataService.iptsCache[key] == correctIPTS

        # call again and make sure the cache is being returned
        localDataService.GetIPTS = mock.Mock()
        res = localDataService.getIPTS(*key)
        assert localDataService.GetIPTS.not_called
        assert res == correctIPTS


def test_workspaceIsInstance():
    localDataService = LocalDataService()
    # Create a sample workspace.
    testWS0 = "test_ws"
    LoadEmptyInstrument(
        Filename=fakeInstrumentFilePath,
        OutputWorkspace=testWS0,
    )
    assert mtd.doesExist(testWS0)
    assert localDataService.workspaceIsInstance(testWS0, MatrixWorkspace)

    # Create diffraction-calibration table and mask workspaces.
    tableWS = "test_table"
    maskWS = "test_mask"
    createCompatibleDiffCalTable(tableWS, testWS0)
    createCompatibleMask(maskWS, testWS0, fakeInstrumentFilePath)
    assert mtd.doesExist(tableWS)
    assert mtd.doesExist(maskWS)
    assert localDataService.workspaceIsInstance(tableWS, ITableWorkspace)
    assert localDataService.workspaceIsInstance(maskWS, MaskWorkspace)
    mtd.clear()


def test_workspaceIsInstance_no_ws():
    localDataService = LocalDataService()
    # A sample workspace which doesn't exist.
    testWS0 = "test_ws"
    assert not mtd.doesExist(testWS0)
    assert not localDataService.workspaceIsInstance(testWS0, MatrixWorkspace)


def test_write_model_pretty_StateConfig_excludes_grouping_map():
    # At present there is no `writeStateConfig` method, and there is no `readStateConfig` that doesn't
    #   actually build up the `StateConfig` from its components.
    # This test verifies that `GroupingMap` is excluded from any future `StateConfig` JSON serialization.
    localDataService = LocalDataService()
    localDataService._readDiffractionCalibrant = mock.Mock()
    localDataService._readDiffractionCalibrant.return_value = (
        reductionIngredients.reductionState.stateConfig.diffractionCalibrant
    )
    localDataService._readNormalizationCalibrant = mock.Mock()
    localDataService._readNormalizationCalibrant.return_value = (
        reductionIngredients.reductionState.stateConfig.normalizationCalibrant
    )
    localDataService.getIPTS = mock.Mock(return_value="IPTS-123")
    localDataService._readPVFile = mock.Mock()
    fileMock = mock.Mock()
    localDataService._readPVFile.return_value = fileMock
    localDataService._generateStateId = mock.Mock()
    localDataService._generateStateId.return_value = ("ab8704b0bc2a2342", None)
    localDataService.readCalibrationState = mock.Mock()
    localDataService.readCalibrationState.return_value = Calibration.parse_file(
        Resource.getPath("inputs/calibration/CalibrationParameters.json")
    )

    localDataService._groupingMapPath = mock.Mock()
    localDataService._groupingMapPath.return_value = Path(Resource.getPath("inputs/pixel_grouping/groupingMap.json"))
    stateGroupingMap = GroupingMap.parse_file(Resource.getPath("inputs/pixel_grouping/groupingMap.json"))
    localDataService._readGroupingMap = mock.Mock()
    localDataService._readGroupingMap.return_value = stateGroupingMap

    localDataService.instrumentConfig = getMockInstrumentConfig()

    actual = localDataService.readStateConfig("57514", True)
    with tempfile.TemporaryDirectory(prefix=Resource.getPath("outputs/")) as tempdir:
        stateConfigPath = Path(tempdir) / "stateConfig.json"
        write_model_pretty(actual, stateConfigPath)
        # read it back in:
        stateConfig = None
        with open(stateConfigPath, "r") as file:
            stateConfig = parse_raw_as(StateConfig, file.read())
        assert stateConfig.groupingMap is None


def test_readRunConfig():
    # test of public `readRunConfig` method
    localDataService = LocalDataService()
    localDataService._readRunConfig = mock.Mock()
    localDataService._readRunConfig.return_value = reductionIngredients.runConfig
    actual = localDataService.readRunConfig(mock.Mock())
    assert actual is not None
    assert actual.runNumber == "57514"


def test__readRunConfig():
    # Test of private `_readRunConfig` method
    localDataService = LocalDataService()
    localDataService.getIPTS = mock.Mock(return_value="IPTS-123")
    localDataService.instrumentConfig = getMockInstrumentConfig()
    actual = localDataService._readRunConfig("57514")
    assert actual is not None
    assert actual.runNumber == "57514"


@mock.patch("h5py.File", return_value="not None")
def test_readPVFile(h5pyMock):  # noqa: ARG001
    localDataService = LocalDataService()
    localDataService.instrumentConfig = getMockInstrumentConfig()
    localDataService._constructPVFilePath = mock.Mock()
    localDataService._constructPVFilePath.return_value = Resource.getPath("./")
    actual = localDataService._readPVFile(mock.Mock())
    assert actual is not None


def test__generateStateId():
    localDataService = LocalDataService()
    localDataService._readPVFile = mock.Mock()
    fileMock = mock.Mock()
    localDataService._readPVFile.return_value = fileMock
    fileMock.get.side_effect = [[0.1], [0.1], [0.1], [0.1], [1], [0.1], [0.1]]
    actual, _ = localDataService._generateStateId(mock.Mock())
    assert actual == "9618b936a4419a6e"


def test__findMatchingFileList():
    localDataService = LocalDataService()
    localDataService.instrumentConfig = getMockInstrumentConfig()
    actual = localDataService._findMatchingFileList(Resource.getPath("inputs/SNAPInstPrm.json"), False)
    assert actual is not None
    assert len(actual) == 1


def test_readCalibrationIndexMissing():
    localDataService = LocalDataService()
    localDataService.instrumentConfig = mock.Mock()
    localDataService._generateStateId = mock.Mock()
    localDataService._generateStateId.return_value = ("123", "456")
    localDataService._readReductionParameters = mock.Mock()
    localDataService._constructCalibrationStateRoot = mock.Mock()
    localDataService._constructCalibrationStateRoot.return_value = Resource.getPath("outputs")
    assert len(localDataService.readCalibrationIndex("123", True)) == 0


def test_readNormalizationIndexMissing():
    localDataService = LocalDataService()
    localDataService.instrumentConfig = mock.Mock()
    localDataService._generateStateId = mock.Mock()
    localDataService._generateStateId.return_value = ("123", "456")
    localDataService._readReductionParameters = mock.Mock()
    localDataService._constructCalibrationStateRoot = mock.Mock()
    localDataService._constructCalibrationStateRoot.return_value = Resource.getPath("outputs")
    assert len(localDataService.readNormalizationIndex("123", True)) == 0


def test_writeCalibrationIndexEntry():
    localDataService = LocalDataService()
    localDataService.instrumentConfig = mock.Mock()
    localDataService._generateStateId = mock.Mock()
    localDataService._generateStateId.return_value = ("123", "456")
    localDataService._readReductionParameters = mock.Mock()
    localDataService._constructCalibrationStatePath = mock.Mock()
    localDataService._constructCalibrationStatePath.return_value = Resource.getPath("outputs")
    expectedFilePath = Resource.getPath("outputs") + "CalibrationIndex.json"
    localDataService.writeCalibrationIndexEntry(
        CalibrationIndexEntry(runNumber="57514", comments="test comment", author="test author"), True
    )
    assert os.path.exists(expectedFilePath)

    fileContent = ""
    with open(expectedFilePath, "r") as indexFile:
        fileContent = indexFile.read()
    os.remove(expectedFilePath)
    assert len(fileContent) > 0

    actualEntries = parse_raw_as(List[CalibrationIndexEntry], fileContent)
    assert len(actualEntries) > 0
    assert actualEntries[0].runNumber == "57514"

    # def test_writeNormalizationIndexEntry():
    localDataService = LocalDataService()
    localDataService.instrumentConfig = mock.Mock()
    localDataService._generateStateId = mock.Mock()
    localDataService._generateStateId.return_value = ("123", "456")
    localDataService._readReductionParameters = mock.Mock()
    localDataService._constructNormalizationCalibrationStatePath = mock.Mock()
    localDataService._constructNormalizationCalibrationStatePath.return_value = Resource.getPath("outputs")
    expectedFilePath = Resource.getPath("outputs") + "NormalizationIndex.json"
    localDataService.writeNormalizationIndexEntry(
        NormalizationIndexEntry(
            runNumber="57514", backgroundRunNumber="58813", comments="test comment", author="test author"
        ),
        True,
    )
    assert os.path.exists(expectedFilePath)

    fileContent = ""
    with open(expectedFilePath, "r") as indexFile:
        fileContent = indexFile.read()
    os.remove(expectedFilePath)
    assert len(fileContent) > 0

    actualEntries = parse_raw_as(List[NormalizationIndexEntry], fileContent)
    assert len(actualEntries) > 0
    assert actualEntries[0].runNumber == "57514"


def test_readCalibrationIndexExisting():
    localDataService = LocalDataService()
    localDataService.instrumentConfig = mock.Mock()
    localDataService._generateStateId = mock.Mock()
    localDataService._generateStateId.return_value = ("123", "456")
    localDataService._readReductionParameters = mock.Mock()
    localDataService._constructCalibrationStatePath = mock.Mock()
    localDataService._constructCalibrationStatePath.return_value = Resource.getPath("outputs")
    expectedFilePath = Resource.getPath("outputs") + "CalibrationIndex.json"
    localDataService.writeCalibrationIndexEntry(
        CalibrationIndexEntry(runNumber="57514", comments="test comment", author="test author"), True
    )
    actualEntries = localDataService.readCalibrationIndex("57514", True)
    os.remove(expectedFilePath)

    assert len(actualEntries) > 0
    assert actualEntries[0].runNumber == "57514"


def test_readNormalizationIndexExisting():
    localDataService = LocalDataService()
    localDataService.instrumentConfig = mock.Mock()
    localDataService._generateStateId = mock.Mock()
    localDataService._generateStateId.return_value = ("123", "456")
    localDataService._readReductionParameters = mock.Mock()
    localDataService._constructNormalizationCalibrationStatePath = mock.Mock()
    localDataService._constructNormalizationCalibrationStatePath.return_value = Resource.getPath("outputs")
    expectedFilePath = Resource.getPath("outputs") + "NormalizationIndex.json"
    localDataService.writeNormalizationIndexEntry(
        NormalizationIndexEntry(
            runNumber="57514", backgroundRunNumber="58813", comments="test comment", author="test author"
        ),
        True,
    )
    actualEntries = localDataService.readNormalizationIndex("57514", True)
    os.remove(expectedFilePath)

    assert len(actualEntries) > 0
    assert actualEntries[0].runNumber == "57514"


def readReductionIngredientsFromFile():
    with Resource.open("/inputs/calibration/ReductionIngredients.json", "r") as f:
        return ReductionIngredients.parse_raw(f.read())


##
def test_readWriteCalibrationRecord_version_numbers():
    testCalibrationRecord_v0001 = CalibrationRecord.parse_raw(
        Resource.read("inputs/calibration/CalibrationRecord_v0001.json")
    )
    testCalibrationRecord_v0002 = CalibrationRecord.parse_raw(
        Resource.read("inputs/calibration/CalibrationRecord_v0002.json")
    )
    with tempfile.TemporaryDirectory(prefix=Resource.getPath("outputs/")) as tempdir:
        localDataService = LocalDataService()
        localDataService.instrumentConfig = mock.Mock()
        localDataService._generateStateId = mock.Mock(return_value=("ab8704b0bc2a2342", None))
        localDataService._constructCalibrationStateRoot = mock.Mock(return_value=f"{tempdir}/")
        # WARNING: 'writeCalibrationRecord' modifies <incoming record>.version,
        #   and <incoming record>.calibrationFittingIngredients.version.

        # write: version == 1
        localDataService.writeCalibrationRecord(testCalibrationRecord_v0001)
        actualRecord = localDataService.readCalibrationRecord("57514", useLiteMode=True)
        print(actualRecord)
        assert actualRecord.version == 1
        assert actualRecord.calibrationFittingIngredients.version == 1
        # write: version == 2
        localDataService.writeCalibrationRecord(testCalibrationRecord_v0002)
        actualRecord = localDataService.readCalibrationRecord("57514", useLiteMode=True)
        assert actualRecord.version == 2
        assert actualRecord.calibrationFittingIngredients.version == 2
    assert actualRecord.runNumber == "57514"
    assert actualRecord == testCalibrationRecord_v0002


##
def test_readWriteCalibrationRecord_specified_version():
    testCalibrationRecord_v0001 = CalibrationRecord.parse_raw(
        Resource.read("inputs/calibration/CalibrationRecord_v0001.json")
    )
    testCalibrationRecord_v0002 = CalibrationRecord.parse_raw(
        Resource.read("inputs/calibration/CalibrationRecord_v0002.json")
    )
    with tempfile.TemporaryDirectory(prefix=Resource.getPath("outputs/")) as tempdir:
        localDataService = LocalDataService()
        localDataService.instrumentConfig = mock.Mock()
        localDataService._generateStateId = mock.Mock(return_value=("ab8704b0bc2a2342", None))
        localDataService._constructCalibrationStateRoot = mock.Mock(return_value=f"{tempdir}/")
        # WARNING: 'writeCalibrationRecord' modifies <incoming record>.version,
        #   and <incoming record>.calibrationFittingIngredients.version.

        # write: version == 1
        localDataService.writeCalibrationRecord(testCalibrationRecord_v0001)
        actualRecord = localDataService.readCalibrationRecord("57514", useLiteMode=True)
        assert actualRecord.version == 1
        assert actualRecord.calibrationFittingIngredients.version == 1
        # write: version == 2
        localDataService.writeCalibrationRecord(testCalibrationRecord_v0002)
        actualRecord = localDataService.readCalibrationRecord("57514", "1", True)
        assert actualRecord.version == 1
        actualRecord = localDataService.readCalibrationRecord("57514", "2", True)
        assert actualRecord.version == 2


def test_readWriteCalibrationRecord_with_version():
    with tempfile.TemporaryDirectory(prefix=Resource.getPath("outputs/")) as tempdir:
        localDataService = LocalDataService()
        localDataService.instrumentConfig = mock.Mock()
        localDataService._generateStateId = mock.Mock(return_value=("123", "456"))
        localDataService._constructCalibrationStateRoot = mock.Mock(return_value=f"{tempdir}/")
        localDataService.writeCalibrationRecord(
            CalibrationRecord.parse_raw(Resource.read("inputs/calibration/CalibrationRecord_v0001.json"))
        )
        actualRecord = localDataService.readCalibrationRecord("57514", "1", True)
    assert actualRecord.runNumber == "57514"
    assert actualRecord.version == 1


def test_readWriteCalibrationRecord():
    testCalibrationRecord = CalibrationRecord.parse_raw(
        Resource.read("inputs/calibration/CalibrationRecord_v0001.json")
    )
    with tempfile.TemporaryDirectory(prefix=Resource.getPath("outputs/")) as tempdir:
        localDataService = LocalDataService()
        localDataService.instrumentConfig = mock.Mock()
        localDataService._generateStateId = mock.Mock(return_value=("ab8704b0bc2a2342", None))
        localDataService._constructCalibrationStateRoot = mock.Mock(return_value=f"{tempdir}/")
        localDataService.writeCalibrationRecord(testCalibrationRecord)
        actualRecord = localDataService.readCalibrationRecord("57514", useLiteMode=True)
    assert actualRecord.runNumber == "57514"
    assert actualRecord == testCalibrationRecord


@mock.patch.object(LocalDataService, "_constructCalibrationDataPath")
def test_writeCalibrationWorkspaces(mockConstructCalibrationDataPath):
    localDataService = LocalDataService()
    path = Resource.getPath("outputs")
    testCalibrationRecord = CalibrationRecord.parse_raw(
        Resource.read("inputs/calibration/CalibrationRecord_v0001.json")
    )
    with tempfile.TemporaryDirectory(dir=path, suffix="/") as basePath:
        basePath = Path(basePath)
        mockConstructCalibrationDataPath.return_value = str(basePath)

        # Workspace names need to match the names that are used in the test record.
        workspaces = testCalibrationRecord.workspaces.copy()
        runNumber = testCalibrationRecord.runNumber
        version = testCalibrationRecord.version
        outputTOFWSName, outputDSPWSName = workspaces.pop(wngt.DIFFCAL_OUTPUT)
        tableWSName = workspaces.pop(wngt.DIFFCAL_TABLE)[0]
        maskWSName = workspaces.pop(wngt.DIFFCAL_MASK)[0]
        if workspaces:
            raise RuntimeError(f"unexpected workspace-types in record.workspaces: {workspaces}")

        # Create sample workspaces.
        CreateSampleWorkspace(
            OutputWorkspace=outputTOFWSName,
            Function="One Peak",
            NumBanks=1,
            NumMonitors=1,
            BankPixelWidth=5,
            NumEvents=500,
            Random=True,
            XUnit="TOF",
            XMin=0,
            XMax=8000,
            BinWidth=100,
        )
        LoadInstrument(
            Workspace=outputTOFWSName,
            Filename=fakeInstrumentFilePath,
            RewriteSpectraMap=True,
        )
        CreateSampleWorkspace(
            OutputWorkspace=outputDSPWSName,
            Function="One Peak",
            NumBanks=1,
            NumMonitors=1,
            BankPixelWidth=5,
            NumEvents=500,
            Random=True,
            XUnit="DSP",
            XMin=0,
            XMax=8000,
            BinWidth=100,
        )
        LoadInstrument(
            Workspace=outputDSPWSName,
            Filename=fakeInstrumentFilePath,
            RewriteSpectraMap=True,
        )
        assert mtd.doesExist(outputTOFWSName)
        assert mtd.doesExist(outputDSPWSName)

        # Create diffraction-calibration table and mask workspaces.
        createCompatibleDiffCalTable(tableWSName, outputTOFWSName)
        createCompatibleMask(maskWSName, outputTOFWSName, fakeInstrumentFilePath)
        assert mtd.doesExist(tableWSName)
        assert mtd.doesExist(maskWSName)

        localDataService.writeCalibrationWorkspaces(testCalibrationRecord)

        diffCalFilename = Path(WNG.diffCalTable().runNumber(runNumber).version(version).build() + ".h5")
        for wsNames in testCalibrationRecord.workspaces.values():
            for wsName in wsNames:
                ws = mtd[wsName]
                filename = (
                    Path(wsName + Config["calibration.diffraction.output.extension"])
                    if not (isinstance(ws, ITableWorkspace) or isinstance(ws, MaskWorkspace))
                    else diffCalFilename
                )
                assert (basePath / filename).exists()
        mtd.clear()


@mock.patch.object(LocalDataService, "writeWorkspace")
@mock.patch.object(LocalDataService, "_constructCalibrationDataPath")
def test_writeCalibrationWorkspaces_no_units(
    mockConstructCalibrationDataPath,
    mockWriteWorkspace,  # noqa: ARG001
):
    # test that diffraction-calibration output workspace names require units
    localDataService = LocalDataService()
    testCalibrationRecord = CalibrationRecord.parse_raw(
        Resource.read("inputs/calibration/CalibrationRecord_v0001.json")
    )
    testCalibrationRecord.workspaces = {
        wngt.DIFFCAL_OUTPUT: ["_diffoc_057514_v0001", "_dsp_diffoc_057514_v0001"],
        wngt.DIFFCAL_TABLE: ["_diffract_consts_057514_v0001"],
        wngt.DIFFCAL_MASK: ["_diffract_consts_mask_057514_v0001"],
    }
    with pytest.raises(  # noqa: PT012
        RuntimeError,
        match=f"cannot save a workspace-type: {wngt.DIFFCAL_OUTPUT} without a units token in its name",
    ):
        mockConstructCalibrationDataPath.return_value = "not/a/path"
        localDataService.writeCalibrationWorkspaces(testCalibrationRecord)


def test_readWriteNormalizationRecord_version_numbers():
    testNormalizationRecord = NormalizationRecord.parse_raw(
        Resource.read("inputs/normalization/NormalizationRecord.json")
    )
    testNormalizationRecord.version = VERSION_START
    with tempfile.TemporaryDirectory(prefix=Resource.getPath("outputs/")) as tempdir:
        localDataService = LocalDataService()
        localDataService.instrumentConfig = mock.Mock()
        localDataService._generateStateId = mock.Mock()
        localDataService._generateStateId.return_value = ("ab8704b0bc2a2342", None)
        localDataService._constructNormalizationCalibrationStatePath = mock.Mock()
        localDataService._constructNormalizationCalibrationStatePath.return_value = f"{tempdir}/"
        # WARNING: 'writeNormalizationRecord' modifies <incoming record>.version,
        # and <incoming record>.normalization.version.

        # write: version == VERSION_START + 1
        testVersion = VERSION_START + 1
        testNormalizationRecord.version = testVersion
        localDataService.writeNormalizationRecord(testNormalizationRecord)
        actualRecord = localDataService.readNormalizationRecord("57514")
        assert actualRecord.version == testVersion
        assert actualRecord.calibration.version == testVersion
        # write: version == VERSION_START + 2
        testVersion = VERSION_START + 2
        localDataService.writeNormalizationRecord(testNormalizationRecord)
        actualRecord = localDataService.readNormalizationRecord("57514")
        assert actualRecord.version == testVersion
        assert actualRecord.calibration.version == testVersion
    assert actualRecord.runNumber == "57514"
    assert actualRecord == testNormalizationRecord


def test_readWriteNormalizationRecord_specified_version():
    runNumber = "57514"

    testNormalizationRecord = NormalizationRecord.parse_raw(
        Resource.read("inputs/normalization/NormalizationRecord.json")
    )
    testNormalizationRecord.version = VERSION_START
    with tempfile.TemporaryDirectory(prefix=Resource.getPath("outputs/")) as tempdir:
        localDataService = LocalDataService()
        localDataService.instrumentConfig = mock.Mock()
        localDataService._generateStateId = mock.Mock()
        localDataService._generateStateId.return_value = ("ab8704b0bc2a2342", None)
        localDataService._constructNormalizationCalibrationStatePath = mock.Mock()
        localDataService._constructNormalizationCalibrationStatePath.return_value = f"{tempdir}/"
        # WARNING: 'writeNormalizationRecord' modifies <incoming record>.version,
        # and <incoming record>.normalization.version.

        # write: version == VERSION_START
        firstVersion = VERSION_START + 1
        localDataService.writeNormalizationRecord(testNormalizationRecord)
        actualRecord = localDataService.readNormalizationRecord(runNumber)
        assert actualRecord.version == firstVersion
        assert actualRecord.calibration.version == firstVersion
        assert os.path.exists(f"{tempdir}/{version_pattern(firstVersion)}/NormalizationRecord.json")
        # write: version == testVersion
        testVersion = VERSION_START + 3
        testNormalizationRecord.version = testVersion
        localDataService.writeNormalizationRecord(testNormalizationRecord)
        actualRecord = localDataService.readNormalizationRecord(runNumber)
        assert actualRecord.version == testVersion
        actualRecord = localDataService.readNormalizationRecord(runNumber, testVersion)
        assert actualRecord.version == testVersion
        assert os.path.exists(f"{tempdir}/{version_pattern(firstVersion)}/NormalizationRecord.json")
        assert os.path.exists(f"{tempdir}/{version_pattern(testVersion)}/NormalizationRecord.json")
        # test can still read earlier version
        actualRecord = localDataService.readNormalizationRecord(runNumber, firstVersion)
        assert actualRecord.version == firstVersion


def test_readWriteNormalizationRecord():
    testNormalizationRecord = NormalizationRecord.parse_raw(
        Resource.read("inputs/normalization/NormalizationRecord.json")
    )
    with tempfile.TemporaryDirectory(prefix=Resource.getPath("outputs/")) as tempdir:
        localDataService = LocalDataService()
        localDataService.instrumentConfig = mock.Mock()
        localDataService._generateStateId = mock.Mock(return_value=("ab8704b0bc2a2342", None))
        localDataService._constructNormalizationCalibrationStatePath = mock.Mock(return_value=f"{tempdir}/")
        localDataService.writeNormalizationRecord(testNormalizationRecord)
        actualRecord = localDataService.readNormalizationRecord("57514")
    assert actualRecord.runNumber == "57514"
    assert actualRecord == testNormalizationRecord


@mock.patch.object(LocalDataService, "_constructNormalizationCalibrationDataPath")
def test_writeNormalizationWorkspaces(mockConstructNormalizationCalibrationDataPath):
    localDataService = LocalDataService()
    path = Resource.getPath("outputs")
    testNormalizationRecord = NormalizationRecord.parse_raw(
        Resource.read("inputs/normalization/NormalizationRecord.json")
    )
    with tempfile.TemporaryDirectory(dir=path, suffix="/") as basePath:
        basePath = Path(basePath)
        mockConstructNormalizationCalibrationDataPath.return_value = str(basePath)

        # Workspace names need to match the names that are used in the test record.
        runNumber = testNormalizationRecord.runNumber  # noqa: F841
        version = testNormalizationRecord.version  # noqa: F841
        testWS0, testWS1, testWS2 = testNormalizationRecord.workspaceNames

        # Create sample workspaces.
        LoadEmptyInstrument(
            Filename=fakeInstrumentFilePath,
            OutputWorkspace=testWS0,
        )
        CloneWorkspace(InputWorkspace=testWS0, OutputWorkspace=testWS1)
        CloneWorkspace(InputWorkspace=testWS0, OutputWorkspace=testWS2)
        assert mtd.doesExist(testWS0)
        assert mtd.doesExist(testWS1)
        assert mtd.doesExist(testWS2)

        localDataService.writeNormalizationWorkspaces(testNormalizationRecord)

        for wsName in testNormalizationRecord.workspaceNames:
            filename = Path(wsName + "_" + wnvf.formatVersion(version) + ".nxs")
            assert (basePath / filename).exists()
        mtd.clear()


def test_getCalibrationRecordPath():
    testVersion = randint(1, 20)
    localDataService = LocalDataService()
    localDataService._generateStateId = mock.Mock()
    localDataService._generateStateId.return_value = ("123", "456")
    localDataService._constructCalibrationStatePath = mock.Mock()
    localDataService._constructCalibrationStatePath.return_value = Resource.getPath("outputs/")
<<<<<<< HEAD
    actualPath = localDataService.getCalibrationRecordPath("57514", testVersion)
    assert actualPath == Resource.getPath("outputs") + f"/{version_pattern(testVersion)}/CalibrationRecord.json"
=======
    actualPath = localDataService.getCalibrationRecordPath("57514", 1, True)
    assert actualPath == Resource.getPath("outputs") + "/v_0001/CalibrationRecord.json"
>>>>>>> 3c2e3d02


def test_getNormalizationRecordPath():
    testVersion = randint(1, 20)
    localDataService = LocalDataService()
    localDataService._generateStateId = mock.Mock()
    localDataService._generateStateId.return_value = ("123", "456")
    localDataService._constructNormalizationCalibrationStatePath = mock.Mock()
    localDataService._constructNormalizationCalibrationStatePath.return_value = Resource.getPath("outputs/")
<<<<<<< HEAD
    actualPath = localDataService.getNormalizationRecordPath("57514", testVersion)
    assert actualPath == Resource.getPath("outputs") + f"/{version_pattern(testVersion)}/NormalizationRecord.json"
=======
    actualPath = localDataService.getNormalizationRecordPath("57514", 1, True)
    assert actualPath == Resource.getPath("outputs") + "/v_0001/NormalizationRecord.json"
>>>>>>> 3c2e3d02


def test_extractFileVersion():
    testVersion = randint(1, 20)
    testFile = f"Powder/1234/{version_pattern(testVersion)}/CalibrationRecord.json"
    localDataService = LocalDataService()
    actualVersion = localDataService._extractFileVersion(testFile)
    assert actualVersion == testVersion


def test_getLatestThing():
    localDataService = LocalDataService()

    # with nothing, results defaults
    ans = localDataService._getLatestThing([])
    assert ans == VERSION_START
    ans1, ans2 = localDataService._getLatestThing([], otherThings=[])
    assert ans1 == VERSION_START
    assert ans2 is None

    # with integers
    result = randint(10, 20)
    things = list(range(result + 1))
    shuffle(things)
    ans = localDataService._getLatestThing(things)
    assert ans == result

    # with floats
    result = 3.4
    things = [1.2, result, 1.7]
    ans = localDataService._getLatestThing(things)
    assert ans == result

    # with other things
    result = (randint(4, 10), "bundt")
    things = [1, 2, 3]
    cakes = ["devil", "angel", "lemon"]
    place = 1
    things.insert(place, result[0])
    cakes.insert(place, result[1])
    ans = localDataService._getLatestThing(things, otherThings=cakes)
    assert ans == result


def test__getFileOfVersion():
    expected = randint(10, 20)
    file_pattern = lambda x: f"/{x}/CalibrationRecord.json"  # noqa E731
    someFiles = [file_pattern(version_pattern(i)) for i in range(expected + 1)]
    shuffle(someFiles)
    localDataService = LocalDataService()
    localDataService._findMatchingFileList = mock.Mock(return_value=someFiles)
    actualFile = localDataService._getFileOfVersion(file_pattern("*"), expected)
    assert actualFile == file_pattern(version_pattern(expected))


def test__getLatestFile():
    expected = randint(10, 20)
    file_pattern = lambda x: f"Powder/1234/{x}/CalibrationRecord.json"  # noqa E731
    someFiles = [file_pattern(version_pattern(i)) for i in range(expected + 1)]
    shuffle(someFiles)
    localDataService = LocalDataService()
    localDataService._findMatchingFileList = mock.Mock(return_value=someFiles)
    actualFile = localDataService._getLatestFile(file_pattern("*"))
    assert actualFile == file_pattern(version_pattern(expected))


def test__isApplicableEntry_equals():
    localDataService = LocalDataService()
    entry = mock.Mock()
    entry.appliesTo = "123"
    assert localDataService._isApplicableEntry(entry, "123")


def test__isApplicableEntry_greaterThan():
    localDataService = LocalDataService()
    entry = mock.Mock()
    entry.appliesTo = ">123"
    assert localDataService._isApplicableEntry(entry, "456")


def test__isApplicableEntry_lessThan():
    localDataService = LocalDataService()
    entry = mock.Mock()
    entry.appliesTo = "<123"
    assert localDataService._isApplicableEntry(entry, "99")


def test_isApplicableEntry_lessThanEquals():
    localDataService = LocalDataService()
    entry = mock.Mock()
    entry.appliesTo = "<=123"
    assert localDataService._isApplicableEntry(entry, "123")
    assert localDataService._isApplicableEntry(entry, "99")
    assert not localDataService._isApplicableEntry(entry, "456")


def test_isApplicableEntry_greaterThanEquals():
    localDataService = LocalDataService()
    entry = mock.Mock()
    entry.appliesTo = ">=123"
    assert localDataService._isApplicableEntry(entry, "123")
    assert localDataService._isApplicableEntry(entry, "456")
    assert not localDataService._isApplicableEntry(entry, "99")


def test__getVersionFromCalibrationIndex():
    localDataService = LocalDataService()
    localDataService.readCalibrationIndex = mock.Mock()
    localDataService.readCalibrationIndex.return_value = [mock.Mock()]
    localDataService.readCalibrationIndex.return_value[0] = CalibrationIndexEntry(
        timestamp=123, version="1", appliesTo="123", runNumber="123", comments="", author=""
    )
    actualVersion = localDataService._getVersionFromCalibrationIndex("123", True)
    assert actualVersion == "1"


def test__getVersionFromNormalizationIndex():
    localDataService = LocalDataService()
    localDataService.readNormalizationIndex = mock.Mock()
    localDataService.readNormalizationIndex.return_value = [mock.Mock()]
    localDataService.readNormalizationIndex.return_value[0] = NormalizationIndexEntry(
        timestamp=123,
        version="1",
        appliesTo="123",
        runNumber="123",
        backgroundRunNumber="456",
        comments="",
        author="",
    )
    actualVersion = localDataService._getVersionFromNormalizationIndex("123", True)
    assert actualVersion == "1"


def test__getCurrentCalibrationRecord():
    localDataService = LocalDataService()
    localDataService._getVersionFromCalibrationIndex = mock.Mock()
    localDataService._getVersionFromCalibrationIndex.return_value = "1"
    localDataService.readCalibrationRecord = mock.Mock()
    mockRecord = mock.Mock()
    localDataService.readCalibrationRecord.return_value = mockRecord
    actualRecord = localDataService._getCurrentCalibrationRecord("123", True)
    assert actualRecord == mockRecord


def test__getCurrentNormalizationRecord():
    localDataService = LocalDataService()
    localDataService._getVersionFromNormalizationIndex = mock.Mock()
    localDataService._getVersionFromNormalizationIndex.return_value = "1"
    mockRecord = mock.Mock()
<<<<<<< HEAD
    localDataService.readNormalizationRecord = mock.Mock(return_value=mockRecord)
    actualRecord = localDataService._getCurrentNormalizationRecord("123")
=======
    localDataService.readNormalizationRecord.return_value = mockRecord
    actualRecord = localDataService._getCurrentNormalizationRecord("123", True)
>>>>>>> 3c2e3d02
    assert actualRecord == mockRecord


def test__constructCalibrationParametersFilePath():
    testVersion = randint(10, 20)
    localDataService = LocalDataService()
<<<<<<< HEAD
    localDataService._generateStateId = mock.Mock(return_value=("ab8704b0bc2a2342", None))
    localDataService._constructCalibrationStatePath = mock.Mock(return_value=Resource.getPath("outputs/"))
    actualPath = localDataService._constructCalibrationParametersFilePath("57514", testVersion)
    assert actualPath == Resource.getPath("outputs") + f"/{version_pattern(testVersion)}/CalibrationParameters.json"
=======
    localDataService._generateStateId = mock.Mock()
    localDataService._generateStateId.return_value = ("ab8704b0bc2a2342", None)
    localDataService._constructCalibrationStatePath = mock.Mock()
    localDataService._constructCalibrationStatePath.return_value = Resource.getPath("outputs/")
    actualPath = localDataService._constructCalibrationParametersFilePath("57514", 1, True)
    assert actualPath == Resource.getPath("outputs") + "/v_0001/CalibrationParameters.json"
>>>>>>> 3c2e3d02


def test_readCalibrationState():
    localDataService = LocalDataService()
    localDataService._generateStateId = mock.Mock(return_value=("ab8704b0bc2a2342", None))
    localDataService._constructCalibrationParametersFilePath = mock.Mock()
    localDataService._constructCalibrationParametersFilePath.return_value = Resource.getPath(
        "ab8704b0bc2a2342/v_0001/CalibrationParameters.json"
    )
    localDataService._getLatestFile = mock.Mock()
    localDataService._getLatestFile.return_value = Resource.getPath("inputs/calibration/CalibrationParameters.json")
<<<<<<< HEAD
    testCalibrationState = Calibration.parse_file(Resource.getPath("inputs/calibration/CalibrationParameters.json"))
    actualState = localDataService.readCalibrationState("57514")
=======
    testCalibrationState = Calibration.parse_raw(Resource.read("inputs/calibration/CalibrationParameters.json"))
    actualState = localDataService.readCalibrationState("57514", True)
>>>>>>> 3c2e3d02

    assert actualState == testCalibrationState


def test_readCalibrationState_no_file():
    localDataService = LocalDataService()
    localDataService._generateStateId = mock.Mock()
    localDataService._generateStateId.return_value = ("ab8704b0bc2a2342", None)
    localDataService._constructCalibrationParametersFilePath = mock.Mock()
    localDataService._constructCalibrationParametersFilePath.return_value = Resource.getPath(
        "ab8704b0bc2a2342/v_0001/CalibrationParameters.json"
    )
    localDataService._getLatestFile = mock.Mock()
    localDataService._getLatestFile.return_value = None
    with pytest.raises(RecoverableException):
        localDataService.readCalibrationState("57514")


def test_readNormalizationState():
    localDataService = LocalDataService()
    localDataService._generateStateId = mock.Mock()
    localDataService._generateStateId.return_value = ("ab8704b0bc2a2342", None)
    localDataService.getNormalizationStatePath = mock.Mock()
    localDataService.getNormalizationStatePath.return_value = Resource.getPath(
        "ab8704b0bc2a2342/v_0001/NormalizationParameters.json"
    )
    localDataService._getLatestFile = mock.Mock()
    localDataService._getLatestFile.return_value = Resource.getPath("inputs/normalization/NormalizationParameters.json")
    localDataService._getCurrentNormalizationRecord = mock.Mock()
    testNormalizationState = Normalization.parse_raw(Resource.read("inputs/normalization/NormalizationParameters.json"))
    actualState = localDataService.readNormalizationState("57514")
    assert actualState == testNormalizationState


def test_writeCalibrationState():
    with tempfile.TemporaryDirectory(prefix=Resource.getPath("outputs/")) as tempdir:
        localDataService = LocalDataService()
        localDataService._generateStateId = mock.Mock(return_value=("123", "456"))
        localDataService._constructCalibrationStatePath = mock.Mock(return_value=f"{tempdir}/")
        localDataService._getCurrentCalibrationRecord = mock.Mock(return_value=Calibration.construct({"name": "test"}))
        calibration = Calibration.parse_raw(Resource.read("/inputs/calibration/CalibrationParameters.json"))
        localDataService.writeCalibrationState("123", calibration)
        assert os.path.exists(tempdir + f"/{version_pattern(calibration.version)}/CalibrationParameters.json")


def test_writeCalibrationState_overwrite_warning(caplog):
    # Test that overwriting an existing calibration logs a warning.
    with tempfile.TemporaryDirectory(prefix=Resource.getPath("outputs/")) as tmpDir:
        with caplog.at_level(logging.WARNING):
            calibrationDataPath = Path(tmpDir) / "v_0001"
            calibrationParametersFilePath = calibrationDataPath / "CalibrationParameters.json"
            calibration = Calibration.parse_raw(Resource.read("/inputs/calibration/CalibrationParameters.json"))
            os.makedirs(calibrationDataPath)
            write_model_pretty(calibration, calibrationParametersFilePath)

            localDataService = LocalDataService()
            localDataService._generateStateId = mock.Mock(return_value=("123", "456"))
            localDataService._constructCalibrationStatePath = mock.Mock(return_value=f"{tmpDir}/")
            localDataService._getCurrentCalibrationRecord = mock.Mock(Calibration.construct({"name": "test"}))

            # Force the output path: otherwise it will be written to "v_2".
            localDataService._constructCalibrationParametersFilePath = mock.Mock()
            localDataService._constructCalibrationParametersFilePath.return_value = calibrationParametersFilePath

            calibration = Calibration.parse_raw(Resource.read("/inputs/calibration/CalibrationParameters.json"))
            localDataService.writeCalibrationState("123", calibration)
            assert os.path.exists(calibrationParametersFilePath)
        assert f"overwriting calibration parameters at {calibrationParametersFilePath}" in caplog.text


@mock.patch("snapred.backend.data.GroceryService.GroceryService._createDiffcalTableWorkspaceName")
@mock.patch("snapred.backend.data.GroceryService.GroceryService._fetchInstrumentDonor")
def test_writeDefaultDiffCalTable(fetchInstrumentDonor, createDiffCalTableWorkspaceName):
    runNumber = "default"
    version = 1
    useLiteMode = True
    # mock the grocery service to return the fake instrument to use for geometry
    idfWS = mtd.unique_name(prefix="_idf_")
    LoadEmptyInstrument(
        Filename=Resource.getPath("inputs/testInstrument/fakeSNAP.xml"),
        OutputWorkspace=idfWS,
    )
    fetchInstrumentDonor.return_value = idfWS
    # mock the file names to check them later
    filename = f"diffcal_{runNumber}_{wnvf.formatVersion(version, use_v_prefix=False)}"
    createDiffCalTableWorkspaceName.return_value = filename
    # now write the diffcal file
    with tempfile.TemporaryDirectory(prefix=Resource.getPath("outputs/")) as tempdir:
        localDataService = LocalDataService()
        # mock the calibration state path to write to the tempdir
        localDataService._generateStateId = mock.Mock(return_value=("", ""))
        localDataService._constructCalibrationStatePath = mock.Mock(return_value=f"{tempdir}/")
        # run the method and ensure the file has been created in correct location
        # localDataService.writeCalibrationState(runNumber, calibration)
<<<<<<< HEAD
        localDataService._writeDefaultDiffCalTable(runNumber, version)
        assert os.path.exists(tempdir + f"/{version_pattern(version)}/" + filename + ".h5")
=======
        localDataService._writeDefaultDiffCalTable(runNumber, useLiteMode)
        assert os.path.exists(tempdir + f"/v_{wnvf.formatVersion(version, use_v_prefix=False)}/" + filename + ".h5")
>>>>>>> 3c2e3d02
        # TODO we could in theory load the file and verify its contents here


def test_writeNormalizationState():
    with tempfile.TemporaryDirectory(prefix=Resource.getPath("outputs/")) as tempdir:
        localDataService = LocalDataService()
        localDataService._generateStateId = mock.Mock()
        localDataService._generateStateId.return_value = ("123", "456")
        localDataService._constructNormalizationCalibrationStatePath = mock.Mock()
        localDataService._constructNormalizationCalibrationStatePath.return_value = f"{tempdir}/"
        localDataService._getCurrentNormalizationRecord = mock.Mock()
        localDataService._getCurrentNormalizationRecord.return_value = Normalization.construct({"name": "test"})
        with Resource.open("/inputs/normalization/NormalizationParameters.json", "r") as f:
            normalization = Normalization.parse_raw(f.read())
        localDataService.writeNormalizationState("123", normalization)
        assert os.path.exists(tempdir + f"/{version_pattern(VERSION_START + 1)}/NormalizationParameters.json")


def test_readDetectorState():
    localDataService = LocalDataService()
    localDataService._readPVFile = mock.Mock()

    pvFileMock = mock.Mock()
    # 1X: seven required `readDetectorState` log entries:
    #   * generated `DetectorInfo` matches that from 'inputs/calibration/CalibrationParameters.json'
    pvFileMock.get.side_effect = [
        [1],
        [2],
        [1.1],
        [1.2],
        [1],
        [1.0],
        [2.0],
    ]
    localDataService._readPVFile.return_value = pvFileMock

    testCalibration = Calibration.parse_file(Resource.getPath("inputs/calibration/CalibrationParameters.json"))
    testDetectorState = testCalibration.instrumentState.detectorState

    actualDetectorState = localDataService.readDetectorState("123")
    assert actualDetectorState == testDetectorState


def test_readDetectorState_bad_logs():
    localDataService = LocalDataService()
    localDataService._constructPVFilePath = mock.Mock()
    localDataService._constructPVFilePath.return_value = "/not/a/path"
    localDataService._readPVFile = mock.Mock()

    pvFileMock = mock.Mock()
    # 1X: seven required `readDetectorState` log entries:
    #   * generated `DetectorInfo` matches that from 'inputs/calibration/CalibrationParameters.json'
    pvFileMock.get.side_effect = [
        "glitch",
        [2],
        [1.1],
        [1.2],
        [1],
        [1.0],
        [2.0],
    ]
    localDataService._readPVFile.return_value = pvFileMock

    with pytest.raises(ValueError, match="Could not find all required logs"):
        localDataService.readDetectorState("123")


def test_initializeState():
    # Test 'initializeState'; test basic functionality.

    localDataService = LocalDataService()
    localDataService._readPVFile = mock.Mock()

    pvFileMock = mock.Mock()
    # 2X: seven required `readDetectorState` log entries:
    #   * generated stateId hex-digest: 'ab8704b0bc2a2342',
    #   * generated `DetectorInfo` matches that from 'inputs/calibration/CalibrationParameters.json'
    pvFileMock.get.side_effect = [
        [1],
        [2],
        [1.1],
        [1.2],
        [1],
        [1.0],
        [2.0],
        [1],
        [2],
        [1.1],
        [1.2],
        [1],
        [1.0],
        [2.0],
    ]
    localDataService._readPVFile.return_value = pvFileMock
    localDataService._writeDefaultDiffCalTable = mock.Mock()

    testCalibrationData = Calibration.parse_file(Resource.getPath("inputs/calibration/CalibrationParameters.json"))

    localDataService.readInstrumentConfig = mock.Mock()
    localDataService.readInstrumentConfig.return_value = testCalibrationData.instrumentState.instrumentConfig
    localDataService.writeCalibrationState = mock.Mock()
    localDataService._prepareStateRoot = mock.Mock()
    actual = localDataService.initializeState("123", "test")
    actual.creationDate = testCalibrationData.creationDate

    assert actual == testCalibrationData
<<<<<<< HEAD
    assert localDataService._writeDefaultDiffCalTable.called_once_with("123", VERSION_START)
=======
    assert localDataService._writeDefaultDiffCalTable.called_once_with("123")
>>>>>>> 3c2e3d02


@mock.patch.object(LocalDataService, "_prepareStateRoot")
def test_initializeState_calls_prepareStateRoot(mockPrepareStateRoot):
    # Test that 'initializeState' initializes the <state root> directory.

    localDataService = LocalDataService()
    localDataService._readPVFile = mock.Mock()

    pvFileMock = mock.Mock()
    # 2X: seven required `readDetectorState` log entries:
    #   * generated stateId hex-digest: 'ab8704b0bc2a2342',
    #   * generated `DetectorInfo` matches that from 'inputs/calibration/CalibrationParameters.json'
    pvFileMock.get.side_effect = [
        [1],
        [2],
        [1.1],
        [1.2],
        [1],
        [1.0],
        [2.0],
        [1],
        [2],
        [1.1],
        [1.2],
        [1],
        [1.0],
        [2.0],
    ]
    localDataService._readPVFile.return_value = pvFileMock
    localDataService._writeDefaultDiffCalTable = mock.Mock()

    testCalibrationData = Calibration.parse_file(Resource.getPath("inputs/calibration/CalibrationParameters.json"))

    localDataService.readInstrumentConfig = mock.Mock()
    localDataService.readInstrumentConfig.return_value = testCalibrationData.instrumentState.instrumentConfig
    localDataService.writeCalibrationState = mock.Mock()

    with tempfile.TemporaryDirectory(prefix=Resource.getPath("outputs/")) as tmpDir:
        stateId = "ab8704b0bc2a2342"
        stateRootPath = Path(tmpDir) / stateId
        localDataService._constructCalibrationStateRoot = mock.Mock(return_value=str(stateRootPath))

        assert not stateRootPath.exists()
        localDataService.initializeState("123", "test")
        mockPrepareStateRoot.assert_called_once()


# NOTE: This test fails on analysis because the instrument home actually does exist!
@pytest.mark.skipif(
    IS_ON_ANALYSIS_MACHINE, reason="This test fails on analysis because the instrument home actually does exist!"
)
def test_badPaths():
    """This verifies that a broken configuration (from production) can't find all of the files"""
    # get a handle on the service
    service = LocalDataService()
    service.verifyPaths = True  # override test setting
    prevInstrumentHome = Config._config["instrument"]["home"]
    Config._config["instrument"]["home"] = "/this/path/does/not/exist"
    with pytest.raises(FileNotFoundError):
        service.readInstrumentConfig()
    Config._config["instrument"]["home"] = prevInstrumentHome
    service.verifyPaths = False  # put the setting back


def test_noInstrumentConfig():
    """This verifies that a broken configuration (from production) can't find all of the files"""
    # get a handle on the service
    service = LocalDataService()
    service.verifyPaths = True  # override test setting
    prevInstrumentConfig = Config._config["instrument"]["config"]
    Config._config["instrument"]["config"] = "/this/path/does/not/exist"
    with pytest.raises(FileNotFoundError):
        service.readInstrumentConfig()
    Config._config["instrument"]["config"] = prevInstrumentConfig
    service.verifyPaths = False  # put the setting back


def test_readSamplePaths():
    localDataService = LocalDataService()
    localDataService._findMatchingFileList = mock.Mock()
    localDataService._findMatchingFileList.return_value = [
        "/sample1.json",
        "/sample2.json",
    ]
    result = localDataService.readSamplePaths()
    assert len(result) == 2
    assert "/sample1.json" in result
    assert "/sample2.json" in result


@mock.patch(ThisService + "parse_file_as")
def test_readGroupingMap_no(parse_file_as):
    with tempfile.TemporaryDirectory(prefix=Resource.getPath("outputs/")) as tmpDir:
        localDataService = LocalDataService()
        localDataService.checkCalibrationFileExists = mock.Mock(return_value=False)
        localDataService._generateStateId = mock.Mock(side_effect=RuntimeError("YOU IDIOT!"))
        localDataService._defaultGroupingMapPath = mock.Mock(return_value=Path(tmpDir))

        runNumber = "flan"
        res = localDataService.readGroupingMap(runNumber)
        assert res == parse_file_as.return_value
        assert not localDataService._generateStateId.called


@mock.patch(ThisService + "parse_file_as")
def test_readGroupingMap_yes(parse_file_as):
    with tempfile.TemporaryDirectory(prefix=Resource.getPath("outputs/")) as tmpDir:
        localDataService = LocalDataService()
        localDataService.checkCalibrationFileExists = mock.Mock(return_value=True)
        localDataService._generateStateId = mock.Mock(return_value=(mock.Mock(), mock.Mock()))
        localDataService._groupingMapPath = mock.Mock(return_value=Path(tmpDir))
        localDataService._readDefaultGroupingMap = mock.Mock(side_effect=RuntimeError("YOU IDIOT!"))

        runNumber = "flan"
        res = localDataService.readGroupingMap(runNumber)
        assert res == parse_file_as.return_value
        assert not localDataService._readDefaultGroupingMap.called


def test_readNoSamplePaths():
    localDataService = LocalDataService()
    localDataService._findMatchingFileList = mock.Mock()
    localDataService._findMatchingFileList.return_value = []

    with pytest.raises(RuntimeError) as e:
        localDataService.readSamplePaths()
    assert "No samples found" in str(e.value)


def test_readDefaultGroupingMap():
    service = LocalDataService()
    savePath = Config._config["instrument"]["calibration"]["powder"]["grouping"]["home"]
    Config._config["instrument"]["calibration"]["powder"]["grouping"]["home"] = Resource.getPath(
        "inputs/pixel_grouping/"
    )
    groupingMap = None
    groupingMap = service._readDefaultGroupingMap()
    assert groupingMap.isDefault
    Config._config["instrument"]["calibration"]["powder"]["grouping"]["home"] = savePath


def test_readGroupingMap_default_not_found():
    service = LocalDataService()
    savePath = Config._config["instrument"]["calibration"]["powder"]["grouping"]["home"]
    Config._config["instrument"]["calibration"]["powder"]["grouping"]["home"] = Resource.getPath("inputs/")
    with pytest.raises(  # noqa: PT012
        FileNotFoundError,
        match="default grouping-schema map",
    ):
        service._readDefaultGroupingMap()
    Config._config["instrument"]["calibration"]["powder"]["grouping"]["home"] = savePath


def test_readGroupingMap_initialized_state():
    # Test that '_readGroupingMap' for an initialized state returns the state's <grouping map>.
    with tempfile.TemporaryDirectory(prefix=Resource.getPath("outputs/")) as tempdir:
        service = LocalDataService()
        stateId = "ab8704b0bc2a2342"
        stateRoot = Path(f"{tempdir}/{stateId}")
        service._constructCalibrationStateRoot = mock.Mock()
        service._constructCalibrationStateRoot.return_value = str(stateRoot)
        stateRoot.mkdir()
        shutil.copy(Path(Resource.getPath("inputs/pixel_grouping/groupingMap.json")), stateRoot)
        groupingMap = service._readGroupingMap(stateId)
        assert groupingMap.stateId == stateId


@mock.patch("os.path.exists", return_value=True)
def test_writeCalibrantSample_failure(mock1):  # noqa: ARG001
    localDataService = LocalDataService()
    sample = mock.MagicMock()
    sample.name = "apple"
    sample.unique_id = "banana"
    with pytest.raises(ValueError) as e:  # noqa: PT011
        localDataService.writeCalibrantSample(sample)
    assert sample.name in str(e.value)
    assert sample.unique_id in str(e.value)
    assert Config["samples.home"] in str(e.value)


def test_writeCalibrantSample_success():  # noqa: ARG002
    localDataService = LocalDataService()
    sample = mock.MagicMock()
    sample.name = "apple"
    sample.unique_id = "banana"
    sample.json.return_value = "I like to eat, eat, eat"
    temp = Config._config["samples"]["home"]
    with tempfile.TemporaryDirectory(prefix=Resource.getPath("outputs/")) as tempdir:
        Config._config["samples"]["home"] = tempdir
        # mock_os_join.return_value = f"{tempdir}{sample.name}_{sample.unique_id}"
        filePath = f"{tempdir}/{sample.name}_{sample.unique_id}.json"
        localDataService.writeCalibrantSample(sample)
        assert os.path.exists(filePath)
    Config._config["samples"]["home"] = temp


@mock.patch("os.path.exists", return_value=True)
def test_readCalibrantSample(mock1):  # noqa: ARG001
    localDataService = LocalDataService()

    result = localDataService.readCalibrantSample(
        Resource.getPath("inputs/calibrantSamples/Silicon_NIST_640D_001.json")
    )
    assert type(result) == CalibrantSamples
    assert result.name == "Silicon_NIST_640D"


@mock.patch("os.path.exists", return_value=True)
def test_readCifFilePath(mock1):  # noqa: ARG001
    localDataService = LocalDataService()

    result = localDataService.readCifFilePath("testid")
    assert result == "/SNS/SNAP/shared/Calibration_dynamic/CalibrantSamples/EntryWithCollCode52054_diamond.cif"


## TESTS OF WORKSPACE WRITE METHODS


def test_writeWorkspace():
    localDataService = LocalDataService()
    path = Resource.getPath("outputs")
    with tempfile.TemporaryDirectory(dir=path, suffix="/") as tmpPath:
        workspaceName = "test_workspace"
        basePath = Path(tmpPath)
        filename = Path(workspaceName + ".nxs")
        # Create a test workspace to write.
        LoadEmptyInstrument(
            Filename=fakeInstrumentFilePath,
            OutputWorkspace=workspaceName,
        )
        assert mtd.doesExist(workspaceName)
        localDataService.writeWorkspace(basePath, filename, workspaceName)
        assert (basePath / filename).exists()
    mtd.clear()


def test_writeRaggedWorkspace():
    localDataService = LocalDataService()
    path = Resource.getPath("outputs")
    with tempfile.TemporaryDirectory(dir=path, suffix="/") as tmpPath:
        workspaceName = "test_ragged"
        basePath = Path(tmpPath)
        filename = Path(workspaceName + ".tar")
        # Create a test ragged workspace to write.
        CreateSampleWorkspace(
            OutputWorkspace=workspaceName,
            Function="One Peak",
            NumBanks=1,
            NumMonitors=1,
            BankPixelWidth=5,
            NumEvents=500,
            Random=True,
            XUnit="DSP",
            XMin=0,
            XMax=8000,
            BinWidth=100,
        )
        assert mtd.doesExist(workspaceName)
        localDataService.writeRaggedWorkspace(basePath, filename, workspaceName)
        assert (basePath / filename).exists()
        localDataService.readRaggedWorkspace(basePath, filename, "test_out")
        assert mtd.doesExist("test_out")
    mtd.clear()


def test_writeGroupingWorkspace():
    localDataService = LocalDataService()
    path = Resource.getPath("outputs")
    with tempfile.TemporaryDirectory(dir=path, suffix="/") as tmpPath:
        workspaceName = "test_grouping"
        basePath = Path(tmpPath)
        filename = Path(workspaceName + ".h5")
        # Create a test grouping workspace to write.
        CreateGroupingWorkspace(
            OutputWorkspace=workspaceName,
            CustomGroupingString="1",
            InstrumentFilename=fakeInstrumentFilePath,
        )
        localDataService.writeGroupingWorkspace(basePath, filename, workspaceName)
        assert (basePath / filename).exists()
    mtd.clear()


def test_writeDiffCalWorkspaces():
    localDataService = LocalDataService()
    path = Resource.getPath("outputs")
    with tempfile.TemporaryDirectory(dir=path, suffix="/") as basePath:
        basePath = Path(basePath)
        tableWSName = "test_table"
        maskWSName = "test_mask"
        filename = Path(tableWSName + ".h5")
        # Create an instrument workspace.
        instrumentDonor = "test_instrument_donor"
        LoadEmptyInstrument(
            Filename=fakeInstrumentFilePath,
            OutputWorkspace=instrumentDonor,
        )
        assert mtd.doesExist(instrumentDonor)
        # Create table and mask workspaces to write.
        createCompatibleMask(maskWSName, instrumentDonor, fakeInstrumentFilePath)
        assert mtd.doesExist(maskWSName)
        createCompatibleDiffCalTable(tableWSName, instrumentDonor)
        assert mtd.doesExist(tableWSName)
        localDataService.writeDiffCalWorkspaces(
            basePath, filename, tableWorkspaceName=tableWSName, maskWorkspaceName=maskWSName
        )
        assert (basePath / filename).exists()
    mtd.clear()


def test_writeDiffCalWorkspaces_bad_path():
    localDataService = LocalDataService()
    path = Resource.getPath("outputs")
    with pytest.raises(  # noqa: PT012
        RuntimeError,
        match="specify filename including '.h5' extension",
    ):
        with tempfile.TemporaryDirectory(dir=path, suffix="/") as basePath:
            basePath = Path(basePath)
            tableWSName = "test_table"
            maskWSName = "test_mask"
            # do not add required: ".h5" suffix
            filename = Path(tableWSName)
            # Create an instrument workspace.
            instrumentDonor = "test_instrument_donor"
            LoadEmptyInstrument(
                Filename=fakeInstrumentFilePath,
                OutputWorkspace=instrumentDonor,
            )
            assert mtd.doesExist(instrumentDonor)
            # Create table and mask workspaces to write.
            createCompatibleMask(maskWSName, instrumentDonor, fakeInstrumentFilePath)
            assert mtd.doesExist(maskWSName)
            createCompatibleDiffCalTable(tableWSName, instrumentDonor)
            assert mtd.doesExist(tableWSName)
            localDataService.writeDiffCalWorkspaces(
                basePath, filename, tableWorkspaceName=tableWSName, maskWorkspaceName=maskWSName
            )
            assert (basePath / filename).exists()
    mtd.clear()


# this at teardown removes the loggers, eliminating logger error printouts
# see https://github.com/pytest-dev/pytest/issues/5502#issuecomment-647157873
@pytest.fixture(autouse=True)
def clear_loggers():  # noqa: PT004
    """Remove handlers from all loggers"""
    import logging

    yield  # ... teardown follows:
    loggers = [logging.getLogger()] + list(logging.Logger.manager.loggerDict.values())
    for logger in loggers:
        handlers = getattr(logger, "handlers", [])
        for handler in handlers:
            logger.removeHandler(handler)<|MERGE_RESOLUTION|>--- conflicted
+++ resolved
@@ -809,9 +809,9 @@
         assert actualRecord.calibrationFittingIngredients.version == 1
         # write: version == 2
         localDataService.writeCalibrationRecord(testCalibrationRecord_v0002)
-        actualRecord = localDataService.readCalibrationRecord("57514", "1", True)
+        actualRecord = localDataService.readCalibrationRecord("57514", True, "1")
         assert actualRecord.version == 1
-        actualRecord = localDataService.readCalibrationRecord("57514", "2", True)
+        actualRecord = localDataService.readCalibrationRecord("57514", True, "2")
         assert actualRecord.version == 2
 
 
@@ -824,7 +824,7 @@
         localDataService.writeCalibrationRecord(
             CalibrationRecord.parse_raw(Resource.read("inputs/calibration/CalibrationRecord_v0001.json"))
         )
-        actualRecord = localDataService.readCalibrationRecord("57514", "1", True)
+        actualRecord = localDataService.readCalibrationRecord("57514", True, "1")
     assert actualRecord.runNumber == "57514"
     assert actualRecord.version == 1
 
@@ -954,6 +954,8 @@
     testNormalizationRecord = NormalizationRecord.parse_raw(
         Resource.read("inputs/normalization/NormalizationRecord.json")
     )
+    useLiteMode = True
+    testNormalizationRecord.useLiteMode = useLiteMode
     testNormalizationRecord.version = VERSION_START
     with tempfile.TemporaryDirectory(prefix=Resource.getPath("outputs/")) as tempdir:
         localDataService = LocalDataService()
@@ -969,26 +971,30 @@
         testVersion = VERSION_START + 1
         testNormalizationRecord.version = testVersion
         localDataService.writeNormalizationRecord(testNormalizationRecord)
-        actualRecord = localDataService.readNormalizationRecord("57514")
+        actualRecord = localDataService.readNormalizationRecord("57514", useLiteMode)
         assert actualRecord.version == testVersion
         assert actualRecord.calibration.version == testVersion
+        assert actualRecord.useLiteMode == useLiteMode
         # write: version == VERSION_START + 2
         testVersion = VERSION_START + 2
         localDataService.writeNormalizationRecord(testNormalizationRecord)
-        actualRecord = localDataService.readNormalizationRecord("57514")
+        actualRecord = localDataService.readNormalizationRecord("57514", useLiteMode)
         assert actualRecord.version == testVersion
         assert actualRecord.calibration.version == testVersion
+        assert actualRecord.useLiteMode == useLiteMode
     assert actualRecord.runNumber == "57514"
     assert actualRecord == testNormalizationRecord
 
 
 def test_readWriteNormalizationRecord_specified_version():
     runNumber = "57514"
+    useLiteMode = False
 
     testNormalizationRecord = NormalizationRecord.parse_raw(
         Resource.read("inputs/normalization/NormalizationRecord.json")
     )
     testNormalizationRecord.version = VERSION_START
+    testNormalizationRecord.useLiteMode = useLiteMode
     with tempfile.TemporaryDirectory(prefix=Resource.getPath("outputs/")) as tempdir:
         localDataService = LocalDataService()
         localDataService.instrumentConfig = mock.Mock()
@@ -1002,37 +1008,44 @@
         # write: version == VERSION_START
         firstVersion = VERSION_START + 1
         localDataService.writeNormalizationRecord(testNormalizationRecord)
-        actualRecord = localDataService.readNormalizationRecord(runNumber)
+        actualRecord = localDataService.readNormalizationRecord(runNumber, useLiteMode)
         assert actualRecord.version == firstVersion
         assert actualRecord.calibration.version == firstVersion
+        assert actualRecord.useLiteMode == useLiteMode
         assert os.path.exists(f"{tempdir}/{version_pattern(firstVersion)}/NormalizationRecord.json")
         # write: version == testVersion
         testVersion = VERSION_START + 3
         testNormalizationRecord.version = testVersion
         localDataService.writeNormalizationRecord(testNormalizationRecord)
-        actualRecord = localDataService.readNormalizationRecord(runNumber)
+        actualRecord = localDataService.readNormalizationRecord(runNumber, useLiteMode)
         assert actualRecord.version == testVersion
-        actualRecord = localDataService.readNormalizationRecord(runNumber, testVersion)
+        assert actualRecord.useLiteMode == useLiteMode
+        actualRecord = localDataService.readNormalizationRecord(runNumber, useLiteMode, testVersion)
         assert actualRecord.version == testVersion
+        assert actualRecord.useLiteMode == useLiteMode
         assert os.path.exists(f"{tempdir}/{version_pattern(firstVersion)}/NormalizationRecord.json")
         assert os.path.exists(f"{tempdir}/{version_pattern(testVersion)}/NormalizationRecord.json")
         # test can still read earlier version
-        actualRecord = localDataService.readNormalizationRecord(runNumber, firstVersion)
+        actualRecord = localDataService.readNormalizationRecord(runNumber, useLiteMode, firstVersion)
         assert actualRecord.version == firstVersion
+        assert actualRecord.useLiteMode == useLiteMode
 
 
 def test_readWriteNormalizationRecord():
+    useLiteMode = True
     testNormalizationRecord = NormalizationRecord.parse_raw(
         Resource.read("inputs/normalization/NormalizationRecord.json")
     )
+    testNormalizationRecord.useLiteMode = useLiteMode
     with tempfile.TemporaryDirectory(prefix=Resource.getPath("outputs/")) as tempdir:
         localDataService = LocalDataService()
         localDataService.instrumentConfig = mock.Mock()
         localDataService._generateStateId = mock.Mock(return_value=("ab8704b0bc2a2342", None))
         localDataService._constructNormalizationCalibrationStatePath = mock.Mock(return_value=f"{tempdir}/")
         localDataService.writeNormalizationRecord(testNormalizationRecord)
-        actualRecord = localDataService.readNormalizationRecord("57514")
+        actualRecord = localDataService.readNormalizationRecord("57514", useLiteMode)
     assert actualRecord.runNumber == "57514"
+    assert actualRecord.useLiteMode == useLiteMode
     assert actualRecord == testNormalizationRecord
 
 
@@ -1078,13 +1091,8 @@
     localDataService._generateStateId.return_value = ("123", "456")
     localDataService._constructCalibrationStatePath = mock.Mock()
     localDataService._constructCalibrationStatePath.return_value = Resource.getPath("outputs/")
-<<<<<<< HEAD
-    actualPath = localDataService.getCalibrationRecordPath("57514", testVersion)
+    actualPath = localDataService.getCalibrationRecordPath("57514", True, testVersion)
     assert actualPath == Resource.getPath("outputs") + f"/{version_pattern(testVersion)}/CalibrationRecord.json"
-=======
-    actualPath = localDataService.getCalibrationRecordPath("57514", 1, True)
-    assert actualPath == Resource.getPath("outputs") + "/v_0001/CalibrationRecord.json"
->>>>>>> 3c2e3d02
 
 
 def test_getNormalizationRecordPath():
@@ -1094,13 +1102,8 @@
     localDataService._generateStateId.return_value = ("123", "456")
     localDataService._constructNormalizationCalibrationStatePath = mock.Mock()
     localDataService._constructNormalizationCalibrationStatePath.return_value = Resource.getPath("outputs/")
-<<<<<<< HEAD
-    actualPath = localDataService.getNormalizationRecordPath("57514", testVersion)
+    actualPath = localDataService.getNormalizationRecordPath("57514", True, testVersion)
     assert actualPath == Resource.getPath("outputs") + f"/{version_pattern(testVersion)}/NormalizationRecord.json"
-=======
-    actualPath = localDataService.getNormalizationRecordPath("57514", 1, True)
-    assert actualPath == Resource.getPath("outputs") + "/v_0001/NormalizationRecord.json"
->>>>>>> 3c2e3d02
 
 
 def test_extractFileVersion():
@@ -1250,32 +1253,18 @@
     localDataService._getVersionFromNormalizationIndex = mock.Mock()
     localDataService._getVersionFromNormalizationIndex.return_value = "1"
     mockRecord = mock.Mock()
-<<<<<<< HEAD
     localDataService.readNormalizationRecord = mock.Mock(return_value=mockRecord)
-    actualRecord = localDataService._getCurrentNormalizationRecord("123")
-=======
-    localDataService.readNormalizationRecord.return_value = mockRecord
     actualRecord = localDataService._getCurrentNormalizationRecord("123", True)
->>>>>>> 3c2e3d02
     assert actualRecord == mockRecord
 
 
 def test__constructCalibrationParametersFilePath():
     testVersion = randint(10, 20)
     localDataService = LocalDataService()
-<<<<<<< HEAD
     localDataService._generateStateId = mock.Mock(return_value=("ab8704b0bc2a2342", None))
     localDataService._constructCalibrationStatePath = mock.Mock(return_value=Resource.getPath("outputs/"))
-    actualPath = localDataService._constructCalibrationParametersFilePath("57514", testVersion)
+    actualPath = localDataService._constructCalibrationParametersFilePath("57514", True, testVersion)
     assert actualPath == Resource.getPath("outputs") + f"/{version_pattern(testVersion)}/CalibrationParameters.json"
-=======
-    localDataService._generateStateId = mock.Mock()
-    localDataService._generateStateId.return_value = ("ab8704b0bc2a2342", None)
-    localDataService._constructCalibrationStatePath = mock.Mock()
-    localDataService._constructCalibrationStatePath.return_value = Resource.getPath("outputs/")
-    actualPath = localDataService._constructCalibrationParametersFilePath("57514", 1, True)
-    assert actualPath == Resource.getPath("outputs") + "/v_0001/CalibrationParameters.json"
->>>>>>> 3c2e3d02
 
 
 def test_readCalibrationState():
@@ -1287,13 +1276,8 @@
     )
     localDataService._getLatestFile = mock.Mock()
     localDataService._getLatestFile.return_value = Resource.getPath("inputs/calibration/CalibrationParameters.json")
-<<<<<<< HEAD
     testCalibrationState = Calibration.parse_file(Resource.getPath("inputs/calibration/CalibrationParameters.json"))
-    actualState = localDataService.readCalibrationState("57514")
-=======
-    testCalibrationState = Calibration.parse_raw(Resource.read("inputs/calibration/CalibrationParameters.json"))
     actualState = localDataService.readCalibrationState("57514", True)
->>>>>>> 3c2e3d02
 
     assert actualState == testCalibrationState
 
@@ -1324,7 +1308,7 @@
     localDataService._getLatestFile.return_value = Resource.getPath("inputs/normalization/NormalizationParameters.json")
     localDataService._getCurrentNormalizationRecord = mock.Mock()
     testNormalizationState = Normalization.parse_raw(Resource.read("inputs/normalization/NormalizationParameters.json"))
-    actualState = localDataService.readNormalizationState("57514")
+    actualState = localDataService.readNormalizationState("57514", True)
     assert actualState == testNormalizationState
 
 
@@ -1335,7 +1319,7 @@
         localDataService._constructCalibrationStatePath = mock.Mock(return_value=f"{tempdir}/")
         localDataService._getCurrentCalibrationRecord = mock.Mock(return_value=Calibration.construct({"name": "test"}))
         calibration = Calibration.parse_raw(Resource.read("/inputs/calibration/CalibrationParameters.json"))
-        localDataService.writeCalibrationState("123", calibration)
+        localDataService.writeCalibrationState("123", calibration, True)
         assert os.path.exists(tempdir + f"/{version_pattern(calibration.version)}/CalibrationParameters.json")
 
 
@@ -1359,7 +1343,7 @@
             localDataService._constructCalibrationParametersFilePath.return_value = calibrationParametersFilePath
 
             calibration = Calibration.parse_raw(Resource.read("/inputs/calibration/CalibrationParameters.json"))
-            localDataService.writeCalibrationState("123", calibration)
+            localDataService.writeCalibrationState("123", calibration, True)
             assert os.path.exists(calibrationParametersFilePath)
         assert f"overwriting calibration parameters at {calibrationParametersFilePath}" in caplog.text
 
@@ -1368,7 +1352,7 @@
 @mock.patch("snapred.backend.data.GroceryService.GroceryService._fetchInstrumentDonor")
 def test_writeDefaultDiffCalTable(fetchInstrumentDonor, createDiffCalTableWorkspaceName):
     runNumber = "default"
-    version = 1
+    version = VERSION_START
     useLiteMode = True
     # mock the grocery service to return the fake instrument to use for geometry
     idfWS = mtd.unique_name(prefix="_idf_")
@@ -1388,13 +1372,8 @@
         localDataService._constructCalibrationStatePath = mock.Mock(return_value=f"{tempdir}/")
         # run the method and ensure the file has been created in correct location
         # localDataService.writeCalibrationState(runNumber, calibration)
-<<<<<<< HEAD
-        localDataService._writeDefaultDiffCalTable(runNumber, version)
+        localDataService._writeDefaultDiffCalTable(runNumber, useLiteMode)
         assert os.path.exists(tempdir + f"/{version_pattern(version)}/" + filename + ".h5")
-=======
-        localDataService._writeDefaultDiffCalTable(runNumber, useLiteMode)
-        assert os.path.exists(tempdir + f"/v_{wnvf.formatVersion(version, use_v_prefix=False)}/" + filename + ".h5")
->>>>>>> 3c2e3d02
         # TODO we could in theory load the file and verify its contents here
 
 
@@ -1409,7 +1388,7 @@
         localDataService._getCurrentNormalizationRecord.return_value = Normalization.construct({"name": "test"})
         with Resource.open("/inputs/normalization/NormalizationParameters.json", "r") as f:
             normalization = Normalization.parse_raw(f.read())
-        localDataService.writeNormalizationState("123", normalization)
+        localDataService.writeNormalizationState("123", normalization, True)
         assert os.path.exists(tempdir + f"/{version_pattern(VERSION_START + 1)}/NormalizationParameters.json")
 
 
@@ -1464,6 +1443,8 @@
 
 def test_initializeState():
     # Test 'initializeState'; test basic functionality.
+    runNumber = "123"
+    useLiteMode = False
 
     localDataService = LocalDataService()
     localDataService._readPVFile = mock.Mock()
@@ -1497,15 +1478,11 @@
     localDataService.readInstrumentConfig.return_value = testCalibrationData.instrumentState.instrumentConfig
     localDataService.writeCalibrationState = mock.Mock()
     localDataService._prepareStateRoot = mock.Mock()
-    actual = localDataService.initializeState("123", "test")
+    actual = localDataService.initializeState(runNumber, useLiteMode, "test")
     actual.creationDate = testCalibrationData.creationDate
 
     assert actual == testCalibrationData
-<<<<<<< HEAD
-    assert localDataService._writeDefaultDiffCalTable.called_once_with("123", VERSION_START)
-=======
-    assert localDataService._writeDefaultDiffCalTable.called_once_with("123")
->>>>>>> 3c2e3d02
+    assert localDataService._writeDefaultDiffCalTable.called_once_with(runNumber, useLiteMode)
 
 
 @mock.patch.object(LocalDataService, "_prepareStateRoot")
@@ -1550,7 +1527,7 @@
         localDataService._constructCalibrationStateRoot = mock.Mock(return_value=str(stateRootPath))
 
         assert not stateRootPath.exists()
-        localDataService.initializeState("123", "test")
+        localDataService.initializeState("123", True, "test")
         mockPrepareStateRoot.assert_called_once()
 
 
