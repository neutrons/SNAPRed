--- conflicted
+++ resolved
@@ -44,17 +44,6 @@
             instrumentParmaeters = json.loads(file.read())
         return instrumentParmaeters
 
-<<<<<<< HEAD
-=======
-    def _readReductionParameters(runId: str):  # noqa: ARG001
-        reductionParameters = None
-        with Resource.open("inputs/ReductionParameters.json", "r") as file:
-            reductionParameters = json.loads(file.read())
-        # make sure it's actually a valid SHA:
-        reductionParameters["stateId"] = "04bd2c53f6bf6754"
-        return reductionParameters
-
->>>>>>> daae5895
     def test_readInstrumentConfig():
         localDataService = LocalDataService()
         localDataService._readInstrumentParameters = _readInstrumentParameters
@@ -117,12 +106,9 @@
         assert actual is not None
         assert actual.stateId == "ab8704b0bc2a2342"
 
-<<<<<<< HEAD
-=======
     def test_readStateConfig_attaches_grouping_map():
         # test that `readStateConfig` reads the `GroupingMap` from its separate JSON file.
         localDataService = LocalDataService()
-        localDataService._readReductionParameters = _readReductionParameters
         localDataService._readDiffractionCalibrant = mock.Mock()
         localDataService._readDiffractionCalibrant.return_value = (
             reductionIngredients.reductionState.stateConfig.diffractionCalibrant
@@ -160,7 +146,6 @@
         # Test that the first time a `StateConfig` is initialized,
         #   the 'stateId' of the `StateConfig.groupingMap` is set to match that of the `StateConfig`.
         localDataService = LocalDataService()
-        localDataService._readReductionParameters = _readReductionParameters
         localDataService._readDiffractionCalibrant = mock.Mock()
         localDataService._readDiffractionCalibrant.return_value = (
             reductionIngredients.reductionState.stateConfig.diffractionCalibrant
@@ -201,7 +186,6 @@
         # Test that the first time a `StateConfig` is initialized,
         #   the `StateConfig.groupingMap` is written to the <state root> directory.
         localDataService = LocalDataService()
-        localDataService._readReductionParameters = _readReductionParameters
         localDataService._readDiffractionCalibrant = mock.Mock()
         localDataService._readDiffractionCalibrant.return_value = (
             reductionIngredients.reductionState.stateConfig.diffractionCalibrant
@@ -248,7 +232,6 @@
             match="the state configuration's grouping map must have the same 'stateId' as the configuration",
         ):
             localDataService = LocalDataService()
-            localDataService._readReductionParameters = _readReductionParameters
             localDataService._readDiffractionCalibrant = mock.Mock()
             localDataService._readDiffractionCalibrant.return_value = (
                 reductionIngredients.reductionState.stateConfig.diffractionCalibrant
@@ -296,7 +279,6 @@
             FileNotFoundError,
             match=f'required default grouping-schema map "{nonExistentPath}" does not exist',
         ):
-            localDataService._readReductionParameters = _readReductionParameters
             localDataService._readDiffractionCalibrant = mock.Mock()
             localDataService._readDiffractionCalibrant.return_value = (
                 reductionIngredients.reductionState.stateConfig.diffractionCalibrant
@@ -323,7 +305,6 @@
         #   actually build up the `StateConfig` from its components.
         # This test verifies that `GroupingMap` is excluded from any future `StateConfig` JSON serialization.
         localDataService = LocalDataService()
-        localDataService._readReductionParameters = _readReductionParameters
         localDataService._readDiffractionCalibrant = mock.Mock()
         localDataService._readDiffractionCalibrant.return_value = (
             reductionIngredients.reductionState.stateConfig.diffractionCalibrant
@@ -366,14 +347,11 @@
     def test__readFocusGroups():
         # test of `LocalDataService._readFocusGroups`
         localDataService = LocalDataService()
-        localDataService._readReductionParameters = _readReductionParameters
-        _readReductionParameters("test")
         localDataService.instrumentConfig = getMockInstrumentConfig()
         actual = localDataService._readFocusGroups(mock.Mock())
         assert actual is not None
         assert len(actual) == 3
 
->>>>>>> daae5895
     def test_readRunConfig():
         localDataService = LocalDataService()
         localDataService._readRunConfig = mock.Mock()
