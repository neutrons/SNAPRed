import json
import os
import shutil
import socket
import tempfile
import unittest.mock as mock
from pathlib import Path
from typing import List

import pytest
from pydantic import parse_raw_as
from pydantic.error_wrappers import ValidationError
from snapred.backend.dao.state.CalibrantSample.CalibrantSamples import CalibrantSamples

# NOTE this is necessary to prevent mocking out needed functions
from snapred.backend.recipe.algorithm.WashDishes import WashDishes
from snapred.meta.Config import Config, Resource
from snapred.meta.redantic import write_model_pretty

IS_ON_ANALYSIS_MACHINE = socket.gethostname().startswith("analysis")

# Mock out of scope modules before importing DataExportService
with mock.patch.dict("sys.modules", {"mantid.api": mock.Mock(), "h5py": mock.Mock()}):
    from snapred.backend.dao import StateConfig
    from snapred.backend.dao.calibration.Calibration import Calibration  # noqa: E402
    from snapred.backend.dao.calibration.CalibrationIndexEntry import CalibrationIndexEntry  # noqa: E402
    from snapred.backend.dao.calibration.CalibrationRecord import CalibrationRecord  # noqa: E402
    from snapred.backend.dao.ingredients import ReductionIngredients  # noqa: E402
    from snapred.backend.dao.normalization.Normalization import Normalization  # noqa: E402
    from snapred.backend.dao.normalization.NormalizationIndexEntry import NormalizationIndexEntry  # noqa: E402
    from snapred.backend.dao.normalization.NormalizationRecord import NormalizationRecord  # noqa: E402
    from snapred.backend.dao.state.FocusGroup import FocusGroup
    from snapred.backend.dao.state.GroupingMap import GroupingMap
    from snapred.backend.dao.state.InstrumentState import InstrumentState
    from snapred.backend.data.LocalDataService import LocalDataService  # noqa: E402

    reductionIngredients = None
    with Resource.open("inputs/calibration/ReductionIngredients.json", "r") as file:
        reductionIngredients = parse_raw_as(ReductionIngredients, file.read())

    def _readInstrumentParameters():
        instrumentParmaeters = None
        with Resource.open("inputs/SNAPInstPrm.json", "r") as file:
            instrumentParmaeters = json.loads(file.read())
        return instrumentParmaeters

<<<<<<< HEAD
=======
    def _readReductionParameters(runId: str):  # noqa: ARG001
        reductionParameters = None
        with Resource.open("inputs/ReductionParameters.json", "r") as file:
            reductionParameters = json.loads(file.read())
        # make sure it's actually a valid SHA:
        reductionParameters["stateId"] = "04bd2c53f6bf6754"
        return reductionParameters

>>>>>>> daae5895
    def test_readInstrumentConfig():
        localDataService = LocalDataService()
        localDataService._readInstrumentParameters = _readInstrumentParameters
        actual = localDataService.readInstrumentConfig()
        assert actual is not None
        assert actual.version == "1.4"
        assert actual.name == "SNAP"

    def test_readInstrumentParameters():
        localDataService = LocalDataService()
        localDataService.instrumentConfigPath = Resource.getPath("inputs/SNAPInstPrm.json")
        actual = localDataService._readInstrumentParameters()
        assert actual is not None
        assert actual["version"] == 1.4
        assert actual["name"] == "SNAP"

    def getMockInstrumentConfig():
        instrumentConfig = mock.Mock()
        instrumentConfig.calibrationDirectory = Path("test")
        instrumentConfig.sharedDirectory = "test"
        instrumentConfig.reducedDataDirectory = "test"
        instrumentConfig.pixelGroupingDirectory = "test"
        instrumentConfig.delTOverT = 1
        instrumentConfig.nexusDirectory = "test"
        instrumentConfig.nexusFileExtension = "test"
        return instrumentConfig

    def test_readStateConfig():
        localDataService = LocalDataService()
        localDataService.readGroupingFiles = mock.Mock(return_value=["/grouping1.json"])
        localDataService._readDiffractionCalibrant = mock.Mock()
        localDataService._readDiffractionCalibrant.return_value = (
            reductionIngredients.reductionState.stateConfig.diffractionCalibrant
        )
        localDataService._readNormalizationCalibrant = mock.Mock()
        localDataService._readNormalizationCalibrant.return_value = (
            reductionIngredients.reductionState.stateConfig.normalizationCalibrant
        )
        localDataService.groceryService.getIPTS = mock.Mock(return_value="IPTS-123")
        localDataService._readPVFile = mock.Mock()
        fileMock = mock.Mock()
        localDataService._readPVFile.return_value = fileMock
        localDataService._generateStateId = mock.Mock()
        localDataService._generateStateId.return_value = ("ab8704b0bc2a2342", None)
        localDataService.readCalibrationState = mock.Mock()
        localDataService.readCalibrationState.return_value = Calibration.parse_file(
            Resource.getPath("inputs/calibration/CalibrationParameters.json")
        )

        localDataService._groupingMapPath = mock.Mock()
        localDataService._groupingMapPath.return_value = Path(
            Resource.getPath("inputs/pixel_grouping/groupingMap.json")
        )
        stateGroupingMap = GroupingMap.parse_file(Resource.getPath("inputs/pixel_grouping/groupingMap.json"))
        localDataService._readGroupingMap = mock.Mock()
        localDataService._readGroupingMap.return_value = stateGroupingMap

        localDataService.instrumentConfig = getMockInstrumentConfig()

        actual = localDataService.readStateConfig("57514")
        assert actual is not None
        assert actual.stateId == "ab8704b0bc2a2342"

<<<<<<< HEAD
=======
    def test_readStateConfig_attaches_grouping_map():
        # test that `readStateConfig` reads the `GroupingMap` from its separate JSON file.
        localDataService = LocalDataService()
        localDataService._readReductionParameters = _readReductionParameters
        localDataService._readDiffractionCalibrant = mock.Mock()
        localDataService._readDiffractionCalibrant.return_value = (
            reductionIngredients.reductionState.stateConfig.diffractionCalibrant
        )
        localDataService._readNormalizationCalibrant = mock.Mock()
        localDataService._readNormalizationCalibrant.return_value = (
            reductionIngredients.reductionState.stateConfig.normalizationCalibrant
        )
        localDataService.groceryService.getIPTS = mock.Mock(return_value="IPTS-123")
        localDataService._readPVFile = mock.Mock()
        fileMock = mock.Mock()
        localDataService._readPVFile.return_value = fileMock
        localDataService._generateStateId = mock.Mock()
        localDataService._generateStateId.return_value = ("ab8704b0bc2a2342", None)
        localDataService.readCalibrationState = mock.Mock()
        localDataService.readCalibrationState.return_value = Calibration.parse_file(
            Resource.getPath("inputs/calibration/CalibrationParameters.json")
        )

        localDataService._groupingMapPath = mock.Mock()
        localDataService._groupingMapPath.return_value = Path(
            Resource.getPath("inputs/pixel_grouping/groupingMap.json")
        )

        stateGroupingMap = GroupingMap.parse_file(Resource.getPath("inputs/pixel_grouping/groupingMap.json"))
        localDataService._readGroupingMap = mock.Mock()
        localDataService._readGroupingMap.return_value = stateGroupingMap

        localDataService.instrumentConfig = getMockInstrumentConfig()

        actual = localDataService.readStateConfig("57514")
        assert actual.groupingMap == stateGroupingMap

    def test_readStateConfig_sets_grouping_map_stateid():
        # Test that the first time a `StateConfig` is initialized,
        #   the 'stateId' of the `StateConfig.groupingMap` is set to match that of the `StateConfig`.
        localDataService = LocalDataService()
        localDataService._readReductionParameters = _readReductionParameters
        localDataService._readDiffractionCalibrant = mock.Mock()
        localDataService._readDiffractionCalibrant.return_value = (
            reductionIngredients.reductionState.stateConfig.diffractionCalibrant
        )
        localDataService._readNormalizationCalibrant = mock.Mock()
        localDataService._readNormalizationCalibrant.return_value = (
            reductionIngredients.reductionState.stateConfig.normalizationCalibrant
        )
        localDataService.groceryService.getIPTS = mock.Mock(return_value="IPTS-123")
        localDataService._readPVFile = mock.Mock()
        fileMock = mock.Mock()
        localDataService._readPVFile.return_value = fileMock
        localDataService._generateStateId = mock.Mock()
        localDataService._generateStateId.return_value = ("ab8704b0bc2a2342", None)
        localDataService.readCalibrationState = mock.Mock()
        localDataService.readCalibrationState.return_value = Calibration.parse_file(
            Resource.getPath("inputs/calibration/CalibrationParameters.json")
        )

        # `GroupingMap` JSON file doesn't exist => read default `GroupingMap`
        localDataService._groupingMapPath = mock.Mock()
        localDataService._groupingMapPath.return_value = Path(
            Resource.getPath("inputs/pixel_grouping/does_not_exist.json")
        )

        defaultGroupingMap = GroupingMap.parse_file(Resource.getPath("inputs/pixel_grouping/defaultGroupingMap.json"))
        localDataService._readDefaultGroupingMap = mock.Mock()
        localDataService._readDefaultGroupingMap.return_value = defaultGroupingMap

        localDataService._writeGroupingMap = mock.Mock()

        localDataService.instrumentConfig = getMockInstrumentConfig()

        actual = localDataService.readStateConfig("57514")
        assert actual.groupingMap.stateId == actual.stateId

    def test_readStateConfig_writes_grouping_map():
        # Test that the first time a `StateConfig` is initialized,
        #   the `StateConfig.groupingMap` is written to the <state root> directory.
        localDataService = LocalDataService()
        localDataService._readReductionParameters = _readReductionParameters
        localDataService._readDiffractionCalibrant = mock.Mock()
        localDataService._readDiffractionCalibrant.return_value = (
            reductionIngredients.reductionState.stateConfig.diffractionCalibrant
        )
        localDataService._readNormalizationCalibrant = mock.Mock()
        localDataService._readNormalizationCalibrant.return_value = (
            reductionIngredients.reductionState.stateConfig.normalizationCalibrant
        )
        localDataService.groceryService.getIPTS = mock.Mock(return_value="IPTS-123")
        localDataService._readPVFile = mock.Mock()
        fileMock = mock.Mock()
        localDataService._readPVFile.return_value = fileMock
        localDataService._generateStateId = mock.Mock()
        localDataService._generateStateId.return_value = ("ab8704b0bc2a2342", None)
        localDataService.readCalibrationState = mock.Mock()
        localDataService.readCalibrationState.return_value = Calibration.parse_file(
            Resource.getPath("inputs/calibration/CalibrationParameters.json")
        )

        with tempfile.TemporaryDirectory(prefix=Resource.getPath("outputs/")) as tempdir:
            localDataService._groupingMapPath = mock.Mock()
            groupingMapOutputPath = Path(f"{tempdir}/groupingMap.json")
            assert not groupingMapOutputPath.exists()
            localDataService._groupingMapPath.return_value = groupingMapOutputPath

            defaultGroupingMap = GroupingMap.parse_file(
                Resource.getPath("inputs/pixel_grouping/defaultGroupingMap.json")
            )
            localDataService._readDefaultGroupingMap = mock.Mock()
            localDataService._readDefaultGroupingMap.return_value = defaultGroupingMap

            localDataService.instrumentConfig = getMockInstrumentConfig()

            actual = localDataService.readStateConfig("57514")
            assert groupingMapOutputPath.exists()
            with open(groupingMapOutputPath, "r") as file:
                groupingMap = parse_raw_as(GroupingMap, file.read())
            assert groupingMap.stateId == actual.stateId

    def test_readStateConfig_invalid_grouping_map():
        # Test that the attached grouping-schema map's 'stateId' is checked.
        with pytest.raises(  # noqa: PT012
            RuntimeError,
            match="the state configuration's grouping map must have the same 'stateId' as the configuration",
        ):
            localDataService = LocalDataService()
            localDataService._readReductionParameters = _readReductionParameters
            localDataService._readDiffractionCalibrant = mock.Mock()
            localDataService._readDiffractionCalibrant.return_value = (
                reductionIngredients.reductionState.stateConfig.diffractionCalibrant
            )
            localDataService._readNormalizationCalibrant = mock.Mock()
            localDataService._readNormalizationCalibrant.return_value = (
                reductionIngredients.reductionState.stateConfig.normalizationCalibrant
            )
            localDataService.groceryService.getIPTS = mock.Mock(return_value="IPTS-123")
            localDataService._readPVFile = mock.Mock()
            fileMock = mock.Mock()
            localDataService._readPVFile.return_value = fileMock
            localDataService._generateStateId = mock.Mock()
            localDataService._generateStateId.return_value = ("ab8704b0bc2a2342", None)
            localDataService.readCalibrationState = mock.Mock()
            localDataService.readCalibrationState.return_value = Calibration.parse_file(
                Resource.getPath("inputs/calibration/CalibrationParameters.json")
            )

            localDataService._groupingMapPath = mock.Mock()
            # 'GroupingMap.defaultStateId' is _not_ a valid grouping-map 'stateId' for an existing `StateConfig`.
            localDataService._groupingMapPath.return_value = Path(
                Resource.getPath("inputs/pixel_grouping/defaultGroupingMap.json")
            )
            stateGroupingMap = GroupingMap.parse_file(Resource.getPath("inputs/pixel_grouping/defaultGroupingMap.json"))
            localDataService._readGroupingMap = mock.Mock()
            localDataService._readGroupingMap.return_value = stateGroupingMap

            localDataService.instrumentConfig = getMockInstrumentConfig()

            localDataService.readStateConfig("57514")

    def test_readStateConfig_grouping_map_JSON_file_not_found():
        # Test that a grouping-schema map is required during the `readStateConfig` method:
        #   * note that a non-existing 'groupingMap.json' at the <state root>
        #     triggers a fallback to 'defaultGroupingMap.json'
        #     at Config['instrument.calibration.powder.grouping.home'].
        localDataService = LocalDataService()
        nonExistentPath = Path(Resource.getPath("inputs/pixel_grouping/does_not_exist.json"))
        localDataService._groupingMapPath = mock.Mock()
        localDataService._groupingMapPath.return_value = nonExistentPath
        localDataService._defaultGroupingMapPath = mock.Mock()
        localDataService._defaultGroupingMapPath.return_value = nonExistentPath
        with pytest.raises(  # noqa: PT012
            FileNotFoundError,
            match=f'required default grouping-schema map "{nonExistentPath}" does not exist',
        ):
            localDataService._readReductionParameters = _readReductionParameters
            localDataService._readDiffractionCalibrant = mock.Mock()
            localDataService._readDiffractionCalibrant.return_value = (
                reductionIngredients.reductionState.stateConfig.diffractionCalibrant
            )
            localDataService._readNormalizationCalibrant = mock.Mock()
            localDataService._readNormalizationCalibrant.return_value = (
                reductionIngredients.reductionState.stateConfig.normalizationCalibrant
            )
            localDataService.groceryService.getIPTS = mock.Mock(return_value="IPTS-123")
            localDataService._readPVFile = mock.Mock()
            fileMock = mock.Mock()
            localDataService._readPVFile.return_value = fileMock
            localDataService._generateStateId = mock.Mock()
            localDataService._generateStateId.return_value = ("ab8704b0bc2a2342", None)
            localDataService.readCalibrationState = mock.Mock()
            localDataService.readCalibrationState.return_value = Calibration.parse_file(
                Resource.getPath("inputs/calibration/CalibrationParameters.json")
            )
            localDataService.instrumentConfig = getMockInstrumentConfig()
            localDataService.readStateConfig("57514")

    def test_write_model_pretty_StateConfig_excludes_grouping_map():
        # At present there is no `writeStateConfig` method, and there is no `readStateConfig` that doesn't
        #   actually build up the `StateConfig` from its components.
        # This test verifies that `GroupingMap` is excluded from any future `StateConfig` JSON serialization.
        localDataService = LocalDataService()
        localDataService._readReductionParameters = _readReductionParameters
        localDataService._readDiffractionCalibrant = mock.Mock()
        localDataService._readDiffractionCalibrant.return_value = (
            reductionIngredients.reductionState.stateConfig.diffractionCalibrant
        )
        localDataService._readNormalizationCalibrant = mock.Mock()
        localDataService._readNormalizationCalibrant.return_value = (
            reductionIngredients.reductionState.stateConfig.normalizationCalibrant
        )
        localDataService.groceryService.getIPTS = mock.Mock(return_value="IPTS-123")
        localDataService._readPVFile = mock.Mock()
        fileMock = mock.Mock()
        localDataService._readPVFile.return_value = fileMock
        localDataService._generateStateId = mock.Mock()
        localDataService._generateStateId.return_value = ("ab8704b0bc2a2342", None)
        localDataService.readCalibrationState = mock.Mock()
        localDataService.readCalibrationState.return_value = Calibration.parse_file(
            Resource.getPath("inputs/calibration/CalibrationParameters.json")
        )

        localDataService._groupingMapPath = mock.Mock()
        localDataService._groupingMapPath.return_value = Path(
            Resource.getPath("inputs/pixel_grouping/groupingMap.json")
        )
        stateGroupingMap = GroupingMap.parse_file(Resource.getPath("inputs/pixel_grouping/groupingMap.json"))
        localDataService._readGroupingMap = mock.Mock()
        localDataService._readGroupingMap.return_value = stateGroupingMap

        localDataService.instrumentConfig = getMockInstrumentConfig()

        actual = localDataService.readStateConfig("57514")
        with tempfile.TemporaryDirectory(prefix=Resource.getPath("outputs/")) as tempdir:
            stateConfigPath = Path(tempdir) / "stateConfig.json"
            write_model_pretty(actual, stateConfigPath)
            # read it back in:
            stateConfig = None
            with open(stateConfigPath, "r") as file:
                stateConfig = parse_raw_as(StateConfig, file.read())
            assert stateConfig.groupingMap is None

    def test__readFocusGroups():
        # test of `LocalDataService._readFocusGroups`
        localDataService = LocalDataService()
        localDataService._readReductionParameters = _readReductionParameters
        _readReductionParameters("test")
        localDataService.instrumentConfig = getMockInstrumentConfig()
        actual = localDataService._readFocusGroups(mock.Mock())
        assert actual is not None
        assert len(actual) == 3

>>>>>>> daae5895
    def test_readRunConfig():
        localDataService = LocalDataService()
        localDataService._readRunConfig = mock.Mock()
        localDataService._readRunConfig.return_value = reductionIngredients.runConfig
        actual = localDataService.readRunConfig(mock.Mock())
        assert actual is not None
        assert actual.runNumber == "57514"

    def test__readRunConfig():
        localDataService = LocalDataService()
        localDataService.groceryService.getIPTS = mock.Mock(return_value="IPTS-123")
        localDataService.instrumentConfig = getMockInstrumentConfig()
        actual = localDataService._readRunConfig("57514")
        assert actual is not None
        assert actual.runNumber == "57514"

    def test_readPVFile():
        localDataService = LocalDataService()
        localDataService.instrumentConfig = getMockInstrumentConfig()
        localDataService._constructPVFilePath = mock.Mock()
        localDataService._constructPVFilePath.return_value = Resource.getPath("./")
        actual = localDataService._readPVFile(mock.Mock())
        assert actual is not None

    def test__generateStateId():
        localDataService = LocalDataService()
        localDataService._readPVFile = mock.Mock()
        fileMock = mock.Mock()
        localDataService._readPVFile.return_value = fileMock
        fileMock.get.side_effect = [[0.1], [0.1], [0.1], [0.1], [1]]
        actual, _ = localDataService._generateStateId(mock.Mock())
        assert actual == "9618b936a4419a6e"

    def test__findMatchingFileList():
        localDataService = LocalDataService()
        localDataService.instrumentConfig = getMockInstrumentConfig()
        actual = localDataService._findMatchingFileList(Resource.getPath("inputs/SNAPInstPrm.json"), False)
        assert actual is not None
        assert len(actual) == 1

    def test_readCalibrationIndexMissing():
        localDataService = LocalDataService()
        localDataService.instrumentConfig = mock.Mock()
        localDataService._generateStateId = mock.Mock()
        localDataService._generateStateId.return_value = ("123", "456")
        localDataService._readReductionParameters = mock.Mock()
        localDataService._constructCalibrationStatePath = mock.Mock()
        localDataService._constructCalibrationStatePath.return_value = Resource.getPath("outputs")
        assert len(localDataService.readCalibrationIndex("123")) == 0

    def test_readNormalizationIndexMissing():
        localDataService = LocalDataService()
        localDataService.instrumentConfig = mock.Mock()
        localDataService._generateStateId = mock.Mock()
        localDataService._generateStateId.return_value = ("123", "456")
        localDataService._readReductionParameters = mock.Mock()
        localDataService._constructCalibrationStatePath = mock.Mock()
        localDataService._constructCalibrationStatePath.return_value = Resource.getPath("outputs")
        assert len(localDataService.readNormalizationIndex("123")) == 0

    def test_writeCalibrationIndexEntry():
        localDataService = LocalDataService()
        localDataService.instrumentConfig = mock.Mock()
        localDataService._generateStateId = mock.Mock()
        localDataService._generateStateId.return_value = ("123", "456")
        localDataService._readReductionParameters = mock.Mock()
        localDataService._constructCalibrationStatePath = mock.Mock()
        localDataService._constructCalibrationStatePath.return_value = Resource.getPath("outputs")
        expectedFilePath = Resource.getPath("outputs") + "CalibrationIndex.json"
        localDataService.writeCalibrationIndexEntry(
            CalibrationIndexEntry(runNumber="57514", comments="test comment", author="test author")
        )
        assert os.path.exists(expectedFilePath)

        fileContent = ""
        with open(expectedFilePath, "r") as indexFile:
            fileContent = indexFile.read()
        os.remove(expectedFilePath)
        assert len(fileContent) > 0

        actualEntries = parse_raw_as(List[CalibrationIndexEntry], fileContent)
        assert len(actualEntries) > 0
        assert actualEntries[0].runNumber == "57514"

        # def test_writeNormalizationIndexEntry():
        localDataService = LocalDataService()
        localDataService.instrumentConfig = mock.Mock()
        localDataService._generateStateId = mock.Mock()
        localDataService._generateStateId.return_value = ("123", "456")
        localDataService._readReductionParameters = mock.Mock()
        localDataService._constructCalibrationStatePath = mock.Mock()
        localDataService._constructCalibrationStatePath.return_value = Resource.getPath("outputs")
        expectedFilePath = Resource.getPath("outputs") + "NormalizationIndex.json"
        localDataService.writeNormalizationIndexEntry(
            NormalizationIndexEntry(
                runNumber="57514", backgroundRunNumber="58813", comments="test comment", author="test author"
            )
        )
        assert os.path.exists(expectedFilePath)

        fileContent = ""
        with open(expectedFilePath, "r") as indexFile:
            fileContent = indexFile.read()
        os.remove(expectedFilePath)
        assert len(fileContent) > 0

        actualEntries = parse_raw_as(List[NormalizationIndexEntry], fileContent)
        assert len(actualEntries) > 0
        assert actualEntries[0].runNumber == "57514"

    def test_readCalibrationIndexExisting():
        localDataService = LocalDataService()
        localDataService.instrumentConfig = mock.Mock()
        localDataService._generateStateId = mock.Mock()
        localDataService._generateStateId.return_value = ("123", "456")
        localDataService._readReductionParameters = mock.Mock()
        localDataService._constructCalibrationStatePath = mock.Mock()
        localDataService._constructCalibrationStatePath.return_value = Resource.getPath("outputs")
        expectedFilePath = Resource.getPath("outputs") + "CalibrationIndex.json"
        localDataService.writeCalibrationIndexEntry(
            CalibrationIndexEntry(runNumber="57514", comments="test comment", author="test author")
        )
        actualEntries = localDataService.readCalibrationIndex("57514")
        os.remove(expectedFilePath)

        assert len(actualEntries) > 0
        assert actualEntries[0].runNumber == "57514"

    def test_readNormalizationIndexExisting():
        localDataService = LocalDataService()
        localDataService.instrumentConfig = mock.Mock()
        localDataService._generateStateId = mock.Mock()
        localDataService._generateStateId.return_value = ("123", "456")
        localDataService._readReductionParameters = mock.Mock()
        localDataService._constructCalibrationStatePath = mock.Mock()
        localDataService._constructCalibrationStatePath.return_value = Resource.getPath("outputs")
        expectedFilePath = Resource.getPath("outputs") + "NormalizationIndex.json"
        localDataService.writeNormalizationIndexEntry(
            NormalizationIndexEntry(
                runNumber="57514", backgroundRunNumber="58813", comments="test comment", author="test author"
            )
        )
        actualEntries = localDataService.readNormalizationIndex("57514")
        os.remove(expectedFilePath)

        assert len(actualEntries) > 0
        assert actualEntries[0].runNumber == "57514"

    def readReductionIngredientsFromFile():
        with Resource.open("/inputs/calibration/ReductionIngredients.json", "r") as f:
            return ReductionIngredients.parse_raw(f.read())

    def test_readWriteCalibrationRecord_version_numbers():
        testCalibrationRecord = CalibrationRecord.parse_raw(Resource.read("inputs/calibration/CalibrationRecord.json"))
        with tempfile.TemporaryDirectory(prefix=Resource.getPath("outputs/")) as tempdir:
            localDataService = LocalDataService()
            localDataService.instrumentConfig = mock.Mock()
            localDataService._generateStateId = mock.Mock()
            localDataService._generateStateId.return_value = ("ab8704b0bc2a2342", None)
            localDataService._readReductionParameters = mock.Mock()
            localDataService._constructCalibrationStatePath = mock.Mock()
            localDataService._constructCalibrationStatePath.return_value = f"{tempdir}/"
            localDataService.groceryService = mock.Mock()
            # WARNING: 'writeCalibrationRecord' modifies <incoming record>.version,
            #   and <incoming record>.calibrationFittingIngredients.version.

            # write: version == 1
            localDataService.writeCalibrationRecord(testCalibrationRecord)
            actualRecord = localDataService.readCalibrationRecord("57514")
            assert actualRecord.version == 1
            assert actualRecord.calibrationFittingIngredients.version == 1
            # write: version == 2
            localDataService.writeCalibrationRecord(testCalibrationRecord)
            actualRecord = localDataService.readCalibrationRecord("57514")
            assert actualRecord.version == 2
            assert actualRecord.calibrationFittingIngredients.version == 2
        assert actualRecord.runNumber == "57514"
        assert actualRecord == testCalibrationRecord

    def test_readWriteCalibrationRecord():
        testCalibrationRecord = CalibrationRecord.parse_raw(Resource.read("inputs/calibration/CalibrationRecord.json"))
        with tempfile.TemporaryDirectory(prefix=Resource.getPath("outputs/")) as tempdir:
            localDataService = LocalDataService()
            localDataService.instrumentConfig = mock.Mock()
            localDataService._generateStateId = mock.Mock()
            localDataService._generateStateId.return_value = ("ab8704b0bc2a2342", None)
            localDataService._readReductionParameters = mock.Mock()
            localDataService._constructCalibrationStatePath = mock.Mock()
            localDataService._constructCalibrationStatePath.return_value = f"{tempdir}/"
            localDataService.groceryService = mock.Mock()
            localDataService.writeCalibrationRecord(testCalibrationRecord)
            actualRecord = localDataService.readCalibrationRecord("57514")
        assert actualRecord.runNumber == "57514"
        assert actualRecord == testCalibrationRecord

    def test_readWriteNormalizationRecord_version_numbers():
        testNormalizationRecord = NormalizationRecord.parse_raw(
            Resource.read("inputs/normalization/NormalizationRecord.json")
        )
        with tempfile.TemporaryDirectory(prefix=Resource.getPath("outputs/")) as tempdir:
            localDataService = LocalDataService()
            localDataService.instrumentConfig = mock.Mock()
            localDataService._generateStateId = mock.Mock()
            localDataService._generateStateId.return_value = ("ab8704b0bc2a2342", None)
            localDataService._readReductionParameters = mock.Mock()
            localDataService._constructCalibrationStatePath = mock.Mock()
            localDataService._constructCalibrationStatePath.return_value = f"{tempdir}/"
            localDataService.groceryService = mock.Mock()
            # WARNING: 'writeNormalizationRecord' modifies <incoming record>.version,
            # and <incoming record>.normalization.version.

            # write: version == 1
            localDataService.writeNormalizationRecord(testNormalizationRecord)
            actualRecord = localDataService.readNormalizationRecord("57514")
            assert actualRecord.version == 1
            assert actualRecord.normalization.version == 1
            # write: version == 2
            localDataService.writeNormalizationRecord(testNormalizationRecord)
            actualRecord = localDataService.readNormalizationRecord("57514")
            assert actualRecord.version == 2
            assert actualRecord.normalization.version == 2
        assert actualRecord.runNumber == "57514"
        assert actualRecord == testNormalizationRecord

    def test_readWriteNormalizationRecord():
        testNormalizationRecord = NormalizationRecord.parse_raw(
            Resource.read("inputs/normalization/NormalizationRecord.json")
        )
        with tempfile.TemporaryDirectory(prefix=Resource.getPath("outputs/")) as tempdir:
            localDataService = LocalDataService()
            localDataService.instrumentConfig = mock.Mock()
            localDataService._generateStateId = mock.Mock()
            localDataService._generateStateId.return_value = ("ab8704b0bc2a2342", None)
            localDataService._readReductionParameters = mock.Mock()
            localDataService._constructCalibrationStatePath = mock.Mock()
            localDataService._constructCalibrationStatePath.return_value = f"{tempdir}/"
            localDataService.groceryService = mock.Mock()
            localDataService.writeNormalizationRecord(testNormalizationRecord)
            actualRecord = localDataService.readNormalizationRecord("57514")
        assert actualRecord.runNumber == "57514"
        assert actualRecord == testNormalizationRecord

    def test_getCalibrationRecordPath():
        localDataService = LocalDataService()
        localDataService._generateStateId = mock.Mock()
        localDataService._generateStateId.return_value = ("123", "456")
        localDataService._constructCalibrationStatePath = mock.Mock()
        localDataService._constructCalibrationStatePath.return_value = Resource.getPath("outputs/")
        actualPath = localDataService.getCalibrationRecordPath("57514", 1)
        assert actualPath == Resource.getPath("outputs") + "/v_1/CalibrationRecord.json"

    def test_getNormalizationRecordPath():
        localDataService = LocalDataService()
        localDataService._generateStateId = mock.Mock()
        localDataService._generateStateId.return_value = ("123", "456")
        localDataService._constructCalibrationStatePath = mock.Mock()
        localDataService._constructCalibrationStatePath.return_value = Resource.getPath("outputs/")
        actualPath = localDataService.getNormalizationRecordPath("57514", 1)
        assert actualPath == Resource.getPath("outputs") + "/v_1/NormalizationRecord.json"

    def test_extractFileVersion():
        localDataService = LocalDataService()
        actualVersion = localDataService._extractFileVersion("Powder/1234/v_4/CalibrationRecord.json")
        assert actualVersion == 4

    def test__getFileOfVersion():
        localDataService = LocalDataService()
        localDataService._findMatchingFileList = mock.Mock()
        localDataService._findMatchingFileList.return_value = [
            "/v_1/CalibrationRecord.json",
            "/v_3/CalibrationRecord.json",
        ]
        actualFile = localDataService._getFileOfVersion("/v_*/CalibrationRecord", 3)
        assert actualFile == "/v_3/CalibrationRecord.json"

    def test__getLatestFile():
        localDataService = LocalDataService()
        localDataService._findMatchingFileList = mock.Mock()
        localDataService._findMatchingFileList.return_value = [
            "Powder/1234/v_1/CalibrationRecord.json",
            "Powder/1234/v_2/CalibrationRecord.json",
        ]
        actualFile = localDataService._getLatestFile("Powder/1234/v_*/CalibrationRecord.json")
        assert actualFile == "Powder/1234/v_2/CalibrationRecord.json"

    def test_writeCalibrationReductionResult():
        from snapred.backend.data.LocalDataService import LocalDataService as LocalDataService2

        localDataService = LocalDataService2()
        localDataService._generateStateId = mock.Mock()
        localDataService._generateStateId.return_value = ("123", "456")
        localDataService._constructCalibrationStatePath = mock.Mock()
        localDataService._constructCalibrationStatePath.return_value = Resource.getPath("outputs/")

        filename = localDataService.writeCalibrationReductionResult("123", "ws", dryrun=True)
        assert filename.endswith("tests/resources/outputs/123/ws_v1.nxs")

    def test_writeCalibrationReductionResult_notdryrun():
        from snapred.backend.data.LocalDataService import LocalDataService as LocalDataService2

        localDataService = LocalDataService2()
        localDataService.groceryService = mock.Mock()
        localDataService._generateStateId = mock.Mock()
        localDataService._generateStateId.return_value = ("123", "456")
        localDataService._constructCalibrationStatePath = mock.Mock()
        localDataService._constructCalibrationStatePath.return_value = Resource.getPath("outputs/")

        filename = localDataService.writeCalibrationReductionResult("123", "ws", dryrun=False)
        assert filename.endswith("tests/resources/outputs/123/ws_v1.nxs")
        assert localDataService.groceryService.writeWorkspace.called_once_with(filename, "ws")

    def test__isApplicableEntry_equals():
        localDataService = LocalDataService()
        entry = mock.Mock()
        entry.appliesTo = "123"
        assert localDataService._isApplicableEntry(entry, "123")

    def test__isApplicableEntry_greaterThan():
        localDataService = LocalDataService()
        entry = mock.Mock()
        entry.appliesTo = ">123"
        assert localDataService._isApplicableEntry(entry, "456")

    def test__isApplicableEntry_lessThan():
        localDataService = LocalDataService()
        entry = mock.Mock()
        entry.appliesTo = "<123"
        assert localDataService._isApplicableEntry(entry, "99")

    def test__getVersionFromCalibrationIndex():
        localDataService = LocalDataService()
        localDataService.readCalibrationIndex = mock.Mock()
        localDataService.readCalibrationIndex.return_value = [mock.Mock()]
        localDataService.readCalibrationIndex.return_value[0] = CalibrationIndexEntry(
            timestamp=123, version=1, appliesTo="123", runNumber="123", comments="", author=""
        )
        actualVersion = localDataService._getVersionFromCalibrationIndex("123")
        assert actualVersion == "1"

    def test__getVersionFromNormalizationIndex():
        localDataService = LocalDataService()
        localDataService.readNormalizationIndex = mock.Mock()
        localDataService.readNormalizationIndex.return_value = [mock.Mock()]
        localDataService.readNormalizationIndex.return_value[0] = NormalizationIndexEntry(
            timestamp=123,
            version=1,
            appliesTo="123",
            runNumber="123",
            backgroundRunNumber="456",
            comments="",
            author="",
        )
        actualVersion = localDataService._getVersionFromNormalizationIndex("123")
        assert actualVersion == "1"

    def test__getCurrentCalibrationRecord():
        localDataService = LocalDataService()
        localDataService._getVersionFromCalibrationIndex = mock.Mock()
        localDataService._getVersionFromCalibrationIndex.return_value = "1"
        localDataService.readCalibrationRecord = mock.Mock()
        mockRecord = mock.Mock()
        localDataService.readCalibrationRecord.return_value = mockRecord
        actualRecord = localDataService._getCurrentCalibrationRecord("123")
        assert actualRecord == mockRecord

    def test__getCurrentNormalizationRecord():
        localDataService = LocalDataService()
        localDataService._getVersionFromNormalizationIndex = mock.Mock()
        localDataService._getVersionFromNormalizationIndex.return_value = "1"
        localDataService.readNormalizationRecord = mock.Mock()
        mockRecord = mock.Mock()
        localDataService.readNormalizationRecord.return_value = mockRecord
        actualRecord = localDataService._getCurrentNormalizationRecord("123")
        assert actualRecord == mockRecord

    def test_getCalibrationStatePath():
        localDataService = LocalDataService()
        localDataService._generateStateId = mock.Mock()
        localDataService._generateStateId.return_value = ("ab8704b0bc2a2342", None)
        localDataService._constructCalibrationStatePath = mock.Mock()
        localDataService._constructCalibrationStatePath.return_value = Resource.getPath("outputs/")
        actualPath = localDataService.getCalibrationStatePath("57514", 1)
        assert actualPath == Resource.getPath("outputs") + "/v_1/CalibrationParameters.json"

    def test_readCalibrationState():
        localDataService = LocalDataService()
        localDataService._generateStateId = mock.Mock()
        localDataService._generateStateId.return_value = ("ab8704b0bc2a2342", None)
        localDataService.getCalibrationStatePath = mock.Mock()
        localDataService.getCalibrationStatePath.return_value = Resource.getPath(
            "ab8704b0bc2a2342/v_1/CalibrationParameters.json"
        )
        localDataService._getLatestFile = mock.Mock()
        localDataService._getLatestFile.return_value = Resource.getPath("inputs/calibration/CalibrationParameters.json")
        testCalibrationState = Calibration.parse_raw(Resource.read("inputs/calibration/CalibrationParameters.json"))
        actualState = localDataService.readCalibrationState("57514")

        assert actualState == testCalibrationState

    def test_readNormalizationState():
        localDataService = LocalDataService()
        localDataService._generateStateId = mock.Mock()
        localDataService._generateStateId.return_value = ("ab8704b0bc2a2342", None)
        localDataService.getNormalizationStatePath = mock.Mock()
        localDataService.getNormalizationStatePath.return_value = Resource.getPath(
            "ab8704b0bc2a2342/v_1/NormalizationParameters.json"
        )
        localDataService._getLatestFile = mock.Mock()
        localDataService._getLatestFile.return_value = Resource.getPath(
            "inputs/normalization/NormalizationParameters.json"
        )
        localDataService._getCurrentNormalizationRecord = mock.Mock()
        testNormalizationState = Normalization.parse_raw(
            Resource.read("inputs/normalization/NormalizationParameters.json")
        )
        actualState = localDataService.readNormalizationState("57514")
        assert actualState == testNormalizationState

    def test_writeCalibrationState():
        with tempfile.TemporaryDirectory(prefix=Resource.getPath("outputs/")) as tempdir:
            print(f"TEMP DIR = {tempdir}")
            localDataService = LocalDataService()
            localDataService._generateStateId = mock.Mock()
            localDataService._generateStateId.return_value = ("123", "456")
            localDataService._constructCalibrationStatePath = mock.Mock()
            localDataService._constructCalibrationStatePath.return_value = f"{tempdir}/"
            localDataService._getCurrentCalibrationRecord = mock.Mock()
            localDataService._getCurrentCalibrationRecord.return_value = Calibration.construct({"name": "test"})
            calibration = Calibration.parse_raw(Resource.read("/inputs/calibration/CalibrationParameters.json"))
            localDataService.writeCalibrationState("123", calibration)
            assert os.path.exists(tempdir + "/v_1/CalibrationParameters.json")

    def test_writeNormalizationState():
        with tempfile.TemporaryDirectory(prefix=Resource.getPath("outputs/")) as tempdir:
            localDataService = LocalDataService()
            localDataService._generateStateId = mock.Mock()
            localDataService._generateStateId.return_value = ("123", "456")
            localDataService._constructCalibrationStatePath = mock.Mock()
            localDataService._constructCalibrationStatePath.return_value = f"{tempdir}/"
            localDataService._getCurrentNormalizationRecord = mock.Mock()
            localDataService._getCurrentNormalizationRecord.return_value = Normalization.construct({"name": "test"})
            with Resource.open("/inputs/normalization/NormalizationParameters.json", "r") as f:
                normalization = Normalization.parse_raw(f.read())
            localDataService.writeNormalizationState("123", normalization)
            print(os.listdir(tempdir + "/v_1/"))
            assert os.path.exists(tempdir + "/v_1/NormalizationParameters.json")

    def test_initializeState():
        # Test 'initializeState'; test basic functionality.

        localDataService = LocalDataService()
        localDataService._readPVFile = mock.Mock()
        pvFileMock = mock.Mock()
        pvFileMock.get.side_effect = [[1], [2], [1.1], [1.2], [1], [1], [2], [1.1], [1.2], [1], [1], [2]]
        localDataService._readPVFile.return_value = pvFileMock
        testCalibrationData = Calibration.parse_file(Resource.getPath("inputs/calibration/CalibrationParameters.json"))

        localDataService.readInstrumentConfig = mock.Mock()
        localDataService.readInstrumentConfig.return_value = testCalibrationData.instrumentState.instrumentConfig
        localDataService.writeCalibrationState = mock.Mock()
        actual = localDataService.initializeState("123", "test")
        actual.creationDate = testCalibrationData.creationDate

        assert actual == testCalibrationData

    # NOTE: This test fails on analysis because the instrument home actually does exist!
    @pytest.mark.skipif(
        IS_ON_ANALYSIS_MACHINE, reason="This test fails on analysis because the instrument home actually does exist!"
    )
    def test_badPaths():
        """This verifies that a broken configuration (from production) can't find all of the files"""
        # get a handle on the service
        service = LocalDataService()
        service.verifyPaths = True  # override test setting
        prevInstrumentHome = Config._config["instrument"]["home"]
        Config._config["instrument"]["home"] = "/this/path/does/not/exist"
        with pytest.raises(FileNotFoundError):
            service.readInstrumentConfig()
        Config._config["instrument"]["home"] = prevInstrumentHome
        service.verifyPaths = False  # put the setting back

    def test_readSamplePaths():
        localDataService = LocalDataService()
        localDataService._findMatchingFileList = mock.Mock()
        localDataService._findMatchingFileList.return_value = [
            "/sample1.json",
            "/sample2.json",
        ]
        result = localDataService.readSamplePaths()
        assert len(result) == 2
        assert "/sample1.json" in result
        assert "/sample2.json" in result

    def test_readNoSamplePaths():
        localDataService = LocalDataService()
        localDataService._findMatchingFileList = mock.Mock()
        localDataService._findMatchingFileList.return_value = []

        with pytest.raises(RuntimeError) as e:
            localDataService.readSamplePaths()
        assert "No samples found" in str(e.value)

    def test_readDefaultGroupingMap():
        service = LocalDataService()
        savePath = Config._config["instrument"]["calibration"]["powder"]["grouping"]["home"]
        Config._config["instrument"]["calibration"]["powder"]["grouping"]["home"] = Resource.getPath(
            "inputs/pixel_grouping/"
        )
        groupingMap = None
        groupingMap = service._readDefaultGroupingMap()
        assert groupingMap.isDefault
        Config._config["instrument"]["calibration"]["powder"]["grouping"]["home"] = savePath

    def test_readGroupingMap_default_not_found():
        service = LocalDataService()
        savePath = Config._config["instrument"]["calibration"]["powder"]["grouping"]["home"]
        Config._config["instrument"]["calibration"]["powder"]["grouping"]["home"] = Resource.getPath("inputs/")
        with pytest.raises(  # noqa: PT012
            FileNotFoundError,
            match="default grouping-schema map",
        ):
            service._readDefaultGroupingMap()
        Config._config["instrument"]["calibration"]["powder"]["grouping"]["home"] = savePath

    def test_readGroupingMap_initialized_state():
        # Test that '_readGroupingMap' for an initialized state returns the state's <grouping map>.
        with tempfile.TemporaryDirectory(prefix=Resource.getPath("outputs/")) as tempdir:
            service = LocalDataService()
            stateId = "ab8704b0bc2a2342"
            stateRoot = Path(f"{tempdir}/{stateId}")
            service._constructCalibrationStatePath = mock.Mock()
            service._constructCalibrationStatePath.return_value = str(stateRoot)
            stateRoot.mkdir()
            shutil.copy(Path(Resource.getPath("inputs/pixel_grouping/groupingMap.json")), stateRoot)
            groupingMap = service._readGroupingMap(stateId)
            assert groupingMap.stateId == stateId

    def test_readGroupingFiles():
        localDataService = LocalDataService()
        localDataService._findMatchingFileList = mock.Mock()
        localDataService._findMatchingFileList.side_effect = lambda path, throws: [  # noqa: ARG005
            f"/group1.{path.split('/')[-1].split('.')[-1]}",
            f"/group2.{path.split('/')[-1].split('.')[-1]}",
        ]
        result = localDataService.readGroupingFiles()
        # 6 because there are 3 file types and the mock returns 2 files per
        assert len(result) == 6
        assert result == [f"/group{x}.{ext}" for ext in ["xml", "nxs", "hdf"] for x in [1, 2]]

    def test_readNoGroupingFiles():
        localDataService = LocalDataService()
        localDataService._findMatchingFileList = mock.Mock()
        localDataService._findMatchingFileList.return_value = []
        try:
            localDataService.readGroupingFiles()
            pytest.fail("Should have thrown an exception")
        except RuntimeError:
            assert True

    def test_readFocusGroups():
<<<<<<< HEAD
=======
        # test of `LocalDataService.readFocusGroups`
>>>>>>> daae5895
        localDataService = LocalDataService()
        localDataService._findMatchingFileList = mock.Mock()
        localDataService._findMatchingFileList.side_effect = lambda path, throws: [  # noqa: ARG005
            f"/group1.{path.split('/')[-1].split('.')[-1]}",
            f"/group2.{path.split('/')[-1].split('.')[-1]}",
        ]
        result = localDataService.readFocusGroups()
        # 6 because there are 3 file types and the mock returns 2 files per
        assert len(result) == 6
        assert list(result.keys()) == [f"/group{x}.{ext}" for ext in ["xml", "nxs", "hdf"] for x in [1, 2]]
        assert list(result.values()) == [
            FocusGroup(name=x.split("/")[-1].split(".")[0], definition=x) for x in list(result.keys())
        ]

    @mock.patch("os.path.exists", return_value=True)
    def test_writeCalibrantSample_failure(mock1):  # noqa: ARG001
        localDataService = LocalDataService()
        sample = mock.MagicMock()
        sample.name = "apple"
        sample.unique_id = "banana"
        with pytest.raises(ValueError) as e:  # noqa: PT011
            localDataService.writeCalibrantSample(sample)
        assert sample.name in str(e.value)
        assert sample.unique_id in str(e.value)
        assert Config["samples.home"] in str(e.value)

    def test_writeCalibrantSample_success():  # noqa: ARG002
        localDataService = LocalDataService()
        sample = mock.MagicMock()
        sample.name = "apple"
        sample.unique_id = "banana"
        sample.json.return_value = "I like to eat, eat, eat"
        temp = Config._config["samples"]["home"]
        with tempfile.TemporaryDirectory(prefix=Resource.getPath("outputs/")) as tempdir:
            Config._config["samples"]["home"] = tempdir
            # mock_os_join.return_value = f"{tempdir}{sample.name}_{sample.unique_id}"
            filePath = f"{tempdir}/{sample.name}_{sample.unique_id}.json"
            localDataService.writeCalibrantSample(sample)
            assert os.path.exists(filePath)
        Config._config["samples"]["home"] = temp

    @mock.patch("os.path.exists", return_value=True)
    def test_readCalibrantSample(mock1):  # noqa: ARG001
        localDataService = LocalDataService()

        result = localDataService.readCalibrantSample(
            Resource.getPath("inputs/calibrantSamples/Silicon_NIST_640D_001.json")
        )
        assert type(result) == CalibrantSamples
        assert result.name == "Silicon_NIST_640D"

    @mock.patch("os.path.exists", return_value=True)
    def test_readCifFilePath(mock1):  # noqa: ARG001
        localDataService = LocalDataService()

        result = localDataService.readCifFilePath("testid")
        assert result == "/SNS/SNAP/shared/Calibration_dynamic/CalibrantSamples/EntryWithCollCode52054_diamond.cif"<|MERGE_RESOLUTION|>--- conflicted
+++ resolved
@@ -44,17 +44,6 @@
             instrumentParmaeters = json.loads(file.read())
         return instrumentParmaeters
 
-<<<<<<< HEAD
-=======
-    def _readReductionParameters(runId: str):  # noqa: ARG001
-        reductionParameters = None
-        with Resource.open("inputs/ReductionParameters.json", "r") as file:
-            reductionParameters = json.loads(file.read())
-        # make sure it's actually a valid SHA:
-        reductionParameters["stateId"] = "04bd2c53f6bf6754"
-        return reductionParameters
-
->>>>>>> daae5895
     def test_readInstrumentConfig():
         localDataService = LocalDataService()
         localDataService._readInstrumentParameters = _readInstrumentParameters
@@ -118,12 +107,9 @@
         assert actual is not None
         assert actual.stateId == "ab8704b0bc2a2342"
 
-<<<<<<< HEAD
-=======
     def test_readStateConfig_attaches_grouping_map():
         # test that `readStateConfig` reads the `GroupingMap` from its separate JSON file.
         localDataService = LocalDataService()
-        localDataService._readReductionParameters = _readReductionParameters
         localDataService._readDiffractionCalibrant = mock.Mock()
         localDataService._readDiffractionCalibrant.return_value = (
             reductionIngredients.reductionState.stateConfig.diffractionCalibrant
@@ -161,7 +147,6 @@
         # Test that the first time a `StateConfig` is initialized,
         #   the 'stateId' of the `StateConfig.groupingMap` is set to match that of the `StateConfig`.
         localDataService = LocalDataService()
-        localDataService._readReductionParameters = _readReductionParameters
         localDataService._readDiffractionCalibrant = mock.Mock()
         localDataService._readDiffractionCalibrant.return_value = (
             reductionIngredients.reductionState.stateConfig.diffractionCalibrant
@@ -202,7 +187,6 @@
         # Test that the first time a `StateConfig` is initialized,
         #   the `StateConfig.groupingMap` is written to the <state root> directory.
         localDataService = LocalDataService()
-        localDataService._readReductionParameters = _readReductionParameters
         localDataService._readDiffractionCalibrant = mock.Mock()
         localDataService._readDiffractionCalibrant.return_value = (
             reductionIngredients.reductionState.stateConfig.diffractionCalibrant
@@ -249,7 +233,6 @@
             match="the state configuration's grouping map must have the same 'stateId' as the configuration",
         ):
             localDataService = LocalDataService()
-            localDataService._readReductionParameters = _readReductionParameters
             localDataService._readDiffractionCalibrant = mock.Mock()
             localDataService._readDiffractionCalibrant.return_value = (
                 reductionIngredients.reductionState.stateConfig.diffractionCalibrant
@@ -297,7 +280,6 @@
             FileNotFoundError,
             match=f'required default grouping-schema map "{nonExistentPath}" does not exist',
         ):
-            localDataService._readReductionParameters = _readReductionParameters
             localDataService._readDiffractionCalibrant = mock.Mock()
             localDataService._readDiffractionCalibrant.return_value = (
                 reductionIngredients.reductionState.stateConfig.diffractionCalibrant
@@ -324,7 +306,6 @@
         #   actually build up the `StateConfig` from its components.
         # This test verifies that `GroupingMap` is excluded from any future `StateConfig` JSON serialization.
         localDataService = LocalDataService()
-        localDataService._readReductionParameters = _readReductionParameters
         localDataService._readDiffractionCalibrant = mock.Mock()
         localDataService._readDiffractionCalibrant.return_value = (
             reductionIngredients.reductionState.stateConfig.diffractionCalibrant
@@ -364,17 +345,6 @@
                 stateConfig = parse_raw_as(StateConfig, file.read())
             assert stateConfig.groupingMap is None
 
-    def test__readFocusGroups():
-        # test of `LocalDataService._readFocusGroups`
-        localDataService = LocalDataService()
-        localDataService._readReductionParameters = _readReductionParameters
-        _readReductionParameters("test")
-        localDataService.instrumentConfig = getMockInstrumentConfig()
-        actual = localDataService._readFocusGroups(mock.Mock())
-        assert actual is not None
-        assert len(actual) == 3
-
->>>>>>> daae5895
     def test_readRunConfig():
         localDataService = LocalDataService()
         localDataService._readRunConfig = mock.Mock()
@@ -935,10 +905,7 @@
             assert True
 
     def test_readFocusGroups():
-<<<<<<< HEAD
-=======
         # test of `LocalDataService.readFocusGroups`
->>>>>>> daae5895
         localDataService = LocalDataService()
         localDataService._findMatchingFileList = mock.Mock()
         localDataService._findMatchingFileList.side_effect = lambda path, throws: [  # noqa: ARG005
