--- conflicted
+++ resolved
@@ -24,7 +24,6 @@
     CompareWorkspaces,
     CreateGroupingWorkspace,
     CreateSampleWorkspace,
-    CreateWorkspace,
     DeleteWorkspace,
     DeleteWorkspaces,
     GroupWorkspaces,
@@ -1120,23 +1119,6 @@
             raise RuntimeError(f"unexpected workspace-types in record.workspaces: {workspaces}")
 
         # Create sample workspaces.
-<<<<<<< HEAD
-        CreateWorkspace(
-            OutputWorkspace=outputWSName,
-            DataX=[0.5, 1.5] * 16,
-            DataY=[3] * 16,
-            NSpec=16,
-        )
-        LoadInstrument(
-            Workspace=outputWSName,
-            Filename=fakeInstrumentFilePath,
-            RewriteSpectraMap=True,
-        )
-        # create the diagnostic workspace group
-        ws1 = CloneWorkspace(outputWSName)
-        GroupWorkspaces(InputWorkspaces=[ws1], OutputWorkspace=diagnosticWSName)
-        assert mtd.doesExist(outputWSName)
-=======
         CreateSampleWorkspace(
             OutputWorkspace=outputDSPWSName,
             Function="One Peak",
@@ -1146,7 +1128,7 @@
             NumEvents=500,
             Random=True,
             XUnit="DSP",
-            XMin=0,
+            XMin=0.5,
             XMax=8000,
             BinWidth=100,
         )
@@ -1167,7 +1149,6 @@
             InputWorkspaces=[ws1],
             OutputWorkspace=diagnosticWSName,
         )
->>>>>>> 1a17f05d
         assert mtd.doesExist(diagnosticWSName)
         cleanup_workspace_at_exit(diagnosticWSName)
 
