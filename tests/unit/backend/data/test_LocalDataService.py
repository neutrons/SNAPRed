# ruff: noqa: E402

import importlib
import json
import logging
import os
import shutil
import socket
import tempfile
import unittest.mock as mock
from pathlib import Path
from typing import List

import pytest
from mantid.api import ITableWorkspace, MatrixWorkspace
from mantid.dataobjects import MaskWorkspace
from mantid.simpleapi import (
    CloneWorkspace,
    CreateGroupingWorkspace,
    CreateSampleWorkspace,
    LoadEmptyInstrument,
    LoadInstrument,
    mtd,
)
from pydantic import parse_raw_as
from snapred.backend.dao import StateConfig
from snapred.backend.dao.calibration.Calibration import Calibration
from snapred.backend.dao.calibration.CalibrationIndexEntry import CalibrationIndexEntry
from snapred.backend.dao.calibration.CalibrationRecord import CalibrationRecord
from snapred.backend.dao.ingredients import ReductionIngredients
from snapred.backend.dao.normalization.Normalization import Normalization
from snapred.backend.dao.normalization.NormalizationIndexEntry import NormalizationIndexEntry
from snapred.backend.dao.normalization.NormalizationRecord import NormalizationRecord
from snapred.backend.dao.state.CalibrantSample.CalibrantSamples import CalibrantSamples
from snapred.backend.dao.state.GroupingMap import GroupingMap
from snapred.backend.data.LocalDataService import LocalDataService
from snapred.backend.error.RecoverableException import RecoverableException
from snapred.meta.Config import Config, Resource
from snapred.meta.mantid.WorkspaceNameGenerator import ValueFormatter as wnvf
from snapred.meta.mantid.WorkspaceNameGenerator import WorkspaceNameGenerator as WNG
from snapred.meta.mantid.WorkspaceNameGenerator import WorkspaceType as wngt
from snapred.meta.redantic import write_model_pretty
from util.helpers import createCompatibleDiffCalTable, createCompatibleMask

LocalDataServiceModule = importlib.import_module(LocalDataService.__module__)
ThisService = "snapred.backend.data.LocalDataService."

IS_ON_ANALYSIS_MACHINE = socket.gethostname().startswith("analysis")


@pytest.fixture(autouse=True)
def _capture_logging(monkeypatch):
    # For some reason pytest 'caplog' doesn't work with the SNAPRed logging setup.  (TODO: fix this!)
    # This patch bypasses the issue, by renaming and
    # patching the `LocalDataService` module's logger to a standard python `Logger`.
    defaultLogger = logging.getLogger(LocalDataServiceModule.__name__ + "_patch")
    defaultLogger.propagate = True
    monkeypatch.setattr(LocalDataServiceModule, "logger", defaultLogger)


fakeInstrumentFilePath = Resource.getPath("inputs/testInstrument/fakeSNAP.xml")
reductionIngredientsPath = Resource.getPath("inputs/calibration/ReductionIngredients.json")
reductionIngredients = ReductionIngredients.parse_file(reductionIngredientsPath)


def test_fileExists_yes():
    # create a temp file that exists, and verify it exists
    with tempfile.NamedTemporaryFile(suffix=".biscuit") as existent:
        assert LocalDataService().fileExists(existent.name)


def test_fileExists_no():
    # assert that a file that does not exist, does not exist
    with tempfile.TemporaryDirectory() as tmpdir:
        nonexistent = tmpdir + "/0x0f.biscuit"
        assert not os.path.isfile(nonexistent)
        assert not LocalDataService().fileExists(nonexistent)


def _readInstrumentParameters():
    instrumentParameters = None
    with Resource.open("inputs/SNAPInstPrm.json", "r") as file:
        instrumentParameters = json.loads(file.read())
    return instrumentParameters


def test_readInstrumentConfig():
    localDataService = LocalDataService()
    localDataService._readInstrumentParameters = _readInstrumentParameters
    actual = localDataService.readInstrumentConfig()
    assert actual is not None
    assert actual.version == "1.4"
    assert actual.name == "SNAP"


def test_readInstrumentParameters():
    localDataService = LocalDataService()
    localDataService.instrumentConfigPath = Resource.getPath("inputs/SNAPInstPrm.json")
    actual = localDataService._readInstrumentParameters()
    assert actual is not None
    assert actual["version"] == 1.4
    assert actual["name"] == "SNAP"


def getMockInstrumentConfig():
    instrumentConfig = mock.Mock()
    instrumentConfig.calibrationDirectory = Path("test")
    instrumentConfig.sharedDirectory = "test"
    instrumentConfig.reducedDataDirectory = "test"
    instrumentConfig.pixelGroupingDirectory = "test"
    instrumentConfig.delTOverT = 1
    instrumentConfig.nexusDirectory = "test"
    instrumentConfig.nexusFileExtension = "test"
    return instrumentConfig


def test_readStateConfig():
    localDataService = LocalDataService()

    localDataService._readDiffractionCalibrant = mock.Mock()
    localDataService._readDiffractionCalibrant.return_value = (
        reductionIngredients.reductionState.stateConfig.diffractionCalibrant
    )
    localDataService._readNormalizationCalibrant = mock.Mock()
    localDataService._readNormalizationCalibrant.return_value = (
        reductionIngredients.reductionState.stateConfig.normalizationCalibrant
    )

    localDataService.getIPTS = mock.Mock(return_value="IPTS-123")
    localDataService._readPVFile = mock.Mock()
    fileMock = mock.Mock()
    localDataService._readPVFile.return_value = fileMock
    localDataService._generateStateId = mock.Mock()
    localDataService._generateStateId.return_value = ("ab8704b0bc2a2342", None)
    localDataService.readCalibrationState = mock.Mock()
    localDataService.readCalibrationState.return_value = Calibration.parse_file(
        Resource.getPath("inputs/calibration/CalibrationParameters.json")
    )

    localDataService._groupingMapPath = mock.Mock()
    localDataService._groupingMapPath.return_value = Path(Resource.getPath("inputs/pixel_grouping/groupingMap.json"))
    stateGroupingMap = GroupingMap.parse_file(Resource.getPath("inputs/pixel_grouping/groupingMap.json"))
    localDataService._readGroupingMap = mock.Mock()
    localDataService._readGroupingMap.return_value = stateGroupingMap

    localDataService.instrumentConfig = getMockInstrumentConfig()

    actual = localDataService.readStateConfig("57514", True)
    assert actual is not None
    assert actual.stateId == "ab8704b0bc2a2342"


def test_readStateConfig_attaches_grouping_map():
    # test that `readStateConfig` reads the `GroupingMap` from its separate JSON file.
    localDataService = LocalDataService()
    localDataService.getIPTS = mock.Mock(return_value="IPTS-123")
    localDataService._readPVFile = mock.Mock()
    fileMock = mock.Mock()
    localDataService._readPVFile.return_value = fileMock
    localDataService._generateStateId = mock.Mock()
    localDataService._generateStateId.return_value = ("ab8704b0bc2a2342", None)
    localDataService.readCalibrationState = mock.Mock()
    localDataService.readCalibrationState.return_value = Calibration.parse_file(
        Resource.getPath("inputs/calibration/CalibrationParameters.json")
    )

    localDataService._groupingMapPath = mock.Mock()
    localDataService._groupingMapPath.return_value = Path(Resource.getPath("inputs/pixel_grouping/groupingMap.json"))

    stateGroupingMap = GroupingMap.parse_file(Resource.getPath("inputs/pixel_grouping/groupingMap.json"))
    localDataService._readGroupingMap = mock.Mock()
    localDataService._readGroupingMap.return_value = stateGroupingMap

    localDataService.instrumentConfig = getMockInstrumentConfig()

    actual = localDataService.readStateConfig("57514", True)
    assert actual.groupingMap == stateGroupingMap


def test_readStateConfig_invalid_grouping_map():
    # Test that the attached grouping-schema map's 'stateId' is checked.
    with pytest.raises(  # noqa: PT012
        RuntimeError,
        match="the state configuration's grouping map must have the same 'stateId' as the configuration",
    ):
        localDataService = LocalDataService()
        localDataService.getIPTS = mock.Mock(return_value="IPTS-123")
        localDataService._readPVFile = mock.Mock()
        fileMock = mock.Mock()
        localDataService._readPVFile.return_value = fileMock
        localDataService._generateStateId = mock.Mock()
        localDataService._generateStateId.return_value = ("ab8704b0bc2a2342", None)
        localDataService.readCalibrationState = mock.Mock()
        localDataService.readCalibrationState.return_value = Calibration.parse_file(
            Resource.getPath("inputs/calibration/CalibrationParameters.json")
        )

        localDataService._groupingMapPath = mock.Mock()
        # 'GroupingMap.defaultStateId' is _not_ a valid grouping-map 'stateId' for an existing `StateConfig`.
        localDataService._groupingMapPath.return_value = Path(
            Resource.getPath("inputs/pixel_grouping/defaultGroupingMap.json")
        )
        stateGroupingMap = GroupingMap.parse_file(Resource.getPath("inputs/pixel_grouping/defaultGroupingMap.json"))
        localDataService._readGroupingMap = mock.Mock()
        localDataService._readGroupingMap.return_value = stateGroupingMap

        localDataService.instrumentConfig = getMockInstrumentConfig()

        localDataService.readStateConfig("57514", True)


@mock.patch.object(LocalDataService, "_prepareStateRoot")
def test_readStateConfig_calls_prepareStateRoot(mockPrepareStateRoot):
    localDataService = LocalDataService()
    localDataService.getIPTS = mock.Mock(return_value="IPTS-123")
    localDataService._readPVFile = mock.Mock()
    fileMock = mock.Mock()
    localDataService._readPVFile.return_value = fileMock
    localDataService._generateStateId = mock.Mock()
    localDataService._generateStateId.return_value = ("ab8704b0bc2a2342", None)
    localDataService.readCalibrationState = mock.Mock()
    localDataService.readCalibrationState.return_value = Calibration.parse_file(
        Resource.getPath("inputs/calibration/CalibrationParameters.json")
    )

    localDataService._groupingMapPath = mock.Mock()
    localDataService._groupingMapPath.side_effect = [
        Path(Resource.getPath("inputs/pixel_grouping/does_not_exist.json")),
        Path(Resource.getPath("inputs/pixel_grouping/groupingMap.json")),
    ]
    stateGroupingMap = GroupingMap.parse_file(Resource.getPath("inputs/pixel_grouping/groupingMap.json"))
    localDataService._readGroupingMap = mock.Mock()
    localDataService._readGroupingMap.return_value = stateGroupingMap

    localDataService.instrumentConfig = getMockInstrumentConfig()

    actual = localDataService.readStateConfig("57514", True)
    assert actual is not None
    mockPrepareStateRoot.assert_called_once()


def test_prepareStateRoot_creates_state_root_directory():
    # Test that the <state root> directory is created when it doesn't exist.
    localDataService = LocalDataService()

    with tempfile.TemporaryDirectory(prefix=Resource.getPath("outputs/")) as tmpDir:
        stateId = "ab8704b0bc2a2342"
        stateRootPath = Path(tmpDir) / stateId
        groupingMapFilePath = stateRootPath / "groupingMap.json"
        localDataService._constructCalibrationStateRoot = mock.Mock(return_value=str(stateRootPath))
        defaultGroupingMap = GroupingMap.parse_file(Resource.getPath("inputs/pixel_grouping/defaultGroupingMap.json"))
        localDataService._readDefaultGroupingMap = mock.Mock(return_value=defaultGroupingMap)
        localDataService._groupingMapPath = mock.Mock(return_value=groupingMapFilePath)

        assert not stateRootPath.exists()
        localDataService._prepareStateRoot(stateId)
        assert stateRootPath.exists()


def test_prepareStateRoot_existing_state_root():
    # Test that an already existing <state root> directory is not an error.
    localDataService = LocalDataService()

    with tempfile.TemporaryDirectory(prefix=Resource.getPath("outputs/")) as tmpDir:
        stateId = "ab8704b0bc2a2342"
        stateRootPath = Path(tmpDir) / stateId
        os.makedirs(stateRootPath)

        groupingMapFilePath = stateRootPath / "groupingMap.json"
        localDataService._constructCalibrationStateRoot = mock.Mock(return_value=str(stateRootPath))
        defaultGroupingMap = GroupingMap.parse_file(Resource.getPath("inputs/pixel_grouping/defaultGroupingMap.json"))
        localDataService._readDefaultGroupingMap = mock.Mock(return_value=defaultGroupingMap)
        localDataService._groupingMapPath = mock.Mock(return_value=groupingMapFilePath)
        assert stateRootPath.exists()
        localDataService._prepareStateRoot(stateId)


def test_prepareStateRoot_writes_grouping_map():
    # Test that the first time a <state root> directory is initialized,
    #   the `StateConfig.groupingMap` is written to the directory.
    localDataService = LocalDataService()

    with tempfile.TemporaryDirectory(prefix=Resource.getPath("outputs/")) as tmpDir:
        stateId = "ab8704b0bc2a2342"
        stateRootPath = Path(tmpDir) / stateId
        groupingMapFilePath = stateRootPath / "groupingMap.json"
        localDataService._constructCalibrationStateRoot = mock.Mock(return_value=str(stateRootPath))
        defaultGroupingMap = GroupingMap.parse_file(Resource.getPath("inputs/pixel_grouping/defaultGroupingMap.json"))
        localDataService._readDefaultGroupingMap = mock.Mock(return_value=defaultGroupingMap)
        localDataService._groupingMapPath = mock.Mock(return_value=groupingMapFilePath)

        assert not groupingMapFilePath.exists()
        localDataService._prepareStateRoot(stateId)
        assert groupingMapFilePath.exists()


def test_prepareStateRoot_sets_grouping_map_stateid():
    # Test that the first time a <state root> directory is initialized,
    #   the 'stateId' of the `StateConfig.groupingMap` is set to match that of the state.
    localDataService = LocalDataService()

    with tempfile.TemporaryDirectory(prefix=Resource.getPath("outputs/")) as tmpDir:
        stateId = "ab8704b0bc2a2342"
        stateRootPath = Path(tmpDir) / stateId
        groupingMapFilePath = stateRootPath / "groupingMap.json"
        localDataService._constructCalibrationStateRoot = mock.Mock(return_value=str(stateRootPath))
        defaultGroupingMap = GroupingMap.parse_file(Resource.getPath("inputs/pixel_grouping/defaultGroupingMap.json"))
        localDataService._readDefaultGroupingMap = mock.Mock(return_value=defaultGroupingMap)
        localDataService._groupingMapPath = mock.Mock(return_value=groupingMapFilePath)

        localDataService._prepareStateRoot(stateId)

        with open(groupingMapFilePath, "r") as file:
            groupingMap = parse_raw_as(GroupingMap, file.read())
        assert groupingMap.stateId == stateId


def test_prepareStateRoot_no_default_grouping_map():
    # Test that the first time a <state root> directory is initialized,
    #   the 'defaultGroupingMap.json' at Config['instrument.calibration.powder.grouping.home']
    #   is required to exist.
    localDataService = LocalDataService()

    with tempfile.TemporaryDirectory(prefix=Resource.getPath("outputs/")) as tmpDir:
        stateId = "ab8704b0bc2a2342"
        stateRootPath = Path(tmpDir) / stateId
        groupingMapFilePath = stateRootPath / "groupingMap.json"
        defaultGroupingMapFilePath = Resource.getPath("inputs/pixel_grouping/does_not_exist.json")
        with pytest.raises(  # noqa: PT012
            FileNotFoundError,
            match=f'required default grouping-schema map "{defaultGroupingMapFilePath}" does not exist',
        ):
            localDataService._constructCalibrationStateRoot = mock.Mock(return_value=str(stateRootPath))
            localDataService._defaultGroupingMapPath = mock.Mock(return_value=Path(defaultGroupingMapFilePath))
            localDataService._groupingMapPath = mock.Mock(return_value=groupingMapFilePath)
            localDataService._prepareStateRoot(stateId)


def test_prepareStateRoot_does_not_overwrite_grouping_map():
    # If a 'groupingMap.json' file already exists at the <state root> directory,
    #   it should not be overwritten.
    localDataService = LocalDataService()

    with tempfile.TemporaryDirectory(prefix=Resource.getPath("outputs/")) as tmpDir:
        stateId = "ab8704b0bc2a2342"
        stateRootPath = Path(tmpDir) / stateId
        os.makedirs(stateRootPath)

        defaultGroupingMapFilePath = Resource.getPath("inputs/pixel_grouping/defaultGroupingMap.json")
        groupingMapFilePath = stateRootPath / "groupingMap.json"

        # Write a 'groupingMap.json' file to the <state root>, but with a different stateId;
        #   note that the _value_ of the stateId field is _not_ validated at this stage, except for its format.
        with open(defaultGroupingMapFilePath, "r") as file:
            groupingMap = parse_raw_as(GroupingMap, file.read())
        otherStateId = "bbbbaaaabbbbeeee"
        groupingMap.coerceStateId(otherStateId)
        write_model_pretty(groupingMap, groupingMapFilePath)

        localDataService._constructCalibrationStateRoot = mock.Mock(return_value=str(stateRootPath))
        defaultGroupingMap = GroupingMap.parse_file(defaultGroupingMapFilePath)
        localDataService._readDefaultGroupingMap = mock.Mock(return_value=defaultGroupingMap)
        localDataService._groupingMapPath = mock.Mock(return_value=groupingMapFilePath)

        localDataService._prepareStateRoot(stateId)

        with open(groupingMapFilePath, "r") as file:
            groupingMap = parse_raw_as(GroupingMap, file.read())
        assert groupingMap.stateId == otherStateId


def test_writeGroupingMap_relative_paths():
    # Test that '_writeGroupingMap' preserves relative-path information.
    localDataService = LocalDataService()
    savePath = Config._config["instrument"]["calibration"]["powder"]["grouping"]["home"]
    try:
        Config._config["instrument"]["calibration"]["powder"]["grouping"]["home"] = Resource.getPath(
            "inputs/pixel_grouping/"
        )

        with tempfile.TemporaryDirectory(prefix=Resource.getPath("outputs/")) as tmpDir:
            stateId = "ab8704b0bc2a2342"
            stateRootPath = Path(tmpDir) / stateId
            os.makedirs(stateRootPath)

            defaultGroupingMapFilePath = Resource.getPath("inputs/pixel_grouping/defaultGroupingMap.json")
            groupingMapFilePath = stateRootPath / "groupingMap.json"
            localDataService._groupingMapPath = mock.Mock(return_value=groupingMapFilePath)

            # Write a 'groupingMap.json' file to the <state root>, with the _correct_ stateId;
            #   note that the _value_ of the stateId field is _not_ validated at this stage, except for its format.
            with open(defaultGroupingMapFilePath, "r") as file:
                groupingMap = parse_raw_as(GroupingMap, file.read())
            groupingMap.coerceStateId(stateId)
            localDataService._writeGroupingMap(stateId, groupingMap)

            # read it back
            groupingMap = GroupingMap.parse_file(groupingMapFilePath)
            defaultGroupingMap = GroupingMap.parse_file(defaultGroupingMapFilePath)

            # test that relative paths are preserved
            relativePathCount = 0
            for n, focusGroup in enumerate(groupingMap.liteFocusGroups):
                assert focusGroup == defaultGroupingMap.liteFocusGroups[n]
                if not Path(focusGroup.definition).is_absolute():
                    relativePathCount += 1
            for n, focusGroup in enumerate(groupingMap.nativeFocusGroups):
                assert focusGroup == defaultGroupingMap.nativeFocusGroups[n]
                if not Path(focusGroup.definition).is_absolute():
                    relativePathCount += 1
            assert relativePathCount > 0
    finally:
        Config._config["instrument"]["calibration"]["powder"]["grouping"]["home"] = savePath


@mock.patch(ThisService + "GetIPTS")
def test_calibrationFileExists(GetIPTS):  # noqa ARG002
    with tempfile.TemporaryDirectory(prefix=Resource.getPath("outputs/")) as tmpDir:
        assert Path(tmpDir).exists()
        localDataService = LocalDataService()
        localDataService._generateStateId = mock.Mock(return_value=("ab8704b0bc2a2342", None))
        localDataService._constructCalibrationStateRoot = mock.Mock(return_value=tmpDir)
        runNumber = "654321"
        assert localDataService.checkCalibrationFileExists(runNumber)


@mock.patch(ThisService + "GetIPTS")
def test_calibrationFileExists_stupid_number(GetIPTS):
    localDataService = LocalDataService()

    # try with a non-number
    runNumber = "fruitcake"
    assert not localDataService.checkCalibrationFileExists(runNumber)
    assert not GetIPTS.called

    # try with a too-small number
    runNumber = "7"
    assert not localDataService.checkCalibrationFileExists(runNumber)
    assert not GetIPTS.called


@mock.patch(ThisService + "GetIPTS")
def test_calibrationFileExists_bad_ipts(GetIPTS):
    GetIPTS.side_effect = RuntimeError("YOU IDIOT!")
    with tempfile.TemporaryDirectory(prefix=Resource.getPath("outputs/")) as tmpDir:
        assert Path(tmpDir).exists()
        localDataService = LocalDataService()
        localDataService.iptsCache = {}  # clear the ipts cache
        runNumber = "654321"
        assert not localDataService.checkCalibrationFileExists(runNumber)


@mock.patch(ThisService + "GetIPTS")
def test_calibrationFileExists_not(GetIPTS):  # noqa ARG002
    with tempfile.TemporaryDirectory(prefix=Resource.getPath("outputs/")) as tmpDir:
        localDataService = LocalDataService()
        localDataService._generateStateId = mock.Mock(return_value=("ab8704b0bc2a2342", None))
        nonExistentPath = Path(tmpDir) / "1755"
        assert not nonExistentPath.exists()
        localDataService._constructCalibrationStateRoot = mock.Mock(return_value=str(nonExistentPath))
        runNumber = "654321"
        assert not localDataService.checkCalibrationFileExists(runNumber)


@mock.patch(ThisService + "GetIPTS")
def test_getIPTS(mockGetIPTS):
    mockGetIPTS.return_value = "nowhere/"
    localDataService = LocalDataService()
    runNumber = "123456"
    res = localDataService.getIPTS(runNumber)
    assert res == mockGetIPTS.return_value
    assert mockGetIPTS.called_with(
        runNumber=runNumber,
        instrumentName=Config["instrument.name"],
    )
    res = localDataService.getIPTS(runNumber, "CRACKLE")
    assert res == mockGetIPTS.return_value
    assert mockGetIPTS.called_with(
        runNumber=runNumber,
        instrumentName="CRACKLE",
    )


# NOTE this test calls GetIPTS directly with no mocks
# this is intentional, to ensure it is being called correctly
def test_getIPTS_cache():
    from mantid.kernel import amend_config

    localDataService = LocalDataService()
    localDataService.iptsCache = {}
    # test data
    instrument = "SNAP"
    runNumber = "123"
    key = (runNumber, instrument)
    correctIPTS = Resource.getPath("inputs/testInstrument/IPTS-456/")

    # direct GetIPTS to look in the exact folder where it should look
    # it is very stupid, so if you don't tell it exactly then it won't look there
    with amend_config(data_dir=correctIPTS):
        res = localDataService.getIPTS(*key)
        assert res == correctIPTS

        # ensure it is in the cache
        assert (runNumber, instrument) in localDataService.iptsCache
        assert localDataService.iptsCache[key] == correctIPTS

        # call again and make sure the cache is being returned
        localDataService.GetIPTS = mock.Mock()
        res = localDataService.getIPTS(*key)
        assert localDataService.GetIPTS.not_called
        assert res == correctIPTS


def test_workspaceIsInstance():
    localDataService = LocalDataService()
    # Create a sample workspace.
    testWS0 = "test_ws"
    LoadEmptyInstrument(
        Filename=fakeInstrumentFilePath,
        OutputWorkspace=testWS0,
    )
    assert mtd.doesExist(testWS0)
    assert localDataService.workspaceIsInstance(testWS0, MatrixWorkspace)

    # Create diffraction-calibration table and mask workspaces.
    tableWS = "test_table"
    maskWS = "test_mask"
    createCompatibleDiffCalTable(tableWS, testWS0)
    createCompatibleMask(maskWS, testWS0, fakeInstrumentFilePath)
    assert mtd.doesExist(tableWS)
    assert mtd.doesExist(maskWS)
    assert localDataService.workspaceIsInstance(tableWS, ITableWorkspace)
    assert localDataService.workspaceIsInstance(maskWS, MaskWorkspace)
    mtd.clear()


def test_workspaceIsInstance_no_ws():
    localDataService = LocalDataService()
    # A sample workspace which doesn't exist.
    testWS0 = "test_ws"
    assert not mtd.doesExist(testWS0)
    assert not localDataService.workspaceIsInstance(testWS0, MatrixWorkspace)


def test_write_model_pretty_StateConfig_excludes_grouping_map():
    # At present there is no `writeStateConfig` method, and there is no `readStateConfig` that doesn't
    #   actually build up the `StateConfig` from its components.
    # This test verifies that `GroupingMap` is excluded from any future `StateConfig` JSON serialization.
    localDataService = LocalDataService()
    localDataService._readDiffractionCalibrant = mock.Mock()
    localDataService._readDiffractionCalibrant.return_value = (
        reductionIngredients.reductionState.stateConfig.diffractionCalibrant
    )
    localDataService._readNormalizationCalibrant = mock.Mock()
    localDataService._readNormalizationCalibrant.return_value = (
        reductionIngredients.reductionState.stateConfig.normalizationCalibrant
    )
    localDataService.getIPTS = mock.Mock(return_value="IPTS-123")
    localDataService._readPVFile = mock.Mock()
    fileMock = mock.Mock()
    localDataService._readPVFile.return_value = fileMock
    localDataService._generateStateId = mock.Mock()
    localDataService._generateStateId.return_value = ("ab8704b0bc2a2342", None)
    localDataService.readCalibrationState = mock.Mock()
    localDataService.readCalibrationState.return_value = Calibration.parse_file(
        Resource.getPath("inputs/calibration/CalibrationParameters.json")
    )

    localDataService._groupingMapPath = mock.Mock()
    localDataService._groupingMapPath.return_value = Path(Resource.getPath("inputs/pixel_grouping/groupingMap.json"))
    stateGroupingMap = GroupingMap.parse_file(Resource.getPath("inputs/pixel_grouping/groupingMap.json"))
    localDataService._readGroupingMap = mock.Mock()
    localDataService._readGroupingMap.return_value = stateGroupingMap

    localDataService.instrumentConfig = getMockInstrumentConfig()

    actual = localDataService.readStateConfig("57514", True)
    with tempfile.TemporaryDirectory(prefix=Resource.getPath("outputs/")) as tempdir:
        stateConfigPath = Path(tempdir) / "stateConfig.json"
        write_model_pretty(actual, stateConfigPath)
        # read it back in:
        stateConfig = None
        with open(stateConfigPath, "r") as file:
            stateConfig = parse_raw_as(StateConfig, file.read())
        assert stateConfig.groupingMap is None


def test_readRunConfig():
    # test of public `readRunConfig` method
    localDataService = LocalDataService()
    localDataService._readRunConfig = mock.Mock()
    localDataService._readRunConfig.return_value = reductionIngredients.runConfig
    actual = localDataService.readRunConfig(mock.Mock())
    assert actual is not None
    assert actual.runNumber == "57514"


def test__readRunConfig():
    # Test of private `_readRunConfig` method
    localDataService = LocalDataService()
    localDataService.getIPTS = mock.Mock(return_value="IPTS-123")
    localDataService.instrumentConfig = getMockInstrumentConfig()
    actual = localDataService._readRunConfig("57514")
    assert actual is not None
    assert actual.runNumber == "57514"


@mock.patch("h5py.File", return_value="not None")
def test_readPVFile(h5pyMock):  # noqa: ARG001
    localDataService = LocalDataService()
    localDataService.instrumentConfig = getMockInstrumentConfig()
    localDataService._constructPVFilePath = mock.Mock()
    localDataService._constructPVFilePath.return_value = Resource.getPath("./")
    actual = localDataService._readPVFile(mock.Mock())
    assert actual is not None


def test__generateStateId():
    localDataService = LocalDataService()
    localDataService._readPVFile = mock.Mock()
    fileMock = mock.Mock()
    localDataService._readPVFile.return_value = fileMock
    fileMock.get.side_effect = [[0.1], [0.1], [0.1], [0.1], [1], [0.1], [0.1]]
    actual, _ = localDataService._generateStateId(mock.Mock())
    assert actual == "9618b936a4419a6e"


def test__findMatchingFileList():
    localDataService = LocalDataService()
    localDataService.instrumentConfig = getMockInstrumentConfig()
    actual = localDataService._findMatchingFileList(Resource.getPath("inputs/SNAPInstPrm.json"), False)
    assert actual is not None
    assert len(actual) == 1


def test_readCalibrationIndexMissing():
    localDataService = LocalDataService()
    localDataService.instrumentConfig = mock.Mock()
    localDataService._generateStateId = mock.Mock()
    localDataService._generateStateId.return_value = ("123", "456")
    localDataService._readReductionParameters = mock.Mock()
    localDataService._constructCalibrationStateRoot = mock.Mock()
    localDataService._constructCalibrationStateRoot.return_value = Resource.getPath("outputs")
    assert len(localDataService.readCalibrationIndex("123", True)) == 0


def test_readNormalizationIndexMissing():
    localDataService = LocalDataService()
    localDataService.instrumentConfig = mock.Mock()
    localDataService._generateStateId = mock.Mock()
    localDataService._generateStateId.return_value = ("123", "456")
    localDataService._readReductionParameters = mock.Mock()
    localDataService._constructCalibrationStateRoot = mock.Mock()
    localDataService._constructCalibrationStateRoot.return_value = Resource.getPath("outputs")
    assert len(localDataService.readNormalizationIndex("123", True)) == 0


def test_writeCalibrationIndexEntry():
    localDataService = LocalDataService()
    localDataService.instrumentConfig = mock.Mock()
    localDataService._generateStateId = mock.Mock()
    localDataService._generateStateId.return_value = ("123", "456")
    localDataService._readReductionParameters = mock.Mock()
    localDataService._constructCalibrationStatePath = mock.Mock()
    localDataService._constructCalibrationStatePath.return_value = Resource.getPath("outputs/")
    expectedFilePath = Resource.getPath("outputs/") + "CalibrationIndex.json"
    localDataService.writeCalibrationIndexEntry(
        CalibrationIndexEntry(runNumber="57514", useLiteMode=True, comments="test comment", author="test author"),
    )
    assert os.path.exists(expectedFilePath)

    fileContent = ""
    with open(expectedFilePath, "r") as indexFile:
        fileContent = indexFile.read()
    os.remove(expectedFilePath)
    assert len(fileContent) > 0

    actualEntries = parse_raw_as(List[CalibrationIndexEntry], fileContent)
    assert len(actualEntries) > 0
    assert actualEntries[0].runNumber == "57514"

    # def test_writeNormalizationIndexEntry():
    localDataService = LocalDataService()
    localDataService.instrumentConfig = mock.Mock()
    localDataService._generateStateId = mock.Mock()
    localDataService._generateStateId.return_value = ("123", "456")
    localDataService._readReductionParameters = mock.Mock()
    localDataService._constructNormalizationCalibrationStatePath = mock.Mock()
    localDataService._constructNormalizationCalibrationStatePath.return_value = Resource.getPath("outputs/")
    expectedFilePath = Resource.getPath("outputs/") + "NormalizationIndex.json"
    localDataService.writeNormalizationIndexEntry(
        NormalizationIndexEntry(
            runNumber="57514",
            useLiteMode=True,
            backgroundRunNumber="58813",
            comments="test comment",
            author="test author",
        ),
    )
    assert os.path.exists(expectedFilePath)

    fileContent = ""
    with open(expectedFilePath, "r") as indexFile:
        fileContent = indexFile.read()
    os.remove(expectedFilePath)
    assert len(fileContent) > 0

    actualEntries = parse_raw_as(List[NormalizationIndexEntry], fileContent)
    assert len(actualEntries) > 0
    assert actualEntries[0].runNumber == "57514"


def test_readCalibrationIndexExisting():
    localDataService = LocalDataService()
    localDataService.instrumentConfig = mock.Mock()
    localDataService._generateStateId = mock.Mock()
    localDataService._generateStateId.return_value = ("123", "456")
    localDataService._readReductionParameters = mock.Mock()
    localDataService._constructCalibrationStatePath = mock.Mock()
    localDataService._constructCalibrationStatePath.return_value = Resource.getPath("outputs/")
    expectedFilePath = Resource.getPath("outputs/") + "CalibrationIndex.json"
    localDataService.writeCalibrationIndexEntry(
        CalibrationIndexEntry(runNumber="57514", useLiteMode=True, comments="test comment", author="test author"),
    )
    actualEntries = localDataService.readCalibrationIndex("57514", True)
    os.remove(expectedFilePath)

    assert len(actualEntries) > 0
    assert actualEntries[0].runNumber == "57514"


def test_readNormalizationIndexExisting():
    localDataService = LocalDataService()
    localDataService.instrumentConfig = mock.Mock()
    localDataService._generateStateId = mock.Mock()
    localDataService._generateStateId.return_value = ("123", "456")
    localDataService._readReductionParameters = mock.Mock()
    localDataService._constructNormalizationCalibrationStatePath = mock.Mock()
    localDataService._constructNormalizationCalibrationStatePath.return_value = Resource.getPath("outputs/")
    expectedFilePath = Resource.getPath("outputs/") + "NormalizationIndex.json"
    localDataService.writeNormalizationIndexEntry(
        NormalizationIndexEntry(
            runNumber="57514",
            useLiteMode=True,
            backgroundRunNumber="58813",
            comments="test comment",
            author="test author",
        )
    )
    actualEntries = localDataService.readNormalizationIndex("57514", True)
    os.remove(expectedFilePath)

    assert len(actualEntries) > 0
    assert actualEntries[0].runNumber == "57514"


def readReductionIngredientsFromFile():
    with Resource.open("/inputs/calibration/ReductionIngredients.json", "r") as f:
        return ReductionIngredients.parse_raw(f.read())


def test_readWriteCalibrationRecord_version_numbers():
    testCalibrationRecord_v0001 = CalibrationRecord.parse_raw(
        Resource.read("inputs/calibration/CalibrationRecord_v0001.json")
    )
    testCalibrationRecord_v0002 = CalibrationRecord.parse_raw(
        Resource.read("inputs/calibration/CalibrationRecord_v0002.json")
    )
    with tempfile.TemporaryDirectory(prefix=Resource.getPath("outputs/")) as tempdir:
        localDataService = LocalDataService()
        localDataService.instrumentConfig = mock.Mock()
        localDataService._generateStateId = mock.Mock(return_value=("ab8704b0bc2a2342", None))
        localDataService._constructCalibrationStateRoot = mock.Mock(return_value=f"{tempdir}/")
        # WARNING: 'writeCalibrationRecord' modifies <incoming record>.version,
        #   and <incoming record>.calibrationFittingIngredients.version.

        # write: version == 1
        localDataService.writeCalibrationRecord(testCalibrationRecord_v0001)
        actualRecord = localDataService.readCalibrationRecord("57514", useLiteMode=True)
        print(actualRecord)
        assert actualRecord.version == 1
        assert actualRecord.calibrationFittingIngredients.version == 1
        # write: version == 2
        localDataService.writeCalibrationRecord(testCalibrationRecord_v0002)
        actualRecord = localDataService.readCalibrationRecord("57514", useLiteMode=True)
        assert actualRecord.version == 2
        assert actualRecord.calibrationFittingIngredients.version == 2
    assert actualRecord.runNumber == "57514"
    assert actualRecord == testCalibrationRecord_v0002


def test_readWriteCalibrationRecord_specified_version():
    testCalibrationRecord_v0001 = CalibrationRecord.parse_raw(
        Resource.read("inputs/calibration/CalibrationRecord_v0001.json")
    )
    testCalibrationRecord_v0002 = CalibrationRecord.parse_raw(
        Resource.read("inputs/calibration/CalibrationRecord_v0002.json")
    )
    with tempfile.TemporaryDirectory(prefix=Resource.getPath("outputs/")) as tempdir:
        localDataService = LocalDataService()
        localDataService.instrumentConfig = mock.Mock()
        localDataService._generateStateId = mock.Mock(return_value=("ab8704b0bc2a2342", None))
        localDataService._constructCalibrationStateRoot = mock.Mock(return_value=f"{tempdir}/")
        # WARNING: 'writeCalibrationRecord' modifies <incoming record>.version,
        #   and <incoming record>.calibrationFittingIngredients.version.

        # write: version == 1
        localDataService.writeCalibrationRecord(testCalibrationRecord_v0001)
        actualRecord = localDataService.readCalibrationRecord("57514", useLiteMode=True)
        assert actualRecord.version == 1
        assert actualRecord.calibrationFittingIngredients.version == 1
        # write: version == 2
        localDataService.writeCalibrationRecord(testCalibrationRecord_v0002)
        actualRecord = localDataService.readCalibrationRecord("57514", True, "1")
        assert actualRecord.version == 1
        actualRecord = localDataService.readCalibrationRecord("57514", True, "2")
        assert actualRecord.version == 2


def test_readWriteCalibrationRecord_with_version():
    with tempfile.TemporaryDirectory(prefix=Resource.getPath("outputs/")) as tempdir:
        localDataService = LocalDataService()
        localDataService.instrumentConfig = mock.Mock()
        localDataService._generateStateId = mock.Mock(return_value=("123", "456"))
        localDataService._constructCalibrationStateRoot = mock.Mock(return_value=f"{tempdir}/")
        localDataService.writeCalibrationRecord(
            CalibrationRecord.parse_raw(Resource.read("inputs/calibration/CalibrationRecord_v0001.json"))
        )
        actualRecord = localDataService.readCalibrationRecord("57514", True, "1")
    assert actualRecord.runNumber == "57514"
    assert actualRecord.version == 1


def test_readWriteCalibrationRecord():
    testCalibrationRecord = CalibrationRecord.parse_raw(
        Resource.read("inputs/calibration/CalibrationRecord_v0001.json")
    )
    with tempfile.TemporaryDirectory(prefix=Resource.getPath("outputs/")) as tempdir:
        localDataService = LocalDataService()
        localDataService.instrumentConfig = mock.Mock()
        localDataService._generateStateId = mock.Mock(return_value=("ab8704b0bc2a2342", None))
        localDataService._constructCalibrationStateRoot = mock.Mock(return_value=f"{tempdir}/")
        localDataService.writeCalibrationRecord(testCalibrationRecord)
        actualRecord = localDataService.readCalibrationRecord("57514", useLiteMode=True)
    assert actualRecord.runNumber == "57514"
    assert actualRecord == testCalibrationRecord


@mock.patch.object(LocalDataService, "_constructCalibrationDataPath")
def test_writeCalibrationWorkspaces(mockConstructCalibrationDataPath):
    localDataService = LocalDataService()
    path = Resource.getPath("outputs")
    testCalibrationRecord = CalibrationRecord.parse_raw(
        Resource.read("inputs/calibration/CalibrationRecord_v0001.json")
    )
    with tempfile.TemporaryDirectory(dir=path, suffix=os.sep) as basePath:
        basePath = Path(basePath)
        mockConstructCalibrationDataPath.return_value = str(basePath)

        # Workspace names need to match the names that are used in the test record.
        workspaces = testCalibrationRecord.workspaces.copy()
        runNumber = testCalibrationRecord.runNumber
        version = testCalibrationRecord.version
        outputTOFWSName, outputDSPWSName = workspaces.pop(wngt.DIFFCAL_OUTPUT)
        tableWSName = workspaces.pop(wngt.DIFFCAL_TABLE)[0]
        maskWSName = workspaces.pop(wngt.DIFFCAL_MASK)[0]
        if workspaces:
            raise RuntimeError(f"unexpected workspace-types in record.workspaces: {workspaces}")

        # Create sample workspaces.
        CreateSampleWorkspace(
            OutputWorkspace=outputTOFWSName,
            Function="One Peak",
            NumBanks=1,
            NumMonitors=1,
            BankPixelWidth=5,
            NumEvents=500,
            Random=True,
            XUnit="TOF",
            XMin=0,
            XMax=8000,
            BinWidth=100,
        )
        LoadInstrument(
            Workspace=outputTOFWSName,
            Filename=fakeInstrumentFilePath,
            RewriteSpectraMap=True,
        )
        CreateSampleWorkspace(
            OutputWorkspace=outputDSPWSName,
            Function="One Peak",
            NumBanks=1,
            NumMonitors=1,
            BankPixelWidth=5,
            NumEvents=500,
            Random=True,
            XUnit="DSP",
            XMin=0,
            XMax=8000,
            BinWidth=100,
        )
        LoadInstrument(
            Workspace=outputDSPWSName,
            Filename=fakeInstrumentFilePath,
            RewriteSpectraMap=True,
        )
        assert mtd.doesExist(outputTOFWSName)
        assert mtd.doesExist(outputDSPWSName)

        # Create diffraction-calibration table and mask workspaces.
        createCompatibleDiffCalTable(tableWSName, outputTOFWSName)
        createCompatibleMask(maskWSName, outputTOFWSName, fakeInstrumentFilePath)
        assert mtd.doesExist(tableWSName)
        assert mtd.doesExist(maskWSName)

        localDataService.writeCalibrationWorkspaces(testCalibrationRecord)

        diffCalFilename = Path(WNG.diffCalTable().runNumber(runNumber).version(version).build() + ".h5")
        for wsNames in testCalibrationRecord.workspaces.values():
            for wsName in wsNames:
                ws = mtd[wsName]
                filename = (
                    Path(wsName + Config["calibration.diffraction.output.extension"])
                    if not (isinstance(ws, ITableWorkspace) or isinstance(ws, MaskWorkspace))
                    else diffCalFilename
                )
                assert (basePath / filename).exists()
        mtd.clear()


@mock.patch.object(LocalDataService, "writeWorkspace")
@mock.patch.object(LocalDataService, "_constructCalibrationDataPath")
def test_writeCalibrationWorkspaces_no_units(
    mockConstructCalibrationDataPath,
    mockWriteWorkspace,  # noqa: ARG001
):
    # test that diffraction-calibration output workspace names require units
    localDataService = LocalDataService()
    testCalibrationRecord = CalibrationRecord.parse_raw(
        Resource.read("inputs/calibration/CalibrationRecord_v0001.json")
    )
    testCalibrationRecord.workspaces = {
        wngt.DIFFCAL_OUTPUT: ["_diffoc_057514_v0001", "_dsp_diffoc_057514_v0001"],
        wngt.DIFFCAL_TABLE: ["_diffract_consts_057514_v0001"],
        wngt.DIFFCAL_MASK: ["_diffract_consts_mask_057514_v0001"],
    }
    with pytest.raises(  # noqa: PT012
        RuntimeError,
        match=f"cannot save a workspace-type: {wngt.DIFFCAL_OUTPUT} without a units token in its name",
    ):
        mockConstructCalibrationDataPath.return_value = "not/a/path"
        localDataService.writeCalibrationWorkspaces(testCalibrationRecord)


def test_readWriteNormalizationRecord_version_numbers():
    testNormalizationRecord = NormalizationRecord.parse_raw(
        Resource.read("inputs/normalization/NormalizationRecord.json")
    )
    useLiteMode = False
    testNormalizationRecord.version = None
    testNormalizationRecord.useLiteMode = useLiteMode
    with tempfile.TemporaryDirectory(prefix=Resource.getPath("outputs/")) as tempdir:
        localDataService = LocalDataService()
        localDataService.instrumentConfig = mock.Mock()
        localDataService._generateStateId = mock.Mock()
        localDataService._generateStateId.return_value = ("ab8704b0bc2a2342", None)
        localDataService._constructNormalizationCalibrationStatePath = mock.Mock()
        localDataService._constructNormalizationCalibrationStatePath.return_value = f"{tempdir}/"
        # WARNING: 'writeNormalizationRecord' modifies <incoming record>.version,
        # and <incoming record>.normalization.version.

        # write: version == 1
        localDataService.writeNormalizationRecord(testNormalizationRecord)
        actualRecord = localDataService.readNormalizationRecord("57514", useLiteMode)
        assert actualRecord.version == 1
        assert actualRecord.calibration.version == 1
        assert actualRecord.useLiteMode == useLiteMode
        # write: version == 2
        testNormalizationRecord.version = 2
        localDataService.writeNormalizationRecord(testNormalizationRecord)
        actualRecord = localDataService.readNormalizationRecord("57514", useLiteMode)
        assert actualRecord.version == 2
        assert actualRecord.calibration.version == 2
        assert actualRecord.useLiteMode == useLiteMode
    assert actualRecord.runNumber == "57514"
    assert actualRecord == testNormalizationRecord


def test_readWriteNormalizationRecord_specified_version():
    testNormalizationRecord = NormalizationRecord.parse_raw(
        Resource.read("inputs/normalization/NormalizationRecord.json")
    )
    useLiteMode = False
    testNormalizationRecord.version = None
    testNormalizationRecord.useLiteMode = useLiteMode
    with tempfile.TemporaryDirectory(prefix=Resource.getPath("outputs/")) as tempdir:
        localDataService = LocalDataService()
        localDataService.instrumentConfig = mock.Mock()
        localDataService._generateStateId = mock.Mock()
        localDataService._generateStateId.return_value = ("ab8704b0bc2a2342", None)
        localDataService._constructNormalizationCalibrationStatePath = mock.Mock()
        localDataService._constructNormalizationCalibrationStatePath.return_value = f"{tempdir}/"
        # WARNING: 'writeNormalizationRecord' modifies <incoming record>.version,
        # and <incoming record>.normalization.version.

        # write: version == 1
        localDataService.writeNormalizationRecord(testNormalizationRecord)
        actualRecord = localDataService.readNormalizationRecord("57514", useLiteMode)
        assert actualRecord.version == 1
        assert actualRecord.calibration.version == 1
        # write: version == 2
        testNormalizationRecord.version = None
        localDataService.writeNormalizationRecord(testNormalizationRecord)
        actualRecord = localDataService.readNormalizationRecord("57514", useLiteMode, "1")
        assert actualRecord.version == 1
        assert actualRecord.useLiteMode == useLiteMode
        actualRecord = localDataService.readNormalizationRecord("57514", useLiteMode, "2")
        assert actualRecord.version == 2
        assert actualRecord.useLiteMode == useLiteMode


def test_readWriteNormalizationRecord():
    testNormalizationRecord = NormalizationRecord.parse_raw(
        Resource.read("inputs/normalization/NormalizationRecord.json")
    )
    useLiteMode = True
    with tempfile.TemporaryDirectory(prefix=Resource.getPath("outputs/")) as tempdir:
        localDataService = LocalDataService()
        localDataService.instrumentConfig = mock.Mock()
        localDataService._generateStateId = mock.Mock(return_value=("ab8704b0bc2a2342", None))
        localDataService._constructNormalizationCalibrationStatePath = mock.Mock(return_value=f"{tempdir}/")
        localDataService.writeNormalizationRecord(testNormalizationRecord)
        actualRecord = localDataService.readNormalizationRecord("57514", useLiteMode)
    assert actualRecord.runNumber == "57514"
    assert actualRecord.useLiteMode == useLiteMode
    assert actualRecord == testNormalizationRecord


@mock.patch.object(LocalDataService, "_constructNormalizationCalibrationDataPath")
def test_writeNormalizationWorkspaces(mockConstructNormalizationCalibrationDataPath):
    localDataService = LocalDataService()
    path = Resource.getPath("outputs")
    testNormalizationRecord = NormalizationRecord.parse_raw(
        Resource.read("inputs/normalization/NormalizationRecord.json")
    )
    with tempfile.TemporaryDirectory(dir=path, suffix=os.sep) as basePath:
        basePath = Path(basePath)
        mockConstructNormalizationCalibrationDataPath.return_value = str(basePath)

        # Workspace names need to match the names that are used in the test record.
        runNumber = testNormalizationRecord.runNumber  # noqa: F841
        version = testNormalizationRecord.version  # noqa: F841
        testWS0, testWS1, testWS2 = testNormalizationRecord.workspaceNames

        # Create sample workspaces.
        LoadEmptyInstrument(
            Filename=fakeInstrumentFilePath,
            OutputWorkspace=testWS0,
        )
        CloneWorkspace(InputWorkspace=testWS0, OutputWorkspace=testWS1)
        CloneWorkspace(InputWorkspace=testWS0, OutputWorkspace=testWS2)
        assert mtd.doesExist(testWS0)
        assert mtd.doesExist(testWS1)
        assert mtd.doesExist(testWS2)

        localDataService.writeNormalizationWorkspaces(testNormalizationRecord)

        for wsName in testNormalizationRecord.workspaceNames:
            filename = Path(wsName + "_" + wnvf.formatVersion(version) + ".nxs")
            assert (basePath / filename).exists()
        mtd.clear()


def test_getCalibrationRecordPath():
    localDataService = LocalDataService()
    localDataService._generateStateId = mock.Mock()
    localDataService._generateStateId.return_value = ("123", "456")
    localDataService._constructCalibrationStatePath = mock.Mock()
    localDataService._constructCalibrationStatePath.return_value = Resource.getPath("outputs/")
    actualPath = localDataService.getCalibrationRecordPath("57514", True, 1)
    assert actualPath == Resource.getPath("outputs") + "/v_0001/CalibrationRecord.json"


def test_getNormalizationRecordPath():
    localDataService = LocalDataService()
    localDataService._generateStateId = mock.Mock()
    localDataService._generateStateId.return_value = ("123", "456")
    localDataService._constructNormalizationCalibrationStatePath = mock.Mock()
    localDataService._constructNormalizationCalibrationStatePath.return_value = Resource.getPath("outputs/")
    actualPath = localDataService.getNormalizationRecordPath("57514", True, 1)
    assert actualPath == Resource.getPath("outputs") + "/v_0001/NormalizationRecord.json"


def test_extractFileVersion():
    localDataService = LocalDataService()
    actualVersion = localDataService._extractFileVersion("Powder/1234/v_0004/CalibrationRecord.json")
    assert actualVersion == 4


def test__getFileOfVersion():
    localDataService = LocalDataService()
    localDataService._findMatchingFileList = mock.Mock()
    localDataService._findMatchingFileList.return_value = [
        "/v_0001/CalibrationRecord.json",
        "/v_0003/CalibrationRecord.json",
    ]
    actualFile = localDataService._getFileOfVersion("/v_*/CalibrationRecord", 3)
    assert actualFile == "/v_0003/CalibrationRecord.json"


def test__getLatestFile():
    localDataService = LocalDataService()
    localDataService._findMatchingFileList = mock.Mock()
    localDataService._findMatchingFileList.return_value = [
        "Powder/1234/v_0001/CalibrationRecord.json",
        "Powder/1234/v_0002/CalibrationRecord.json",
    ]
    actualFile = localDataService._getLatestFile("Powder/1234/v_*/CalibrationRecord.json")
    assert actualFile == "Powder/1234/v_0002/CalibrationRecord.json"


def test__isApplicableEntry_equals():
    localDataService = LocalDataService()
    entry = mock.Mock()
    entry.appliesTo = "123"
    assert localDataService._isApplicableEntry(entry, "123")


def test__isApplicableEntry_greaterThan():
    localDataService = LocalDataService()
    entry = mock.Mock()
    entry.appliesTo = ">123"
    assert localDataService._isApplicableEntry(entry, "456")


def test__isApplicableEntry_lessThan():
    localDataService = LocalDataService()
    entry = mock.Mock()
    entry.appliesTo = "<123"
    assert localDataService._isApplicableEntry(entry, "99")


def test_isApplicableEntry_lessThanEquals():
    localDataService = LocalDataService()
    entry = mock.Mock()
    entry.appliesTo = "<=123"
    assert localDataService._isApplicableEntry(entry, "123")
    assert localDataService._isApplicableEntry(entry, "99")
    assert not localDataService._isApplicableEntry(entry, "456")


def test_isApplicableEntry_greaterThanEquals():
    localDataService = LocalDataService()
    entry = mock.Mock()
    entry.appliesTo = ">=123"
    assert localDataService._isApplicableEntry(entry, "123")
    assert localDataService._isApplicableEntry(entry, "456")
    assert not localDataService._isApplicableEntry(entry, "99")


def test__getVersionFromCalibrationIndex():
    localDataService = LocalDataService()
    localDataService.readCalibrationIndex = mock.Mock()
    localDataService.readCalibrationIndex.return_value = [mock.Mock()]
    localDataService.readCalibrationIndex.return_value[0] = CalibrationIndexEntry(
        timestamp=123, useLiteMode=True, version="1", appliesTo="123", runNumber="123", comments="", author=""
    )
    actualVersion = localDataService._getVersionFromCalibrationIndex("123", True)
    assert actualVersion == "1"


def test__getVersionFromNormalizationIndex():
    localDataService = LocalDataService()
    localDataService.readNormalizationIndex = mock.Mock()
    localDataService.readNormalizationIndex.return_value = [mock.Mock()]
    localDataService.readNormalizationIndex.return_value[0] = NormalizationIndexEntry(
        timestamp=123,
        version="1",
        appliesTo="123",
        runNumber="123",
        useLiteMode=True,
        backgroundRunNumber="456",
        comments="",
        author="",
    )
    actualVersion = localDataService._getVersionFromNormalizationIndex("123", True)
    assert actualVersion == "1"


def test__getCurrentCalibrationRecord():
    localDataService = LocalDataService()
    localDataService._getVersionFromCalibrationIndex = mock.Mock()
    localDataService._getVersionFromCalibrationIndex.return_value = "1"
    localDataService.readCalibrationRecord = mock.Mock()
    mockRecord = mock.Mock()
    localDataService.readCalibrationRecord.return_value = mockRecord
    actualRecord = localDataService._getCurrentCalibrationRecord("123", True)
    assert actualRecord == mockRecord


def test__getCurrentNormalizationRecord():
    localDataService = LocalDataService()
    localDataService._getVersionFromNormalizationIndex = mock.Mock()
    localDataService._getVersionFromNormalizationIndex.return_value = "1"
    localDataService.readNormalizationRecord = mock.Mock()
    mockRecord = mock.Mock()
    localDataService.readNormalizationRecord.return_value = mockRecord
    actualRecord = localDataService._getCurrentNormalizationRecord("123", True)
    assert actualRecord == mockRecord


def test__constructCalibrationParametersFilePath():
    localDataService = LocalDataService()
    localDataService._generateStateId = mock.Mock()
    localDataService._generateStateId.return_value = ("ab8704b0bc2a2342", None)
    localDataService._constructCalibrationStatePath = mock.Mock()
    localDataService._constructCalibrationStatePath.return_value = Resource.getPath("outputs/")
    actualPath = localDataService._constructCalibrationParametersFilePath("57514", 1, True)
    assert actualPath == Resource.getPath("outputs") + "/v_0001/CalibrationParameters.json"


def test_readCalibrationState():
    localDataService = LocalDataService()
    localDataService._generateStateId = mock.Mock()
    localDataService._generateStateId.return_value = ("ab8704b0bc2a2342", None)
    localDataService._constructCalibrationParametersFilePath = mock.Mock()
    localDataService._constructCalibrationParametersFilePath.return_value = Resource.getPath(
        "ab8704b0bc2a2342/v_0001/CalibrationParameters.json"
    )
    localDataService._getLatestFile = mock.Mock()
    localDataService._getLatestFile.return_value = Resource.getPath("inputs/calibration/CalibrationParameters.json")
    testCalibrationState = Calibration.parse_raw(Resource.read("inputs/calibration/CalibrationParameters.json"))
    actualState = localDataService.readCalibrationState("57514", True)

    assert actualState == testCalibrationState


def test_readCalibrationState_no_file():
    localDataService = LocalDataService()
    localDataService._generateStateId = mock.Mock()
    localDataService._generateStateId.return_value = ("ab8704b0bc2a2342", None)
    localDataService._constructCalibrationParametersFilePath = mock.Mock()
    localDataService._constructCalibrationParametersFilePath.return_value = Resource.getPath(
        "ab8704b0bc2a2342/v_0001/CalibrationParameters.json"
    )
    localDataService._getLatestFile = mock.Mock()
    localDataService._getLatestFile.return_value = None
    with pytest.raises(RecoverableException):
<<<<<<< HEAD
        localDataService.readCalibrationState("57514", True)
=======
        localDataService.readCalibrationState("57514", False, "fail")
>>>>>>> 9d0e360b


def test_readNormalizationState():
    localDataService = LocalDataService()
    localDataService._generateStateId = mock.Mock()
    localDataService._generateStateId.return_value = ("ab8704b0bc2a2342", None)
    localDataService.getNormalizationStatePath = mock.Mock()
    localDataService.getNormalizationStatePath.return_value = Resource.getPath(
        "ab8704b0bc2a2342/v_0001/NormalizationParameters.json"
    )
    localDataService._getLatestFile = mock.Mock()
    localDataService._getLatestFile.return_value = Resource.getPath("inputs/normalization/NormalizationParameters.json")
    localDataService._getCurrentNormalizationRecord = mock.Mock()
    testNormalizationState = Normalization.parse_raw(Resource.read("inputs/normalization/NormalizationParameters.json"))
    actualState = localDataService.readNormalizationState("57514", True)
    assert actualState == testNormalizationState


def test_writeCalibrationState():
    with tempfile.TemporaryDirectory(prefix=Resource.getPath("outputs/")) as tempdir:
        localDataService = LocalDataService()
        localDataService._generateStateId = mock.Mock(return_value=("123", "456"))
        localDataService._constructCalibrationStatePath = mock.Mock(return_value=f"{tempdir}/")
        localDataService._getCurrentCalibrationRecord = mock.Mock(return_value=Calibration.construct({"name": "test"}))
        calibration = Calibration.parse_raw(Resource.read("/inputs/calibration/CalibrationParameters.json"))
        localDataService.writeCalibrationState(calibration)
        assert os.path.exists(tempdir + "/v_0001/CalibrationParameters.json")


def test_writeCalibrationState_overwrite_warning(caplog):
    # Test that overwriting an existing calibration logs a warning.
    with tempfile.TemporaryDirectory(prefix=Resource.getPath("outputs/")) as tmpDir:
        with caplog.at_level(logging.WARNING):
            calibrationDataPath = Path(tmpDir) / "v_0001"
            calibrationParametersFilePath = calibrationDataPath / "CalibrationParameters.json"
            calibration = Calibration.parse_raw(Resource.read("/inputs/calibration/CalibrationParameters.json"))
            os.makedirs(calibrationDataPath)
            write_model_pretty(calibration, calibrationParametersFilePath)

            localDataService = LocalDataService()
            localDataService._generateStateId = mock.Mock(return_value=("123", "456"))
            localDataService._constructCalibrationStatePath = mock.Mock(return_value=f"{tmpDir}/")
            localDataService._getCurrentCalibrationRecord = mock.Mock(Calibration.construct({"name": "test"}))

            # Force the output path: otherwise it will be written to "v_2".
            localDataService._constructCalibrationParametersFilePath = mock.Mock()
            localDataService._constructCalibrationParametersFilePath.return_value = calibrationParametersFilePath

            calibration = Calibration.parse_raw(Resource.read("/inputs/calibration/CalibrationParameters.json"))
            localDataService.writeCalibrationState(calibration)
            assert os.path.exists(calibrationParametersFilePath)
        assert f"overwriting calibration parameters at {calibrationParametersFilePath}" in caplog.text


@mock.patch("snapred.backend.data.GroceryService.GroceryService._createDiffcalTableWorkspaceName")
@mock.patch("snapred.backend.data.GroceryService.GroceryService._fetchInstrumentDonor")
def test_writeDefaultDiffCalTable(fetchInstrumentDonor, createDiffCalTableWorkspaceName):
    runNumber = "default"
    version = 1
    useLiteMode = True
    # mock the grocery service to return the fake instrument to use for geometry
    idfWS = mtd.unique_name(prefix="_idf_")
    LoadEmptyInstrument(
        Filename=Resource.getPath("inputs/testInstrument/fakeSNAP.xml"),
        OutputWorkspace=idfWS,
    )
    fetchInstrumentDonor.return_value = idfWS
    # mock the file names to check them later
    filename = f"diffcal_{runNumber}_{wnvf.formatVersion(version, use_v_prefix=False)}"
    createDiffCalTableWorkspaceName.return_value = filename
    # now write the diffcal file
    with tempfile.TemporaryDirectory(prefix=Resource.getPath("outputs/")) as tempdir:
        localDataService = LocalDataService()
        # mock the calibration state path to write to the tempdir
        localDataService._generateStateId = mock.Mock(return_value=("", ""))
        localDataService._constructCalibrationStatePath = mock.Mock(return_value=f"{tempdir}/")
        # run the method and ensure the file has been created in correct location
        # localDataService.writeCalibrationState(runNumber, calibration)
        localDataService._writeDefaultDiffCalTable(runNumber, useLiteMode)
        assert os.path.exists(tempdir + f"/v_{wnvf.formatVersion(version, use_v_prefix=False)}/" + filename + ".h5")
        # TODO we could in theory load the file and verify its contents here


def test_writeNormalizationState():
    with tempfile.TemporaryDirectory(prefix=Resource.getPath("outputs/")) as tempdir:
        localDataService = LocalDataService()
        localDataService._generateStateId = mock.Mock()
        localDataService._generateStateId.return_value = ("123", "456")
        localDataService._constructNormalizationCalibrationStatePath = mock.Mock()
        localDataService._constructNormalizationCalibrationStatePath.return_value = f"{tempdir}/"
        localDataService._getCurrentNormalizationRecord = mock.Mock()
        localDataService._getCurrentNormalizationRecord.return_value = Normalization.construct(
            {"seedRun": "123", "useLiteMode": True, "name": "test"}
        )
        normalization = Normalization.parse_file(Resource.getPath("/inputs/normalization/NormalizationParameters.json"))
        normalization.version = 1
        localDataService.writeNormalizationState(normalization, 1)
        assert os.path.exists(tempdir + "/v_0001/NormalizationParameters.json")


def test_readDetectorState():
    localDataService = LocalDataService()
    localDataService._readPVFile = mock.Mock()

    pvFileMock = mock.Mock()
    # 1X: seven required `readDetectorState` log entries:
    #   * generated `DetectorInfo` matches that from 'inputs/calibration/CalibrationParameters.json'
    pvFileMock.get.side_effect = [
        [1],
        [2],
        [1.1],
        [1.2],
        [1],
        [1.0],
        [2.0],
    ]
    localDataService._readPVFile.return_value = pvFileMock

    testCalibration = Calibration.parse_file(Resource.getPath("inputs/calibration/CalibrationParameters.json"))
    testDetectorState = testCalibration.instrumentState.detectorState

    actualDetectorState = localDataService.readDetectorState("123")
    assert actualDetectorState == testDetectorState


def test_readDetectorState_bad_logs():
    localDataService = LocalDataService()
    localDataService._constructPVFilePath = mock.Mock()
    localDataService._constructPVFilePath.return_value = "/not/a/path"
    localDataService._readPVFile = mock.Mock()

    pvFileMock = mock.Mock()
    # 1X: seven required `readDetectorState` log entries:
    #   * generated `DetectorInfo` matches that from 'inputs/calibration/CalibrationParameters.json'
    pvFileMock.get.side_effect = [
        "glitch",
        [2],
        [1.1],
        [1.2],
        [1],
        [1.0],
        [2.0],
    ]
    localDataService._readPVFile.return_value = pvFileMock

    with pytest.raises(ValueError, match="Could not find all required logs"):
        localDataService.readDetectorState("123")


def test_initializeState():
    # Test 'initializeState'; test basic functionality.

    runNumber = "123"
    useLiteMode = True

    localDataService = LocalDataService()
    localDataService._readPVFile = mock.Mock()

    pvFileMock = mock.Mock()
    # 2X: seven required `readDetectorState` log entries:
    #   * generated stateId hex-digest: 'ab8704b0bc2a2342',
    #   * generated `DetectorInfo` matches that from 'inputs/calibration/CalibrationParameters.json'
    pvFileMock.get.side_effect = [
        [1],
        [2],
        [1.1],
        [1.2],
        [1],
        [1.0],
        [2.0],
        [1],
        [2],
        [1.1],
        [1.2],
        [1],
        [1.0],
        [2.0],
    ]
    localDataService._readPVFile.return_value = pvFileMock
    localDataService._writeDefaultDiffCalTable = mock.Mock()

    testCalibrationData = Calibration.parse_file(Resource.getPath("inputs/calibration/CalibrationParameters.json"))
    testCalibrationData.useLiteMode = useLiteMode

    localDataService.readInstrumentConfig = mock.Mock()
    localDataService.readInstrumentConfig.return_value = testCalibrationData.instrumentState.instrumentConfig
    localDataService.writeCalibrationState = mock.Mock()
    localDataService._prepareStateRoot = mock.Mock()
    actual = localDataService.initializeState(runNumber, useLiteMode, "test")
    actual.creationDate = testCalibrationData.creationDate

    assert actual == testCalibrationData
    assert localDataService._writeDefaultDiffCalTable.called_once_with(runNumber, useLiteMode)


@mock.patch.object(LocalDataService, "_prepareStateRoot")
def test_initializeState_calls_prepareStateRoot(mockPrepareStateRoot):
    # Test that 'initializeState' initializes the <state root> directory.

    runNumber = "123"
    useLiteMode = True

    localDataService = LocalDataService()
    localDataService._readPVFile = mock.Mock()

    pvFileMock = mock.Mock()
    # 2X: seven required `readDetectorState` log entries:
    #   * generated stateId hex-digest: 'ab8704b0bc2a2342',
    #   * generated `DetectorInfo` matches that from 'inputs/calibration/CalibrationParameters.json'
    pvFileMock.get.side_effect = [
        [1],
        [2],
        [1.1],
        [1.2],
        [1],
        [1.0],
        [2.0],
        [1],
        [2],
        [1.1],
        [1.2],
        [1],
        [1.0],
        [2.0],
    ]
    localDataService._readPVFile.return_value = pvFileMock
    localDataService._writeDefaultDiffCalTable = mock.Mock()

    testCalibrationData = Calibration.parse_file(Resource.getPath("inputs/calibration/CalibrationParameters.json"))

    localDataService.readInstrumentConfig = mock.Mock()
    localDataService.readInstrumentConfig.return_value = testCalibrationData.instrumentState.instrumentConfig
    localDataService.writeCalibrationState = mock.Mock()

    with tempfile.TemporaryDirectory(prefix=Resource.getPath("outputs/")) as tmpDir:
        stateId = "ab8704b0bc2a2342"
        stateRootPath = Path(tmpDir) / stateId
        localDataService._constructCalibrationStateRoot = mock.Mock(return_value=str(stateRootPath))

        assert not stateRootPath.exists()
        localDataService.initializeState(runNumber, useLiteMode, "test")
        mockPrepareStateRoot.assert_called_once()


# NOTE: This test fails on analysis because the instrument home actually does exist!
@pytest.mark.skipif(
    IS_ON_ANALYSIS_MACHINE, reason="This test fails on analysis because the instrument home actually does exist!"
)
def test_badPaths():
    """This verifies that a broken configuration (from production) can't find all of the files"""
    # get a handle on the service
    service = LocalDataService()
    service.verifyPaths = True  # override test setting
    prevInstrumentHome = Config._config["instrument"]["home"]
    Config._config["instrument"]["home"] = "/this/path/does/not/exist"
    with pytest.raises(FileNotFoundError):
        service.readInstrumentConfig()
    Config._config["instrument"]["home"] = prevInstrumentHome
    service.verifyPaths = False  # put the setting back


def test_noInstrumentConfig():
    """This verifies that a broken configuration (from production) can't find all of the files"""
    # get a handle on the service
    service = LocalDataService()
    service.verifyPaths = True  # override test setting
    prevInstrumentConfig = Config._config["instrument"]["config"]
    Config._config["instrument"]["config"] = "/this/path/does/not/exist"
    with pytest.raises(FileNotFoundError):
        service.readInstrumentConfig()
    Config._config["instrument"]["config"] = prevInstrumentConfig
    service.verifyPaths = False  # put the setting back


def test_readSamplePaths():
    localDataService = LocalDataService()
    localDataService._findMatchingFileList = mock.Mock()
    localDataService._findMatchingFileList.return_value = [
        "/sample1.json",
        "/sample2.json",
    ]
    result = localDataService.readSamplePaths()
    assert len(result) == 2
    assert "/sample1.json" in result
    assert "/sample2.json" in result


@mock.patch(ThisService + "parse_file_as")
def test_readGroupingMap_no(parse_file_as):
    with tempfile.TemporaryDirectory(prefix=Resource.getPath("outputs/")) as tmpDir:
        localDataService = LocalDataService()
        localDataService.checkCalibrationFileExists = mock.Mock(return_value=False)
        localDataService._generateStateId = mock.Mock(side_effect=RuntimeError("YOU IDIOT!"))
        localDataService._defaultGroupingMapPath = mock.Mock(return_value=Path(tmpDir))

        runNumber = "flan"
        res = localDataService.readGroupingMap(runNumber)
        assert res == parse_file_as.return_value
        assert not localDataService._generateStateId.called


@mock.patch(ThisService + "parse_file_as")
def test_readGroupingMap_yes(parse_file_as):
    with tempfile.TemporaryDirectory(prefix=Resource.getPath("outputs/")) as tmpDir:
        localDataService = LocalDataService()
        localDataService.checkCalibrationFileExists = mock.Mock(return_value=True)
        localDataService._generateStateId = mock.Mock(return_value=(mock.Mock(), mock.Mock()))
        localDataService._groupingMapPath = mock.Mock(return_value=Path(tmpDir))
        localDataService._readDefaultGroupingMap = mock.Mock(side_effect=RuntimeError("YOU IDIOT!"))

        runNumber = "flan"
        res = localDataService.readGroupingMap(runNumber)
        assert res == parse_file_as.return_value
        assert not localDataService._readDefaultGroupingMap.called


def test_readNoSamplePaths():
    localDataService = LocalDataService()
    localDataService._findMatchingFileList = mock.Mock()
    localDataService._findMatchingFileList.return_value = []

    with pytest.raises(RuntimeError) as e:
        localDataService.readSamplePaths()
    assert "No samples found" in str(e.value)


def test_readDefaultGroupingMap():
    service = LocalDataService()
    savePath = Config._config["instrument"]["calibration"]["powder"]["grouping"]["home"]
    Config._config["instrument"]["calibration"]["powder"]["grouping"]["home"] = Resource.getPath(
        "inputs/pixel_grouping/"
    )
    groupingMap = None
    groupingMap = service._readDefaultGroupingMap()
    assert groupingMap.isDefault
    Config._config["instrument"]["calibration"]["powder"]["grouping"]["home"] = savePath


def test_readGroupingMap_default_not_found():
    service = LocalDataService()
    savePath = Config._config["instrument"]["calibration"]["powder"]["grouping"]["home"]
    Config._config["instrument"]["calibration"]["powder"]["grouping"]["home"] = Resource.getPath("inputs/")
    with pytest.raises(  # noqa: PT012
        FileNotFoundError,
        match="default grouping-schema map",
    ):
        service._readDefaultGroupingMap()
    Config._config["instrument"]["calibration"]["powder"]["grouping"]["home"] = savePath


def test_readGroupingMap_initialized_state():
    # Test that '_readGroupingMap' for an initialized state returns the state's <grouping map>.
    with tempfile.TemporaryDirectory(prefix=Resource.getPath("outputs/")) as tempdir:
        service = LocalDataService()
        stateId = "ab8704b0bc2a2342"
        stateRoot = Path(f"{tempdir}/{stateId}")
        service._constructCalibrationStateRoot = mock.Mock()
        service._constructCalibrationStateRoot.return_value = str(stateRoot)
        stateRoot.mkdir()
        shutil.copy(Path(Resource.getPath("inputs/pixel_grouping/groupingMap.json")), stateRoot)
        groupingMap = service._readGroupingMap(stateId)
        assert groupingMap.stateId == stateId


@mock.patch("os.path.exists", return_value=True)
def test_writeCalibrantSample_failure(mock1):  # noqa: ARG001
    localDataService = LocalDataService()
    sample = mock.MagicMock()
    sample.name = "apple"
    sample.unique_id = "banana"
    with pytest.raises(ValueError) as e:  # noqa: PT011
        localDataService.writeCalibrantSample(sample)
    assert sample.name in str(e.value)
    assert sample.unique_id in str(e.value)
    assert Config["samples.home"] in str(e.value)


def test_writeCalibrantSample_success():  # noqa: ARG002
    localDataService = LocalDataService()
    sample = mock.MagicMock()
    sample.name = "apple"
    sample.unique_id = "banana"
    sample.json.return_value = "I like to eat, eat, eat"
    temp = Config._config["samples"]["home"]
    with tempfile.TemporaryDirectory(prefix=Resource.getPath("outputs/")) as tempdir:
        Config._config["samples"]["home"] = tempdir
        # mock_os_join.return_value = f"{tempdir}{sample.name}_{sample.unique_id}"
        filePath = f"{tempdir}/{sample.name}_{sample.unique_id}.json"
        localDataService.writeCalibrantSample(sample)
        assert os.path.exists(filePath)
    Config._config["samples"]["home"] = temp


@mock.patch("os.path.exists", return_value=True)
def test_readCalibrantSample(mock1):  # noqa: ARG001
    localDataService = LocalDataService()

    result = localDataService.readCalibrantSample(
        Resource.getPath("inputs/calibrantSamples/Silicon_NIST_640D_001.json")
    )
    assert type(result) == CalibrantSamples
    assert result.name == "Silicon_NIST_640D"


@mock.patch("os.path.exists", return_value=True)
def test_readCifFilePath(mock1):  # noqa: ARG001
    localDataService = LocalDataService()

    result = localDataService.readCifFilePath("testid")
    assert result == "/SNS/SNAP/shared/Calibration_dynamic/CalibrantSamples/EntryWithCollCode52054_diamond.cif"


## TESTS OF WORKSPACE WRITE METHODS


def test_writeWorkspace():
    localDataService = LocalDataService()
    path = Resource.getPath("outputs")
    with tempfile.TemporaryDirectory(dir=path, suffix=os.sep) as tmpPath:
        workspaceName = "test_workspace"
        basePath = Path(tmpPath)
        filename = Path(workspaceName + ".nxs")
        # Create a test workspace to write.
        LoadEmptyInstrument(
            Filename=fakeInstrumentFilePath,
            OutputWorkspace=workspaceName,
        )
        assert mtd.doesExist(workspaceName)
        localDataService.writeWorkspace(basePath, filename, workspaceName)
        assert (basePath / filename).exists()
    mtd.clear()


def test_writeRaggedWorkspace():
    localDataService = LocalDataService()
    path = Resource.getPath("outputs")
    with tempfile.TemporaryDirectory(dir=path, suffix="/") as tmpPath:
        workspaceName = "test_ragged"
        basePath = Path(tmpPath)
        filename = Path(workspaceName + ".tar")
        # Create a test ragged workspace to write.
        CreateSampleWorkspace(
            OutputWorkspace=workspaceName,
            Function="One Peak",
            NumBanks=1,
            NumMonitors=1,
            BankPixelWidth=5,
            NumEvents=500,
            Random=True,
            XUnit="DSP",
            XMin=0,
            XMax=8000,
            BinWidth=100,
        )
        assert mtd.doesExist(workspaceName)
        localDataService.writeRaggedWorkspace(basePath, filename, workspaceName)
        assert (basePath / filename).exists()
        localDataService.readRaggedWorkspace(basePath, filename, "test_out")
        assert mtd.doesExist("test_out")
    mtd.clear()


def test_writeGroupingWorkspace():
    localDataService = LocalDataService()
    path = Resource.getPath("outputs")
    with tempfile.TemporaryDirectory(dir=path, suffix=os.sep) as tmpPath:
        workspaceName = "test_grouping"
        basePath = Path(tmpPath)
        filename = Path(workspaceName + ".h5")
        # Create a test grouping workspace to write.
        CreateGroupingWorkspace(
            OutputWorkspace=workspaceName,
            CustomGroupingString="1",
            InstrumentFilename=fakeInstrumentFilePath,
        )
        localDataService.writeGroupingWorkspace(basePath, filename, workspaceName)
        assert (basePath / filename).exists()
    mtd.clear()


def test_writeDiffCalWorkspaces():
    localDataService = LocalDataService()
    path = Resource.getPath("outputs")
    with tempfile.TemporaryDirectory(dir=path, suffix=os.sep) as basePath:
        basePath = Path(basePath)
        tableWSName = "test_table"
        maskWSName = "test_mask"
        filename = Path(tableWSName + ".h5")
        # Create an instrument workspace.
        instrumentDonor = "test_instrument_donor"
        LoadEmptyInstrument(
            Filename=fakeInstrumentFilePath,
            OutputWorkspace=instrumentDonor,
        )
        assert mtd.doesExist(instrumentDonor)
        # Create table and mask workspaces to write.
        createCompatibleMask(maskWSName, instrumentDonor, fakeInstrumentFilePath)
        assert mtd.doesExist(maskWSName)
        createCompatibleDiffCalTable(tableWSName, instrumentDonor)
        assert mtd.doesExist(tableWSName)
        localDataService.writeDiffCalWorkspaces(
            basePath, filename, tableWorkspaceName=tableWSName, maskWorkspaceName=maskWSName
        )
        assert (basePath / filename).exists()
    mtd.clear()


def test_writeDiffCalWorkspaces_bad_path():
    localDataService = LocalDataService()
    path = Resource.getPath("outputs")
    with pytest.raises(  # noqa: PT012
        RuntimeError,
        match="specify filename including '.h5' extension",
    ):
        with tempfile.TemporaryDirectory(dir=path, suffix=os.sep) as basePath:
            basePath = Path(basePath)
            tableWSName = "test_table"
            maskWSName = "test_mask"
            # do not add required: ".h5" suffix
            filename = Path(tableWSName)
            # Create an instrument workspace.
            instrumentDonor = "test_instrument_donor"
            LoadEmptyInstrument(
                Filename=fakeInstrumentFilePath,
                OutputWorkspace=instrumentDonor,
            )
            assert mtd.doesExist(instrumentDonor)
            # Create table and mask workspaces to write.
            createCompatibleMask(maskWSName, instrumentDonor, fakeInstrumentFilePath)
            assert mtd.doesExist(maskWSName)
            createCompatibleDiffCalTable(tableWSName, instrumentDonor)
            assert mtd.doesExist(tableWSName)
            localDataService.writeDiffCalWorkspaces(
                basePath, filename, tableWorkspaceName=tableWSName, maskWorkspaceName=maskWSName
            )
            assert (basePath / filename).exists()
    mtd.clear()<|MERGE_RESOLUTION|>--- conflicted
+++ resolved
@@ -1246,11 +1246,7 @@
     localDataService._getLatestFile = mock.Mock()
     localDataService._getLatestFile.return_value = None
     with pytest.raises(RecoverableException):
-<<<<<<< HEAD
-        localDataService.readCalibrationState("57514", True)
-=======
         localDataService.readCalibrationState("57514", False, "fail")
->>>>>>> 9d0e360b
 
 
 def test_readNormalizationState():
