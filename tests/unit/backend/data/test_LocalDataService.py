--- conflicted
+++ resolved
@@ -685,12 +685,7 @@
     localDataService._generateStateId = mock.Mock()
     localDataService._generateStateId.return_value = ("123", "456")
     localDataService._readReductionParameters = mock.Mock()
-<<<<<<< HEAD
     localDataService._constructNormalizationStatePath = mock.Mock(return_value=Resource.getPath("outputs/"))
-=======
-    localDataService._constructNormalizationStatePath = mock.Mock()
-    localDataService._constructNormalizationStatePath.return_value = Resource.getPath("outputs/")
->>>>>>> 0939fc7a
     expectedFilePath = Resource.getPath("outputs/") + "NormalizationIndex.json"
     localDataService.writeNormalizationIndexEntry(
         NormalizationIndexEntry(
@@ -739,12 +734,7 @@
     localDataService._generateStateId = mock.Mock()
     localDataService._generateStateId.return_value = ("123", "456")
     localDataService._readReductionParameters = mock.Mock()
-<<<<<<< HEAD
     localDataService._constructNormalizationStatePath = mock.Mock(return_value=Resource.getPath("outputs/"))
-=======
-    localDataService._constructNormalizationStatePath = mock.Mock()
-    localDataService._constructNormalizationStatePath.return_value = Resource.getPath("outputs/")
->>>>>>> 0939fc7a
     expectedFilePath = Resource.getPath("outputs/") + "NormalizationIndex.json"
     localDataService.writeNormalizationIndexEntry(
         NormalizationIndexEntry(
@@ -972,12 +962,7 @@
         localDataService.instrumentConfig = mock.Mock()
         localDataService._generateStateId = mock.Mock()
         localDataService._generateStateId.return_value = ("ab8704b0bc2a2342", None)
-<<<<<<< HEAD
         localDataService._constructNormalizationStatePath = mock.Mock(return_value=f"{tempdir}/")
-=======
-        localDataService._constructNormalizationStatePath = mock.Mock()
-        localDataService._constructNormalizationStatePath.return_value = f"{tempdir}/"
->>>>>>> 0939fc7a
         # WARNING: 'writeNormalizationRecord' modifies <incoming record>.version,
         # and <incoming record>.normalization.version.
 
@@ -1010,12 +995,7 @@
         localDataService.instrumentConfig = mock.Mock()
         localDataService._generateStateId = mock.Mock()
         localDataService._generateStateId.return_value = ("ab8704b0bc2a2342", None)
-<<<<<<< HEAD
         localDataService._constructNormalizationStatePath = mock.Mock(return_value=f"{tempdir}/")
-=======
-        localDataService._constructNormalizationStatePath = mock.Mock()
-        localDataService._constructNormalizationStatePath.return_value = f"{tempdir}/"
->>>>>>> 0939fc7a
         # WARNING: 'writeNormalizationRecord' modifies <incoming record>.version,
         # and <incoming record>.normalization.version.
 
@@ -1052,12 +1032,7 @@
     assert actualRecord == testNormalizationRecord
 
 
-<<<<<<< HEAD
 def test_writeNormalizationWorkspaces():
-=======
-@mock.patch.object(LocalDataService, "_constructNormalizationDataPath")
-def test_writeNormalizationWorkspaces(mockConstructNormalizationDataPath):
->>>>>>> 0939fc7a
     localDataService = LocalDataService()
     path = Resource.getPath("outputs")
     testNormalizationRecord = NormalizationRecord.parse_raw(
@@ -1065,11 +1040,7 @@
     )
     with tempfile.TemporaryDirectory(dir=path, suffix=os.sep) as basePath:
         basePath = Path(basePath)
-<<<<<<< HEAD
         localDataService._constructNormalizationDataPath = mock.Mock(return_value=str(basePath))
-=======
-        mockConstructNormalizationDataPath.return_value = str(basePath)
->>>>>>> 0939fc7a
 
         # Workspace names need to match the names that are used in the test record.
         runNumber = testNormalizationRecord.runNumber  # noqa: F841
@@ -1109,14 +1080,8 @@
     localDataService = LocalDataService()
     localDataService._generateStateId = mock.Mock()
     localDataService._generateStateId.return_value = ("123", "456")
-<<<<<<< HEAD
     localDataService._constructNormalizationStatePath = mock.Mock(return_value=Resource.getPath("outputs/"))
     actualPath = localDataService.getNormalizationRecordPath("57514", 1, True)
-=======
-    localDataService._constructNormalizationStatePath = mock.Mock()
-    localDataService._constructNormalizationStatePath.return_value = Resource.getPath("outputs/")
-    actualPath = localDataService.getNormalizationRecordPath("57514", True, 1)
->>>>>>> 0939fc7a
     assert actualPath == Resource.getPath("outputs") + "/v_0001/NormalizationRecord.json"
 
 
@@ -1364,12 +1329,7 @@
         localDataService = LocalDataService()
         localDataService._generateStateId = mock.Mock()
         localDataService._generateStateId.return_value = ("123", "456")
-<<<<<<< HEAD
         localDataService._constructNormalizationStatePath = mock.Mock(return_value=f"{tempdir}/")
-=======
-        localDataService._constructNormalizationStatePath = mock.Mock()
-        localDataService._constructNormalizationStatePath.return_value = f"{tempdir}/"
->>>>>>> 0939fc7a
         localDataService._getCurrentNormalizationRecord = mock.Mock()
         localDataService._getCurrentNormalizationRecord.return_value = Normalization.construct(
             {"seedRun": "123", "useLiteMode": True, "name": "test"}
