import unittest.mock as mock

import pytest
from snapred.backend.dao.CrystallographicInfo import CrystallographicInfo  # noqa: E402


def setup():
    """Setup before all tests"""
    pass


def teardown():
    """Teardown after all tests"""
    pass


@pytest.fixture(autouse=True)
def setup_teardown():  # noqa: PT004
    """Setup before each test, teardown after each test"""
    setup()
    yield
    teardown()


def create_mock_pointgroup(v):
    pg = mock.Mock()
    pg.getEquivalents.return_value = v
    return pg


def create_inputs(v):
    hkl = [(1, 0, 0), (1, 1, 1), (0, 1, 0)]
    fSquared = [9.0, 16.0, 25.0]
    [1] * len(hkl)
<<<<<<< HEAD
    d = [1e-5] * len(hkl)
=======
    d = 1e-5
>>>>>>> 8ea724f3
    pg = create_mock_pointgroup(v)
    multiplicities = pg.getEquivalents(hkl)
    return hkl, d, fSquared, multiplicities


def test_create():
    """Test of Crystallographic Info DAO"""

    mock_pg_equivs = [1] * 3
    hkl, d, fSquared, multiplicities = create_inputs(mock_pg_equivs)

    crystalInfo = CrystallographicInfo(hkl=hkl, d=d, fSquared=fSquared, multiplicities=multiplicities)

    assert crystalInfo is not None
    assert mock_pg_equivs == crystalInfo.multiplicities
    assert len(crystalInfo.hkl) == len(crystalInfo.fSquared)
    assert len(crystalInfo.hkl) == len(crystalInfo.multiplicities)
    assert len(crystalInfo.hkl) == len(crystalInfo.d)



def test_failed_create():
    """Test of Failing Crystallographic DAO"""

    # there is an extra point in hkl, with no fSqaured or multiplicity
    mock_pg_equivs = [1] * 3
    hkl, d, fSquared, multiplicities = create_inputs(mock_pg_equivs)
    hkl.append((0, 0, 1))

<<<<<<< HEAD
    try:
        CrystallographicInfo(hkl=hkl, d=d, fSquared=fSquared, multiplicities=multiplicities)
    except:  # noqa: E722
        assert True
    else:
        pytest.fail("Should have failed to validate CrystallographicInfo")
=======
    with pytest.raises(ValueError):  # noqa: PT011
        CrystallographicInfo(hkl=hkl, d=d, fSquared=fSquared, multiplicities=multiplicities)
>>>>>>> 8ea724f3
<|MERGE_RESOLUTION|>--- conflicted
+++ resolved
@@ -32,11 +32,7 @@
     hkl = [(1, 0, 0), (1, 1, 1), (0, 1, 0)]
     fSquared = [9.0, 16.0, 25.0]
     [1] * len(hkl)
-<<<<<<< HEAD
     d = [1e-5] * len(hkl)
-=======
-    d = 1e-5
->>>>>>> 8ea724f3
     pg = create_mock_pointgroup(v)
     multiplicities = pg.getEquivalents(hkl)
     return hkl, d, fSquared, multiplicities
@@ -66,14 +62,5 @@
     hkl, d, fSquared, multiplicities = create_inputs(mock_pg_equivs)
     hkl.append((0, 0, 1))
 
-<<<<<<< HEAD
-    try:
-        CrystallographicInfo(hkl=hkl, d=d, fSquared=fSquared, multiplicities=multiplicities)
-    except:  # noqa: E722
-        assert True
-    else:
-        pytest.fail("Should have failed to validate CrystallographicInfo")
-=======
     with pytest.raises(ValueError):  # noqa: PT011
-        CrystallographicInfo(hkl=hkl, d=d, fSquared=fSquared, multiplicities=multiplicities)
->>>>>>> 8ea724f3
+        CrystallographicInfo(hkl=hkl, d=d, fSquared=fSquared, multiplicities=multiplicities)