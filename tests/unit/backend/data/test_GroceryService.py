--- conflicted
+++ resolved
@@ -1,12 +1,8 @@
 # ruff: noqa: E722, PT011, PT012, F811
 import json
 import os
-<<<<<<< HEAD
-=======
 import shutil
-import tarfile
 import time
->>>>>>> 1a17f05d
 import unittest
 from pathlib import Path
 from random import randint
