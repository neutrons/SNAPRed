--- conflicted
+++ resolved
@@ -76,40 +76,6 @@
 ingredients.reductionState.stateConfig.tofBin = TOFBinParams[1]
 ingredients.reductionState.stateConfig.tofMax = TOFBinParams[2]
 
-<<<<<<< HEAD
-def loadFromRunNumber(runNo, wsName):
-    IPTSLoc = GetIPTS(RunNumber=runNo,Instrument='SNAP')
-    if liteMode:
-        filename = f'{IPTSLoc}shared/lite/SNAP_{runNo}.lite.nxs.h5'
-    else:
-        filename = f'{IPTSLoc}nexus/SNAP_{runNo}.nxs.h5'  
-    if mtd.doesExist(wsName):
-        print("ALREADY EXISTS!")
-    else:
-        LoadEventNexus(
-            Filename=filename, 
-            OutputWorkspace=wsName, 
-            FilterByTofMin=TOFBinParams[0], 
-            FilterByTofMax=TOFBinParams[2], 
-            NumberOfBins=1,
-        )
-
-rawVanadiumWS = 'z_TOF_V'
-rawBackgroundWS = 'z_TOF_VB'
-vanadiumWS = '_TOF_V'
-backgroundWS = '_TOF_VB'
-loadFromRunNumber(VRun, rawVanadiumWS)
-loadFromRunNumber(VBRun, rawBackgroundWS)
-CloneWorkspace(
-    InputWorkspace = rawVanadiumWS,
-    OutputWorkspace = vanadiumWS,
-)
-CloneWorkspace(
-    Inputworkspace = rawBackgroundWS,
-    OutputWorkspace = backgroundWS,
-)
-
-=======
 difcWS = "_difc"
 LoadDiffCal(
     Filename = geomCalibFile,
@@ -125,7 +91,7 @@
     GroceryListItem.makeLiteGroupingItemFrom("Column", "prev"),
 ]
 groceries = FetchRx().executeRecipe(groceryList)["workspaces"]
->>>>>>> f4d4fd10
+
 
 # CREATE MATERIAL ########################################################
 material = Material(
@@ -146,15 +112,9 @@
 # RUN ALGO ########################################################
 outputWS = "_test_raw_vanadium_final_output"
 algo = Algo()
-algo.initialize()
-<<<<<<< HEAD
-algo.setProperty("InputWorkspace", vanadiumWS)
-algo.setProperty("BackgroundWorkspace", backgroundWS)
-=======
 algo.setProperty("InputWorkspace", groceries[0])
 algo.setProperty("BackgroundWorkspace", groceries[1])
 algo.setProperty("CalibrationWorkspace", difcWS)
->>>>>>> f4d4fd10
 algo.setProperty("Ingredients", ingredients.json())
 algo.setProperty("CalibrantSample", calibrantSample.json())
 algo.setProperty("OutputWorkspace", outputWS)
