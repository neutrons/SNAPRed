import os
import re
import tempfile
from contextlib import ExitStack, suppress
from pathlib import Path
from typing import Optional
from unittest import mock

import pytest
from mantid.kernel import amend_config
from qtpy import QtCore
from qtpy.QtCore import Qt
from qtpy.QtWidgets import (
    QMessageBox,
    QTabWidget,
)
from util.Config_helpers import Config_override

# I would prefer not to access `LocalDataService` within an integration test,
#   however, for the moment, the reduction-data output relocation fixture is defined in the current file.
from snapred.backend.data.LocalDataService import LocalDataService
from snapred.meta.Config import Config, Resource
from snapred.meta.Enum import StrEnum
from snapred.ui.main import SNAPRedGUI, prependDataSearchDirectories
from snapred.ui.view import InitializeStateCheckView
from snapred.ui.view.DiffCalAssessmentView import DiffCalAssessmentView
from snapred.ui.view.DiffCalRequestView import DiffCalRequestView
from snapred.ui.view.DiffCalSaveView import DiffCalSaveView
from snapred.ui.view.DiffCalTweakPeakView import DiffCalTweakPeakView
from snapred.ui.view.NormalizationRequestView import NormalizationRequestView
from snapred.ui.view.NormalizationSaveView import NormalizationSaveView
from snapred.ui.view.NormalizationTweakPeakView import NormalizationTweakPeakView
from snapred.ui.view.reduction.ReductionRequestView import ReductionRequestView
from snapred.ui.view.reduction.ReductionSaveView import ReductionSaveView

# TODO: WorkflowNodeComplete signal, at end of each node!


class InterruptWithBlock(BaseException):
    pass


class TestSummary:
    def __init__(self):
        self._index = 0
        self._steps = []

    def SUCCESS(self):
        step = self._steps[self._index]
        step.status = self.TestStep.StepStatus.SUCCESS
        self._index += 1

    def FAILURE(self):
        step = self._steps[self._index]
        step.status = self.TestStep.StepStatus.FAILURE
        self._index += 1

    def isComplete(self):
        return self._index == len(self._steps)

    def isFailure(self):
        return any(step.status == self.TestStep.StepStatus.FAILURE for step in self._steps)

    def builder():
        return TestSummary.TestSummaryBuilder()

    def __str__(self):
        longestStatus = max(len(step.status) for step in self._steps)
        longestName = max(len(step.name) for step in self._steps)
        tableCapStr = "#" * (longestName + longestStatus + 6)
        tableStr = (
            f"\n{tableCapStr}\n"
            + "\n".join(f"# {step.name:{longestName}}: {step.status:{longestStatus}} #" for step in self._steps)
            + f"\n{tableCapStr}\n"
        )
        return tableStr

    class TestStep:
        class StepStatus(StrEnum):
            SUCCESS = "SUCCESS"
            FAILURE = "FAILURE"
            INCOMPLETE = "INCOMPLETE"

        def __init__(self, name: str):
            self.name = name
            self.status = self.StepStatus.INCOMPLETE

    class TestSummaryBuilder:
        def __init__(self):
            self.summary = TestSummary()

        def step(self, name: str):
            self.summary._steps.append(TestSummary.TestStep(name))
            return self

        def build(self):
            return self.summary


@pytest.fixture
def calibration_home_from_mirror():
    # Test fixture to create a copy of the calibration home directory from an existing mirror:
    # * creates a temporary calibration home directory under the optional `prefix` path;
    #   when not specified, the temporary directory is created under the existing
    #   `Config["instrument.calibration.powder.home"]`;
    # * creates symlinks within the directory to required metadata files and directories
    #   from the already existing `Config["instrument.calibration.powder.home"]`;
    # * ignores any existing diffraction-calibration and normalization-calibration subdirectories;
    # * and finally, overrides the `Config` entry for "instrument.calibration.powder.home".

    # IMPLEMENTATION notes:
    # * The functionality of this fixture is deliberately NOT implemented as a context manager,
    #   although certain context-manager features are used.
    # * If this were a context manager, it would  be terminated at any exception throw.  For example,
    #   it would be terminated by the "initialize state" `RecoverableException`.  Such termination would interfere with
    #   the requirements of the integration tests.
    _stack = ExitStack()

    def _calibration_home_from_mirror(prefix: Optional[Path] = None):
        originalCalibrationHome: Path = Path(Config["instrument.calibration.powder.home"])
        if prefix is None:
            prefix = originalCalibrationHome

        # Override calibration home directory:
        tmpCalibrationHome = Path(_stack.enter_context(tempfile.TemporaryDirectory(dir=prefix, suffix=os.sep)))
        assert tmpCalibrationHome.exists()
        _stack.enter_context(Config_override("instrument.calibration.powder.home", str(tmpCalibrationHome)))

        # WARNING: for these integration tests `LocalDataService` is a singleton.
        #   The Indexer's `lru_cache` MUST be reset after the Config override, otherwise
        #     it will return indexers synched to the previous `Config["instrument.calibration.powder.home"]`.
        LocalDataService()._indexer.cache_clear()

        # Create symlinks to metadata files and directories.
        metadatas = [Path("LiteGroupMap.hdf"), Path("PixelGroupingDefinitions"), Path("SNAPLite.xml")]
        for path_ in metadatas:
            os.symlink(originalCalibrationHome / path_, tmpCalibrationHome / path_)
        return tmpCalibrationHome

    yield _calibration_home_from_mirror

    # teardown => __exit__
    _stack.close()
    LocalDataService()._indexer.cache_clear()


@pytest.fixture
def reduction_home_from_mirror():
    # Test fixture to write reduction data to a temporary directory under `Config["instrument.reduction.home"]`.
    # * creates a temporary reduction state root directory under the optional `prefix` path;
    #   when not specified, the temporary directory is created under the existing
    #   `Config["instrument.reduction.home"]` (with the substituted 'IPTS' tag).
    # * overrides the `Config` entry for "instrument.reduction.home".

    # IMPLEMENTATION notes: (see previous).
    _stack = ExitStack()

    def _reduction_home_from_mirror(runNumber: str, prefix: Optional[Path] = None):
        if prefix is None:
            dataService = LocalDataService()
            originalReductionHome = dataService._constructReductionStateRoot(runNumber)

            # WARNING: this 'mkdir' step will not be reversed at exit,
            #   but that shouldn't matter very much.
            originalReductionHome.mkdir(parents=True, exist_ok=True)
            prefix = originalReductionHome

            tmpReductionHome = Path(_stack.enter_context(tempfile.TemporaryDirectory(dir=prefix, suffix=os.sep)))

            # Ensure that `_createReductionStateRoot` will return the temporary directory,
            #   while still exercising it's IPTS-substitution functionality.
            _stack.enter_context(
                Config_override(
                    "instrument.reduction.home", Config["instrument.reduction.home"] + os.sep + tmpReductionHome.name
                )
            )

            # No `LocalDataService._indexer.cache_clear()` should be required here, but keep it in mind, just in case!

        else:
            # Specified prefix => just use that, without any substitution.
            # In this case `_constructReductionStateRoot` will return a path
            #   which does not depend on the IPTS-directory for the run number.
            tmpReductionHome = Path(_stack.enter_context(tempfile.TemporaryDirectory(dir=prefix, suffix=os.sep)))
            _stack.enter_context(Config_override("instrument.reduction.home", str(tmpReductionHome)))

        assert tmpReductionHome.exists()
        return tmpReductionHome

    yield _reduction_home_from_mirror

    # teardown => __exit__
    _stack.close()


@pytest.mark.datarepo
@pytest.mark.integration
class TestGUIPanels:
    @pytest.fixture(scope="function", autouse=True)  # noqa: PT003
    def _setup_gui(self, qapp):
        # ---------------------------------------------------------------------------
        # DEFAULT PATCHES:
        #   FAIL TEST if any 'warning' OR 'critical' message boxes occur.
        #   In the test body, these patches are overridden for special cases.

        self._warningMessageBox = mock.patch(
            "qtpy.QtWidgets.QMessageBox.warning",
            lambda *args, **kwargs: pytest.fail(
                "WARNING This test seems to be missing expected calibration and/or normalization data", pytrace=False
            )
            if "Reduction is missing calibration data," in args[2]
            else pytest.fail("WARNING messagebox:\n" + f"    args: {args}\n" + f"    kwargs: {kwargs}", pytrace=False),
        )
        self._warningMessageBox.start()

        self._criticalMessageBox = mock.patch(
            "qtpy.QtWidgets.QMessageBox.critical",
            lambda *args, **kwargs: pytest.fail(
                "CRITICAL messagebox:\n" + f"    args: {args}\n" + f"    kwargs: {kwargs}", pytrace=False
            ),
        )
        self._criticalMessageBox.start()

        # patch log-warnings QMessage box: runs using `QMessageBox.exec`.
        self._logWarningsMessageBox = mock.patch(
            "qtpy.QtWidgets.QMessageBox.exec",
            lambda self, *args, **kwargs: QMessageBox.Ok
            if (
                "The backend has encountered warning(s)" in self.text()
                and (
                    "InstrumentDonor will only be used if GroupingFilename is in XML format." in self.detailedText()
                    or "No valid FocusGroups were specified for mode: 'lite'" in self.detailedText()
                )
            )
            else pytest.fail(
                "unexpected QMessageBox.exec:"
                + f"    args: {args}"
                + f"    kwargs: {kwargs}"
                + f"    text: '{self.text()}'"
                + f"    detailed text: '{self.detailedText()}'",
                pytrace=False,
            ),
        )
        self._logWarningsMessageBox.start()

        # Automatically continue at the end of each workflow.
        self._actionPrompt = mock.patch(
            "qtpy.QtWidgets.QMessageBox.information",
            lambda *args: TestGUIPanels._actionPromptContinue(*args, match=r".*has been completed successfully.*"),
        )
        self._actionPrompt.start()
        # ---------------------------------------------------------------------------

        with Resource.open("../../src/snapred/resources/style.qss", "r") as styleSheet:
            qapp.setStyleSheet(styleSheet.read())

        # Establish context for each test: these normally run as part of `src/snapred/__main__.py`.
        self.exitStack = ExitStack()
        self.exitStack.enter_context(amend_config(data_dir=prependDataSearchDirectories(), prepend_datadir=True))

        self.testSummary = None
        yield

        if isinstance(self.testSummary, TestSummary):
            if not self.testSummary.isComplete():
                self.testSummary.FAILURE()
            if self.testSummary.isFailure():
                pytest.fail(f"Test Summary (-vv for full table): {self.testSummary}")

        # teardown...
        self._warningMessageBox.stop()
        self._criticalMessageBox.stop()
        self._logWarningsMessageBox.stop()
        self._actionPrompt.stop()
        self.exitStack.close()

    @staticmethod
    def _actionPromptContinue(parent, title, message, match=r".*"):  # noqa: ARG004
        _pattern = re.compile(match)
        if not _pattern.match(message):
            pytest.fail(
                f"unexpected: QMessageBox.information('{title}', '{message}'...)\n"
                + f"    expecting:  QMessageBox.information(...'{message}'...)"
            )

    @pytest.mark.skip(reason="each workflow panel now has a separate test")
    def test_calibration_and_reduction_panels_happy_path(
        self, qtbot, qapp, calibration_home_from_mirror, reduction_home_from_mirror
    ):
        # TODO: these could be initialized in the 'setup', but the current plan is to use a YML test template.
        reductionRunNumber = "46680"
        reductionStateId = "04bd2c53f6bf6754"

        # Override the mirror with a new calibration-home directory, omitting any existing
        #   calibration or normalization data.
        tmpCalibrationHomeDirectory = calibration_home_from_mirror()  # noqa: F841

        # Override the standard reduction-output location, using a temporary directory
        #   under the existing location within the mirror.
        tmpReductionHomeDirectory = reduction_home_from_mirror(reductionRunNumber)  # noqa: F841

        with (
            qtbot.captureExceptions() as exceptions,
            suppress(InterruptWithBlock),
        ):
            gui = SNAPRedGUI(translucentBackground=True)
            gui.show()
            qtbot.addWidget(gui)

            """
            SNAPRedGUI owns the following widgets:

              * self.calibrationPanelButton [new] = QPushButton("Open Calibration Panel")

                <button click> => self.newWindow = TestPanel(self).setWindowTitle("Calibration Panel")

              * LogTable("load dummy", self).widget

              * WorkspaceWidget(self)

              * AlgorithmProgressWidget()

              * <central widget>: QWidget().setObjectName("centralWidget")

              * self.userDocButton = UserDocsButton(self)
            """

            # Open the calibration panel:
            # QPushButton* button = pWin->findChild<QPushButton*>("Button name");
            qtbot.mouseClick(gui.calibrationPanelButton, QtCore.Qt.LeftButton)
            if len(exceptions):
                raise InterruptWithBlock
            calibrationPanel = gui.calibrationPanel

            # tab indices: (0) diffraction calibration, (1) normalization calibration, and (2) reduction
            calibrationPanelTabs = calibrationPanel.presenter.view.tabWidget

            ##########################################################################################################
            ##################### DIFFRACTION CALIBRATION PANEL: #####################################################
            ##########################################################################################################

            # Diffraction calibration:
            calibrationPanelTabs.setCurrentIndex(1)
            diffractionCalibrationWidget = calibrationPanelTabs.currentWidget()

            ### The use of this next signal is somewhat cryptic, but it makes testing the GUI much more stable:
            ##    The `actionCompleted` signal is emitted whenever a workflow node completes its action.
            ##    Otherwise, we would need to infer that the action is completed by other means.
            actionCompleted = (
                calibrationPanel.presenter.diffractionCalibrationWorkflow.workflow.presenter.actionCompleted
            )
            ###

            # node-tab indices: (0) request view, (1) tweak-peak view, (2) assessment view, and (4) save view
            workflowNodeTabs = diffractionCalibrationWidget.findChild(QTabWidget, "nodeTabs")

            requestView = workflowNodeTabs.currentWidget().view
            assert isinstance(requestView, DiffCalRequestView)

            #    set "Run Number", "Convergence Threshold", ,:
            requestView.runNumberField.setText(reductionRunNumber)
            requestView.fieldConvergenceThreshold.setText("0.1")
            requestView.fieldNBinsAcrossPeakWidth.setText("10")

            #    set all dropdown selections, but make sure that the dropdown contents are as expected
            requestView.sampleDropdown.setCurrentIndex(0)
            assert requestView.sampleDropdown.currentIndex() == 0
            assert requestView.sampleDropdown.currentText().endswith("Diamond_001.json")

            #    Without this next 'qtbot.wait(1000)',
            #      the 'groupingFileDropdown' gets reset after this successful initialization.
            #    I assume this is because somehow the 'populateGroupingDropdown',
            #      triggered by the 'runNumberField' 'editComplete', hasn't actually occurred yet?
            qtbot.wait(1000)
            requestView.groupingFileDropdown.setCurrentIndex(1)
            assert requestView.groupingFileDropdown.currentIndex() == 1
            assert requestView.groupingFileDropdown.currentText() == "Bank"

            requestView.peakFunctionDropdown.setCurrentIndex(0)
            assert requestView.peakFunctionDropdown.currentIndex() == 0
            assert requestView.peakFunctionDropdown.currentText() == "Gaussian"

            #    execute the request

            # TODO: make sure that there's no initialized state => abort the test if there is!
            waitForStateInit = True
            if (Path(Config["instrument.calibration.powder.home"]) / reductionStateId).exists():
                # raise RuntimeError(
                #           f"The state root directory for '{reductionStateId}' already exists! "\
                #           + " Please move it out of the way."
                #       )
                waitForStateInit = False

            if waitForStateInit:
                # ---------------------------------------------------------------------------
                # IMPORTANT: "initialize state" dialog is triggered by an exception throw:
                #   therefore, we cannot patch using a `with` clause!
                questionMessageBox = mock.patch(  # noqa: PT008
                    "qtpy.QtWidgets.QMessageBox.question",
                    lambda *args, **kwargs: QMessageBox.Yes,  # noqa: ARG005
                )
                questionMessageBox.start()
                successPrompt = mock.patch(
                    "snapred.ui.widget.SuccessPrompt.SuccessPrompt.prompt",
                    lambda parent: parent.close() if parent is not None else None,
                )
                successPrompt.start()
                # ---------------------------------------------------------------------------

                #    (1) respond to the "initialize state" request
                with qtbot.waitSignal(actionCompleted, timeout=60000):
                    qtbot.mouseClick(workflowNodeTabs.currentWidget().continueButton, Qt.MouseButton.LeftButton)
                qtbot.waitUntil(
                    lambda: len(
                        [
                            o
                            for o in qapp.topLevelWidgets()
                            if isinstance(o, InitializeStateCheckView.InitializationMenu)
                        ]
                    )
                    > 0,
                    timeout=1000,
                )
                stateInitDialog = [
                    o for o in qapp.topLevelWidgets() if isinstance(o, InitializeStateCheckView.InitializationMenu)
                ][0]

                stateInitDialog.stateNameField.setText("my happy state")
                qtbot.mouseClick(stateInitDialog.beginFlowButton, Qt.MouseButton.LeftButton)

                # State initialization dialog is "application modal" => no need to explicitly wait
                questionMessageBox.stop()
                successPrompt.stop()

            #    (2) execute the calibration workflow
            with qtbot.waitSignal(actionCompleted, timeout=60000):
                qtbot.mouseClick(workflowNodeTabs.currentWidget().continueButton, Qt.MouseButton.LeftButton)
            qtbot.waitUntil(
                lambda: isinstance(workflowNodeTabs.currentWidget().view, DiffCalTweakPeakView), timeout=60000
            )

            tweakPeakView = workflowNodeTabs.currentWidget().view

            # ---------------------------------------------------------------------------
            # Required patch for "TweakPeakView": ensure continuation if only two peaks are found.
            # IMPORTANT: "greater than two peaks" warning is triggered by an exception throw:
            #   => do _not_ patch using a with clause!
            warningMessageBox = mock.patch(  # noqa: PT008
                "qtpy.QtWidgets.QMessageBox.warning",
                lambda *args, **kwargs: QMessageBox.Yes,  # noqa: ARG005
            )
            warningMessageBox.start()
            # ---------------------------------------------------------------------------

            #    set "xtal dMin", "FWHM left", and "FWHM right": these are sufficient to get "46680" to pass.
            #    TODO: set ALL of the relevant fields, and use a test initialization template for this.
            tweakPeakView.fieldXtalDMin.setText("0.72")
            tweakPeakView.fieldFWHMleft.setText("2.0")
            tweakPeakView.fieldFWHMright.setText("2.0")
            tweakPeakView.peakFunctionDropdown.setCurrentIndex(0)
            assert tweakPeakView.peakFunctionDropdown.currentIndex() == 0
            assert tweakPeakView.peakFunctionDropdown.currentText() == "Gaussian"

            #    recalculate using the new values
            #    * recalculate => peak display is recalculated,
            #      not the entire calibration.
            qtbot.mouseClick(tweakPeakView.recalculationButton, Qt.MouseButton.LeftButton)
            qtbot.wait(10000)

            #    continue to the next panel
            with qtbot.waitSignal(actionCompleted, timeout=60000):
                qtbot.mouseClick(workflowNodeTabs.currentWidget().continueButton, Qt.MouseButton.LeftButton)

            qtbot.waitUntil(
                lambda: isinstance(workflowNodeTabs.currentWidget().view, DiffCalAssessmentView), timeout=60000
            )

            # Placing this next `stop` correctly, causes some difficulty:
            #   if it's placed too early, the `warning` box patch doesn't correctly trap the "tweak peaks" warning.
            # So, for this reason this stop is placed _after_ the `waitUntil`.
            #   ("Tweak peaks" view should have definitely completed by this point.)
            warningMessageBox.stop()

            assessmentView = workflowNodeTabs.currentWidget().view  # noqa: F841
            #    nothing to do here, for this test

            #    continue to the next panel
            with qtbot.waitSignal(actionCompleted, timeout=60000):
                qtbot.mouseClick(workflowNodeTabs.currentWidget().continueButton, Qt.MouseButton.LeftButton)

            qtbot.waitUntil(lambda: isinstance(workflowNodeTabs.currentWidget().view, DiffCalSaveView), timeout=5000)
            saveView = workflowNodeTabs.currentWidget().view

            #    set "author" and "comment"
            saveView.fieldAuthor.setText("kat")
            saveView.fieldComments.setText("calibration-panel integration test")

            #    continue in order to save workspaces and to finish the workflow
            with qtbot.waitSignal(actionCompleted, timeout=60000):
                qtbot.mouseClick(workflowNodeTabs.currentWidget().continueButton, Qt.MouseButton.LeftButton)

            #   `ActionPrompt.prompt("..The workflow has completed successfully..)` gives immediate mocked response:
            #      However, here we still need to wait until the ADS cleanup has occurred,
            #      or else it will finish up in the middle of the next workflow. :(
            qtbot.waitUntil(
                lambda: isinstance(workflowNodeTabs.currentWidget().view, DiffCalRequestView), timeout=10000
            )

            #####################################################################################################
            ##################### NORMALIZATION PANEL: ##########################################################
            #####################################################################################################

            # Normalization calibration:
            calibrationPanelTabs.setCurrentIndex(2)
            normalizationCalibrationWidget = calibrationPanelTabs.currentWidget()

            #################################################################
            #### We need to access the signal specific to each workflow. ####
            #################################################################
            actionCompleted = (
                calibrationPanel.presenter.normalizationCalibrationWorkflow.workflow.presenter.actionCompleted
            )
            ###

            # node-tab indices: (0) request view, (1) tweak-peak view, and (3) save view
            workflowNodeTabs = normalizationCalibrationWidget.findChild(QTabWidget, "nodeTabs")

            requestView = workflowNodeTabs.currentWidget().view
            assert isinstance(requestView, NormalizationRequestView)

            #    set "Run Number", "Background run number":
            requestView.runNumberField.setText(reductionRunNumber)
            requestView.backgroundRunNumberField.setText(reductionRunNumber)

            #    set all dropdown selections, but make sure that the dropdown contents are as expected
            requestView.sampleDropdown.setCurrentIndex(0)
            assert requestView.sampleDropdown.currentIndex() == 0
            assert requestView.sampleDropdown.currentText().endswith("Diamond_001.json")

            #    Without this next 'qtbot.wait(1000)',
            #      the 'groupingFileDropdown' gets reset after this successful initialization.
            #    I assume this is because somehow the 'populateGroupingDropdown',
            #      triggered by the 'runNumberField' 'editComplete' hasn't actually occurred yet?
            qtbot.wait(1000)
            requestView.groupingFileDropdown.setCurrentIndex(1)
            assert requestView.groupingFileDropdown.currentIndex() == 1
            assert requestView.groupingFileDropdown.currentText() == "Bank"

            """ # Why no "peak function" for normalization calibration?!
            requestView.peakFunctionDropdown.setCurrentIndex(0)
            assert requestView.peakFunctionDropdown.currentIndex() == 0
            assert requestView.peakFunctionDropdown.currentText() == "Gaussian"
            """

            #    execute the request

            # TODO: make sure that there's no initialized state => abort the test if there is!
            waitForStateInit = True
            if (Path(Config["instrument.calibration.powder.home"]) / reductionStateId).exists():
                # raise RuntimeError(
                #           f"The state root directory for '{reductionStateId}' already exists! "\
                #           + "Please move it out of the way."
                #       )
                waitForStateInit = False

            if waitForStateInit:
                # ---------------------------------------------------------------------------
                # IMPORTANT: "initialize state" dialog is triggered by an exception throw:
                #   => do _not_ patch using a with clause!
                questionMessageBox = mock.patch(  # noqa: PT008
                    "qtpy.QtWidgets.QMessageBox.question",
                    lambda *args, **kwargs: QMessageBox.Yes,  # noqa: ARG005
                )
                questionMessageBox.start()
                successPrompt = mock.patch(
                    "snapred.ui.widget.SuccessPrompt.SuccessPrompt.prompt",
                    lambda parent: parent.close() if parent is not None else None,
                )
                successPrompt.start()
                # ---------------------------------------------------------------------------

                #    (1) respond to the "initialize state" request
                with qtbot.waitSignal(actionCompleted, timeout=60000):
                    qtbot.mouseClick(workflowNodeTabs.currentWidget().continueButton, Qt.MouseButton.LeftButton)
                qtbot.waitUntil(
                    lambda: len(
                        [
                            o
                            for o in qapp.topLevelWidgets()
                            if isinstance(o, InitializeStateCheckView.InitializationMenu)
                        ]
                    )
                    > 0,
                    timeout=1000,
                )
                stateInitDialog = [
                    o for o in qapp.topLevelWidgets() if isinstance(o, InitializeStateCheckView.InitializationMenu)
                ][0]

                stateInitDialog.stateNameField.setText("my happy state")
                qtbot.mouseClick(stateInitDialog.beginFlowButton, Qt.MouseButton.LeftButton)

                # State initialization dialog is "application modal" => no need to explicitly wait
                questionMessageBox.stop()
                successPrompt.stop()

            #    (2) execute the normalization workflow
            with qtbot.waitSignal(actionCompleted, timeout=60000):
                qtbot.mouseClick(workflowNodeTabs.currentWidget().continueButton, Qt.MouseButton.LeftButton)
            qtbot.waitUntil(
                lambda: isinstance(workflowNodeTabs.currentWidget().view, NormalizationTweakPeakView), timeout=60000
            )

            tweakPeakView = workflowNodeTabs.currentWidget().view

            #    set "Smoothing", "xtal dMin", "xtal dMax", "intensity threshold", and "groupingDropDown"
            tweakPeakView.smoothingSlider.field.setValue("0.4")
            tweakPeakView.fieldXtalDMin.setText("0.4")
            tweakPeakView.fieldXtalDMax.setText("90.0")

            #    See comment at prevous "groupingFileDropdown".
            qtbot.wait(1000)
            tweakPeakView.groupingFileDropdown.setCurrentIndex(0)
            assert tweakPeakView.groupingFileDropdown.currentIndex() == 0
            assert tweakPeakView.groupingFileDropdown.currentText() == "All"

            #    recalculate using the new values
            #    * recalculate => peak display is recalculated,
            #      not the entire calibration.
            qtbot.mouseClick(tweakPeakView.recalculationButton, Qt.MouseButton.LeftButton)
            qtbot.wait(5000)

            #    continue to the next panel
            with qtbot.waitSignal(actionCompleted, timeout=60000):
                qtbot.mouseClick(workflowNodeTabs.currentWidget().continueButton, Qt.MouseButton.LeftButton)
            qtbot.waitUntil(
                lambda: isinstance(workflowNodeTabs.currentWidget().view, NormalizationSaveView), timeout=60000
            )
            saveView = workflowNodeTabs.currentWidget().view

            #    set "author" and "comment"
            saveView.fieldAuthor.setText("kat")
            saveView.fieldComments.setText("calibration-panel integration test")

            #    continue in order to save workspaces and to finish the workflow
            with qtbot.waitSignal(actionCompleted, timeout=60000):
                qtbot.mouseClick(workflowNodeTabs.currentWidget().continueButton, Qt.MouseButton.LeftButton)

            #   `ActionPrompt.prompt("..The workflow has completed successfully..)` gives immediate mocked response:
            #     Here we still need to wait until the ADS cleanup has occurred,
            #     or else it will happen in the middle of the next workflow. :(
            qtbot.waitUntil(
                lambda: isinstance(workflowNodeTabs.currentWidget().view, NormalizationRequestView), timeout=10000
            )

            #################################################################################################
            ##################### REDUCTION PANEL: ##########################################################
            #################################################################################################

            # Reduction:
            calibrationPanelTabs.setCurrentIndex(1)
            reductionWidget = calibrationPanelTabs.currentWidget()

            #################################################################
            #### We need to access the signal specific to each workflow. ####
            #################################################################
            actionCompleted = calibrationPanel.presenter.reductionWorkflow.workflow.presenter.actionCompleted
            ###

            # node-tab indices: (0) request view, and (2) save view
            workflowNodeTabs = reductionWidget.findChild(QTabWidget, "nodeTabs")

            requestView = workflowNodeTabs.currentWidget().view
            assert isinstance(requestView, ReductionRequestView)

            #    enter a "Run Number":
            requestView.runNumberInput.setText(reductionRunNumber)
            qtbot.mouseClick(requestView.enterRunNumberButton, Qt.MouseButton.LeftButton)

            _count = requestView.runNumberDisplay.count()
            _runNumbers = [requestView.runNumberDisplay.item(x).text() for x in range(_count)]

            assert reductionRunNumber in _runNumbers

            """
            request.liteModeToggle.setState(True);
            request.retainUnfocusedDataCheckbox.setValue(False);
            """

            """
            # Set some pixel masks in the ADS, and on the filesystem, prior to this test section.  Then we can test
            #   the pixel-mask dropdown.
            request.pixelMaskDropdown.setCurrentIndex() # or set-selected range? or by index?
            """

            #    execute the request

            # TODO: make sure that there's no initialized state => abort the test if there is!
            waitForStateInit = True
            if (Path(Config["instrument.calibration.powder.home"]) / reductionStateId).exists():
                # raise RuntimeError(
                #           f"The state root directory for '{reductionStateId}' already exists! "\
                #           + "Please move it out of the way."
                #       )
                waitForStateInit = False

            if waitForStateInit:
                # ---------------------------------------------------------------------------
                # IMPORTANT: "initialize state" dialog is triggered by an exception throw:
                #   => do _not_ patch using a with clause!
                questionMessageBox = mock.patch(  # noqa: PT008
                    "qtpy.QtWidgets.QMessageBox.question",
                    lambda *args, **kwargs: QMessageBox.Yes,  # noqa: ARG005
                )
                questionMessageBox.start()
                successPrompt = mock.patch(
                    "snapred.ui.widget.SuccessPrompt.SuccessPrompt.prompt",
                    lambda parent: parent.close() if parent is not None else None,
                )
                successPrompt.start()
                # ---------------------------------------------------------------------------

                #    (1) respond to the "initialize state" request
                with qtbot.waitSignal(actionCompleted, timeout=60000):
                    qtbot.mouseClick(workflowNodeTabs.currentWidget().continueButton, Qt.MouseButton.LeftButton)
                qtbot.waitUntil(
                    lambda: len(
                        [
                            o
                            for o in qapp.topLevelWidgets()
                            if isinstance(o, InitializeStateCheckView.InitializationMenu)
                        ]
                    )
                    > 0,
                    timeout=1000,
                )
                stateInitDialog = [
                    o for o in qapp.topLevelWidgets() if isinstance(o, InitializeStateCheckView.InitializationMenu)
                ][0]

                stateInitDialog.stateNameField.setText("my happy state")
                qtbot.mouseClick(stateInitDialog.beginFlowButton, Qt.MouseButton.LeftButton)

                # State initialization dialog is "application modal" => no need to explicitly wait
                questionMessageBox.stop()
                successPrompt.stop()

            #    (2) execute the reduction workflow
            with qtbot.waitSignal(actionCompleted, timeout=120000):
                qtbot.mouseClick(workflowNodeTabs.currentWidget().continueButton, Qt.MouseButton.LeftButton)
            qtbot.waitUntil(lambda: isinstance(workflowNodeTabs.currentWidget().view, ReductionSaveView), timeout=60000)
            saveView = workflowNodeTabs.currentWidget().view

            """
            #    set "author" and "comment"
            saveView.fieldAuthor.setText("kat")
            saveView.fieldComments.setText("calibration-panel integration test")
            """

            #    continue in order to save workspaces and to finish the workflow
            with qtbot.waitSignal(actionCompleted, timeout=60000):
                qtbot.mouseClick(workflowNodeTabs.currentWidget().continueButton, Qt.MouseButton.LeftButton)

            #   `ActionPrompt.prompt("..The workflow has completed successfully..)` gives immediate mocked response:
            #      Here we still need to wait until the ADS cleanup has occurred,
            #      or else it will happen in the middle of the next workflow. :(
            qtbot.waitUntil(
                lambda: isinstance(workflowNodeTabs.currentWidget().view, ReductionRequestView), timeout=5000
            )

            ###############################
            ########### END OF TEST #######
            ###############################

            calibrationPanel.widget.close()
            gui.close()

        #####################################################################
        # Force a printout of information about any exceptions that happened#
        #   within the Qt event loop.                                       #
        #####################################################################
        if len(exceptions):
            # sys.exc_info ::= type(e), e, <traceback>
            _, e, _ = exceptions[0]
            raise e

        # Force a clean exit
        qtbot.wait(5000)

    def test_diffraction_calibration_panel_happy_path(self, qtbot, qapp, calibration_home_from_mirror):
        # Override the mirror with a new home directory, omitting any existing
        #   calibration or normalization data.
        tmpCalibrationHomeDirectory = calibration_home_from_mirror()  # noqa: F841
        self.testSummary = (
            TestSummary.builder()
            .step("Open the GUI")
            .step("Open the calibration panel")
            .step("Set the diffraction calibration request")
            .step("Execute the diffraction calibration request")
            .step("Tweak the peaks")
            .step("Assess the peaks")
            .step("Save the diffraction calibration")
            .step("Close the GUI")
            .build()
        )
        with (
            qtbot.captureExceptions() as exceptions,
            suppress(InterruptWithBlock),
        ):
            gui = SNAPRedGUI(translucentBackground=True)
            gui.show()
            qtbot.addWidget(gui)

            """
            SNAPRedGUI owns the following widgets:

              * self.calibrationPanelButton [new] = QPushButton("Open Calibration Panel")

                <button click> => self.newWindow = TestPanel(self).setWindowTitle("Calibration Panel")

              * LogTable("load dummy", self).widget

              * WorkspaceWidget(self)

              * AlgorithmProgressWidget()

              * <central widget>: QWidget().setObjectName("centralWidget")

              * self.userDocButton = UserDocsButton(self)
            """

            # Open the calibration panel:
            self.testSummary.SUCCESS()
            # QPushButton* button = pWin->findChild<QPushButton*>("Button name");
            qtbot.mouseClick(gui.calibrationPanelButton, QtCore.Qt.LeftButton)
            if len(exceptions):
                raise InterruptWithBlock
            calibrationPanel = gui.calibrationPanel

            # tab indices: (0) diffraction calibration, (1) normalization calibration, and (2) reduction
            calibrationPanelTabs = calibrationPanel.presenter.view.tabWidget

            ##########################################################################################################
            ##################### DIFFRACTION CALIBRATION PANEL: #####################################################
            ##########################################################################################################

            # Diffraction calibration:
            calibrationPanelTabs.setCurrentIndex(1)
            diffractionCalibrationWidget = calibrationPanelTabs.currentWidget()

            ### The use of this next signal is somewhat cryptic, but it makes testing the GUI much more stable:
            ##    The `actionCompleted` signal is emitted whenever a workflow node completes its action.
            ##    Otherwise, we would need to infer that the action is completed by other means.
            actionCompleted = (
                calibrationPanel.presenter.diffractionCalibrationWorkflow.workflow.presenter.actionCompleted
            )
            ###

            # node-tab indices: (0) request view, (1) tweak-peak view, (2) assessment view, and (4) save view
            workflowNodeTabs = diffractionCalibrationWidget.findChild(QTabWidget, "nodeTabs")

            requestView = workflowNodeTabs.currentWidget().view
            assert isinstance(requestView, DiffCalRequestView)
            self.testSummary.SUCCESS()

            #    set "Run Number", "Convergence Threshold", ,:
            requestView.runNumberField.setText("58882")
            requestView.litemodeToggle.setState(False)

            #    set all dropdown selections, but make sure that the dropdown contents are as expected
            requestView.sampleDropdown.setCurrentIndex(3)
            assert requestView.sampleDropdown.currentIndex() == 3
            assert requestView.sampleDropdown.currentText().endswith("Silicon_NIST_640D_001.json")

            #    Without this next 'qtbot.wait(1000)',
            #      the 'groupingFileDropdown' gets reset after this successful initialization.
            #    I assume this is because somehow the 'populateGroupingDropdown',
            #    triggered by the 'runNumberField' 'editComplete' hasn't actually occurred yet?
            qtbot.wait(1000)
            requestView.groupingFileDropdown.setCurrentIndex(0)
            assert requestView.groupingFileDropdown.currentIndex() == 0
            assert requestView.groupingFileDropdown.currentText() == "Column"

            requestView.peakFunctionDropdown.setCurrentIndex(0)
            assert requestView.peakFunctionDropdown.currentIndex() == 0
            assert requestView.peakFunctionDropdown.currentText() == "Gaussian"

<<<<<<< HEAD
            requestView.skipPixelCalToggle.setState(False)

=======
            self.testSummary.SUCCESS()
>>>>>>> 6ee82a57
            #    execute the request

            # TODO: make sure that there's no initialized state => abort the test if there is!
            #   At the moment, we preserve some options here to speed up development.
            stateId = "04bd2c53f6bf6754"
            waitForStateInit = True
            if (Path(Config["instrument.calibration.powder.home"]) / stateId).exists():
                # raise RuntimeError(
                #           f"The state root directory for '{stateId}' already exists! "\
                #           + "Please move it out of the way."
                #       )
                waitForStateInit = False

            if waitForStateInit:
                # ---------------------------------------------------------------------------
                # IMPORTANT: "initialize state" dialog is triggered by an exception throw:
                #   therefore, we cannot patch using a `with` clause!
                questionMessageBox = mock.patch(  # noqa: PT008
                    "qtpy.QtWidgets.QMessageBox.question",
                    lambda *args, **kwargs: QMessageBox.Yes,  # noqa: ARG005
                )
                questionMessageBox.start()
                successPrompt = mock.patch(
                    "snapred.ui.widget.SuccessPrompt.SuccessPrompt.prompt",
                    lambda parent: parent.close() if parent is not None else None,
                )
                successPrompt.start()
                # ---------------------------------------------------------------------------

                #    (1) respond to the "initialize state" request
                with qtbot.waitSignal(actionCompleted, timeout=60000):
                    qtbot.mouseClick(workflowNodeTabs.currentWidget().continueButton, Qt.MouseButton.LeftButton)
                qtbot.waitUntil(
                    lambda: len(
                        [
                            o
                            for o in qapp.topLevelWidgets()
                            if isinstance(o, InitializeStateCheckView.InitializationMenu)
                        ]
                    )
                    > 0,
                    timeout=1000,
                )
                stateInitDialog = [
                    o for o in qapp.topLevelWidgets() if isinstance(o, InitializeStateCheckView.InitializationMenu)
                ][0]

                stateInitDialog.stateNameField.setText("my happy state")
                qtbot.mouseClick(stateInitDialog.beginFlowButton, Qt.MouseButton.LeftButton)

                # State initialization dialog is "application modal" => no need to explicitly wait
                questionMessageBox.stop()
                successPrompt.stop()

                # Now that there is a new state, we need to reselect the grouping file ... :
                # Why was this error box being swallowed?
                requestView.groupingFileDropdown.setCurrentIndex(1)

            #    (2) execute the calibration workflow
            with qtbot.waitSignal(actionCompleted, timeout=60000):
                qtbot.mouseClick(workflowNodeTabs.currentWidget().continueButton, Qt.MouseButton.LeftButton)
            qtbot.waitUntil(
                lambda: isinstance(workflowNodeTabs.currentWidget().view, DiffCalTweakPeakView), timeout=60000
            )
            self.testSummary.SUCCESS()
            tweakPeakView = workflowNodeTabs.currentWidget().view

            # ---------------------------------------------------------------------------
            # Required patch for "TweakPeakView": ensure continuation if only two peaks are found.
            # IMPORTANT: "greater than two peaks" warning is triggered by an exception throw:
            #   => do _not_ patch using a with clause!
            warningMessageBox = mock.patch(  # noqa: PT008
                "qtpy.QtWidgets.QMessageBox.warning",
                lambda *args, **kwargs: QMessageBox.Yes,  # noqa: ARG005
            )
            warningMessageBox.start()
            # ---------------------------------------------------------------------------

            #    set "xtal dMin", "FWHM left", and "FWHM right": these are sufficient to get "58882" to pass.
            #    TODO: set ALL of the relevant fields, and use a test initialization template for this.
            tweakPeakView.fieldFWHMleft.setText("1.5")
            tweakPeakView.fieldFWHMright.setText("2")
            tweakPeakView.maxChiSqField.setText("1000.0")
            tweakPeakView.peakFunctionDropdown.setCurrentIndex(0)
            assert tweakPeakView.peakFunctionDropdown.currentIndex() == 0
            assert tweakPeakView.peakFunctionDropdown.currentText() == "Gaussian"

            #    recalculate using the new values
            #    * recalculate => peak display is recalculated,
            #      not the entire calibration.
            qtbot.mouseClick(tweakPeakView.recalculationButton, Qt.MouseButton.LeftButton)
            qtbot.wait(10000)

            #    continue to the next panel
            with qtbot.waitSignal(actionCompleted, timeout=80000):
                qtbot.mouseClick(workflowNodeTabs.currentWidget().continueButton, Qt.MouseButton.LeftButton)
            self.testSummary.SUCCESS()

            qtbot.waitUntil(
                lambda: isinstance(workflowNodeTabs.currentWidget().view, DiffCalAssessmentView), timeout=80000
            )

            # Placing this next `stop` correctly, causes some difficulty:
            #   if it's placed too early, the `warning` box patch doesn't correctly trap the "tweak peaks" warning.
            # So, for this reason this stop is placed _after_ the `waitUntil`.
            # ("Tweak peaks" view should have definitely completed by this point.)
            warningMessageBox.stop()

            assessmentView = workflowNodeTabs.currentWidget().view  # noqa: F841
            #    nothing to do here, for this test

            #    continue to the next panel
            with qtbot.waitSignal(actionCompleted, timeout=80000):
                qtbot.mouseClick(workflowNodeTabs.currentWidget().continueButton, Qt.MouseButton.LeftButton)
            self.testSummary.SUCCESS()

            qtbot.waitUntil(lambda: isinstance(workflowNodeTabs.currentWidget().view, DiffCalSaveView), timeout=5000)
            saveView = workflowNodeTabs.currentWidget().view

            #    set "author" and "comment"
            saveView.fieldAuthor.setText("kat")
            saveView.fieldComments.setText("calibration-panel integration test")

            #    continue in order to save workspaces and to finish the workflow
            with qtbot.waitSignal(actionCompleted, timeout=60000):
                qtbot.mouseClick(workflowNodeTabs.currentWidget().continueButton, Qt.MouseButton.LeftButton)
            self.testSummary.SUCCESS()
            #   `ActionPrompt.prompt("..The workflow has completed successfully..)` gives immediate mocked response:
            #      Here we still need to wait until the ADS cleanup has occurred,
            #      or else it will happen in the middle of the next workflow. :(
            qtbot.waitUntil(
                lambda: isinstance(workflowNodeTabs.currentWidget().view, DiffCalRequestView), timeout=10000
            )

            ###############################
            ########### END OF TEST #######
            ###############################

            calibrationPanel.widget.close()
            gui.close()
            self.testSummary.SUCCESS()

        #####################################################################
        # Force a printout of information about any exceptions that happened#
        #   within the Qt event loop.                                       #
        #####################################################################
        if len(exceptions):
            # sys.exc_info ::= type(e), e, <traceback>
            _, e, _ = exceptions[0]
            raise e

        # Force a clean exit
        qtbot.wait(5000)

    def test_normalization_panel_happy_path(self, qtbot, qapp, calibration_home_from_mirror):
        # Override the mirror with a new home directory, omitting any existing
        #   calibration or normalization data.
        tmpCalibrationHomeDirectory = calibration_home_from_mirror()  # noqa: F841
        self.testSummary = (
            TestSummary.builder()
            .step("Open the GUI")
            .step("Open the Normalization panel")
            .step("Set the normalization request")
            .step("Execute the normalization request")
            .step("Tweak the peaks")
            .step("Save the normalization calibration")
            .step("Close the GUI")
            .build()
        )
        with (
            qtbot.captureExceptions() as exceptions,
            suppress(InterruptWithBlock),
        ):
            gui = SNAPRedGUI(translucentBackground=True)
            gui.show()
            qtbot.addWidget(gui)
            self.testSummary.SUCCESS()
            """
            SNAPRedGUI owns the following widgets:

              * self.calibrationPanelButton [new] = QPushButton("Open Calibration Panel")

                <button click> => self.newWindow = TestPanel(self).setWindowTitle("Calibration Panel")

              * LogTable("load dummy", self).widget

              * WorkspaceWidget(self)

              * AlgorithmProgressWidget()

              * <central widget>: QWidget().setObjectName("centralWidget")

              * self.userDocButton = UserDocsButton(self)
            """

            # Open the calibration panel:
            # QPushButton* button = pWin->findChild<QPushButton*>("Button name");
            qtbot.mouseClick(gui.calibrationPanelButton, QtCore.Qt.LeftButton)
            if len(exceptions):
                raise InterruptWithBlock
            calibrationPanel = gui.calibrationPanel

            # tab indices: (0) diffraction calibration, (1) normalization calibration, and (2) reduction
            calibrationPanelTabs = calibrationPanel.presenter.view.tabWidget

            #####################################################################################################
            ##################### NORMALIZATION PANEL: ##########################################################
            #####################################################################################################

            # Normalization calibration:
            calibrationPanelTabs.setCurrentIndex(2)
            normalizationCalibrationWidget = calibrationPanelTabs.currentWidget()

            #################################################################
            #### We need to access the signal specific to each workflow. ####
            #################################################################
            actionCompleted = (
                calibrationPanel.presenter.normalizationCalibrationWorkflow.workflow.presenter.actionCompleted
            )
            ###

            # node-tab indices: (0) request view, (1) tweak-peak view, and (3) save view
            workflowNodeTabs = normalizationCalibrationWidget.findChild(QTabWidget, "nodeTabs")

            requestView = workflowNodeTabs.currentWidget().view
            assert isinstance(requestView, NormalizationRequestView)
            self.testSummary.SUCCESS()

            #    set "Run Number", "Background run number":
            requestView.runNumberField.setText("58882")
            requestView.backgroundRunNumberField.setText("58882")

            requestView.litemodeToggle.setState(False)

            #    set all dropdown selections, but make sure that the dropdown contents are as expected
            requestView.sampleDropdown.setCurrentIndex(3)
            assert requestView.sampleDropdown.currentIndex() == 3
            assert requestView.sampleDropdown.currentText().endswith("Silicon_NIST_640D_001.json")

            #    Without this next 'qtbot.wait(1000)',
            #      the 'groupingFileDropdown' gets reset after this successful initialization.
            #    I assume this is because somehow the 'populateGroupingDropdown',
            #    triggered by the 'runNumberField' 'editComplete' hasn't actually occurred yet?
            qtbot.wait(1000)
<<<<<<< HEAD
            requestView.groupingFileDropdown.setCurrentIndex(0)
            assert requestView.groupingFileDropdown.currentIndex() == 0
            assert requestView.groupingFileDropdown.currentText() == "Column"

=======
            requestView.groupingFileDropdown.setCurrentIndex(1)
            assert requestView.groupingFileDropdown.currentIndex() == 1
            assert requestView.groupingFileDropdown.currentText() == "Bank"
            self.testSummary.SUCCESS()
>>>>>>> 6ee82a57
            """ # Why no "peak function" for normalization calibration?!
            requestView.peakFunctionDropdown.setCurrentIndex(0)
            assert requestView.peakFunctionDropdown.currentIndex() == 0
            assert requestView.peakFunctionDropdown.currentText() == "Gaussian"
            """

            #    execute the request

            # TODO: make sure that there's no initialized state => abort the test if there is!
            #   At the moment, we preserve some options here to speed up development.
            stateId = "04bd2c53f6bf6754"
            waitForStateInit = True
            if (Path(Config["instrument.calibration.powder.home"]) / stateId).exists():
                # raise RuntimeError(
                #           f"The state root directory for '{stateId}' already exists! "\
                #           + "Please move it out of the way."
                #       )
                waitForStateInit = False

            if waitForStateInit:
                # ---------------------------------------------------------------------------
                # IMPORTANT: "initialize state" dialog is triggered by an exception throw:
                #   => do _not_ patch using a with clause!
                questionMessageBox = mock.patch(  # noqa: PT008
                    "qtpy.QtWidgets.QMessageBox.question",
                    lambda *args, **kwargs: QMessageBox.Yes,  # noqa: ARG005
                )
                questionMessageBox.start()
                successPrompt = mock.patch(
                    "snapred.ui.widget.SuccessPrompt.SuccessPrompt.prompt",
                    lambda parent: parent.close() if parent is not None else None,
                )
                successPrompt.start()
                # ---------------------------------------------------------------------------

                #    (1) respond to the "initialize state" request
                with qtbot.waitSignal(actionCompleted, timeout=60000):
                    qtbot.mouseClick(workflowNodeTabs.currentWidget().continueButton, Qt.MouseButton.LeftButton)

                qtbot.waitUntil(
                    lambda: len(
                        [
                            o
                            for o in qapp.topLevelWidgets()
                            if isinstance(o, InitializeStateCheckView.InitializationMenu)
                        ]
                    )
                    > 0,
                    timeout=1000,
                )
                stateInitDialog = [
                    o for o in qapp.topLevelWidgets() if isinstance(o, InitializeStateCheckView.InitializationMenu)
                ][0]

                stateInitDialog.stateNameField.setText("my happy state")
                qtbot.mouseClick(stateInitDialog.beginFlowButton, Qt.MouseButton.LeftButton)

                # State initialization dialog is "application modal" => no need to explicitly wait
                questionMessageBox.stop()
                successPrompt.stop()

                # Now that there is a new state, we need to reselect the grouping file ... :
                # Why was this error box being swallowed?
                requestView.groupingFileDropdown.setCurrentIndex(1)

            warningMessageBox = mock.patch(  # noqa: PT008
                "qtpy.QtWidgets.QMessageBox.warning",
                lambda *args, **kwargs: QMessageBox.Yes,  # noqa: ARG005
            )
            warningMessageBox.start()

            #    (2) execute the normalization workflow
            with qtbot.waitSignal(actionCompleted, timeout=60000):
                qtbot.mouseClick(workflowNodeTabs.currentWidget().continueButton, Qt.MouseButton.LeftButton)
            qtbot.waitUntil(
                lambda: isinstance(workflowNodeTabs.currentWidget().view, NormalizationTweakPeakView), timeout=60000
            )
            warningMessageBox.stop()
            self.testSummary.SUCCESS()
            tweakPeakView = workflowNodeTabs.currentWidget().view

            #    set "Smoothing", "xtal dMin", "xtal dMax", "intensity threshold", and "groupingDropDown"
            tweakPeakView.smoothingSlider.field.setValue("0.4")
            tweakPeakView.fieldXtalDMin.setText("0.4")
            tweakPeakView.fieldXtalDMax.setText("90.0")

            #    See comment at prevous "groupingFileDropdown".
            qtbot.wait(1000)
            tweakPeakView.groupingFileDropdown.setCurrentIndex(0)
            assert tweakPeakView.groupingFileDropdown.currentIndex() == 0
            assert tweakPeakView.groupingFileDropdown.currentText() == "Column"

            #    recalculate using the new values
            #    * recalculate => peak display is recalculated,
            #      not the entire calibration.
            qtbot.mouseClick(tweakPeakView.recalculationButton, Qt.MouseButton.LeftButton)
            qtbot.wait(5000)

            #    continue to the next panel
            with qtbot.waitSignal(actionCompleted, timeout=60000):
                qtbot.mouseClick(workflowNodeTabs.currentWidget().continueButton, Qt.MouseButton.LeftButton)
            qtbot.waitUntil(
                lambda: isinstance(workflowNodeTabs.currentWidget().view, NormalizationSaveView), timeout=60000
            )
            self.testSummary.SUCCESS()
            saveView = workflowNodeTabs.currentWidget().view

            #    set "author" and "comment"
            saveView.fieldAuthor.setText("kat")
            saveView.fieldComments.setText("calibration-panel integration test")

            #    continue in order to save workspaces and to finish the workflow
            with qtbot.waitSignal(actionCompleted, timeout=60000):
                qtbot.mouseClick(workflowNodeTabs.currentWidget().continueButton, Qt.MouseButton.LeftButton)
            self.testSummary.SUCCESS()
            #   `ActionPrompt.prompt("..The workflow has completed successfully..)` gives immediate mocked response:
            #      Here we still need to wait until the ADS cleanup has occurred,
            #      or else it will happen in the middle of the next workflow. :(
            qtbot.waitUntil(
                lambda: isinstance(workflowNodeTabs.currentWidget().view, NormalizationRequestView), timeout=10000
            )

            ###############################
            ########### END OF TEST #######
            ###############################

            calibrationPanel.widget.close()
            gui.close()
            self.testSummary.SUCCESS()
        #####################################################################
        # Force a printout of information about any exceptions that happened#
        #   within the Qt event loop.                                       #
        #####################################################################
        if len(exceptions):
            # sys.exc_info ::= type(e), e, <traceback>
            _, e, _ = exceptions[0]
            raise e

        # Force a clean exit
        qtbot.wait(5000)

    def test_reduction_panel_happy_path(self, qtbot, qapp, reduction_home_from_mirror):
        ##
        ## NOTE: WARNING: this test requires EXISTING diffraction-calibration and normalization-calibration data!
        ##   As an alternative `test_calibration_and_reduction_panels_happy_path`, now skipped, could be run instead.
        ##

        # TODO: these could be initialized in the 'setup', but the current plan is to use a YML test template.
        reductionRunNumber = "58882"
        reductionStateId = "04bd2c53f6bf6754"

        # Override the standard reduction-output location, using a temporary directory
        #   under the existing location within the mirror.
        tmpReductionHomeDirectory = reduction_home_from_mirror(reductionRunNumber)  # noqa: F841

        self.testSummary = (
            TestSummary.builder()
            .step("Open the GUI")
            .step("Open the Reduction panel")
            .step("Set the reduction request")
            .step("Execute the reduction request")
            .step("Close the GUI")
            .build()
        )

        self.completionMessageHasAppeared = False

        def completionMessageBoxAssert(*args, **kwargs):  # noqa: ARG001
            self.completionMessageHasAppeared = True
            assert "Reduction has completed successfully!" in args[2]
            return QMessageBox.Ok

        self._actionPrompt.stop()
        completionMessageBox = mock.patch(
            "qtpy.QtWidgets.QMessageBox.information",
            completionMessageBoxAssert,  # noqa: ARG005
        )
        completionMessageBox.start()

        with (
            qtbot.captureExceptions() as exceptions,
            suppress(InterruptWithBlock),
        ):
            gui = SNAPRedGUI(translucentBackground=True)
            gui.show()
            qtbot.addWidget(gui)
            self.testSummary.SUCCESS()
            """
            SNAPRedGUI owns the following widgets:

              * self.calibrationPanelButton [new] = QPushButton("Open Calibration Panel")

                <button click> => self.newWindow = TestPanel(self).setWindowTitle("Calibration Panel")

              * LogTable("load dummy", self).widget

              * WorkspaceWidget(self)

              * AlgorithmProgressWidget()

              * <central widget>: QWidget().setObjectName("centralWidget")

              * self.userDocButton = UserDocsButton(self)
            """

            # Open the calibration panel:
            # QPushButton* button = pWin->findChild<QPushButton*>("Button name");
            qtbot.mouseClick(gui.calibrationPanelButton, QtCore.Qt.LeftButton)
            if len(exceptions):
                raise InterruptWithBlock
            calibrationPanel = gui.calibrationPanel

            # tab indices: (0) diffraction calibration, (1) normalization calibration, and (2) reduction
            calibrationPanelTabs = calibrationPanel.presenter.view.tabWidget

            #################################################################################################
            ##################### REDUCTION PANEL: ##########################################################
            #################################################################################################

            # Reduction:
            calibrationPanelTabs.setCurrentIndex(0)
            reductionWidget = calibrationPanelTabs.currentWidget()

            #################################################################
            #### We need to access the signal specific to each workflow. ####
            #################################################################
            actionCompleted = calibrationPanel.presenter.reductionWorkflow.workflow.presenter.actionCompleted
            ###

            # node-tab indices: (0) request view, and (2) save view
            workflowNodeTabs = reductionWidget.findChild(QTabWidget, "nodeTabs")

            requestView = workflowNodeTabs.currentWidget().view
            assert isinstance(requestView, ReductionRequestView)
            self.testSummary.SUCCESS()
            # Without this next wait, the "run number entry" section happens too fast.
            # (And I'd love to understand _why_!  :(  )
            qtbot.wait(1000)

            #    enter a "Run Number":
            requestView.liteModeToggle.setState(False)
            requestView.runNumberInput.setText(reductionRunNumber)
            qtbot.mouseClick(requestView.enterRunNumberButton, Qt.MouseButton.LeftButton)

            _count = requestView.runNumberDisplay.count()
            _runNumbers = [requestView.runNumberDisplay.item(x).text() for x in range(_count)]

            assert reductionRunNumber in _runNumbers
            self.testSummary.SUCCESS()
            """
            request.liteModeToggle.setState(True);
            request.retainUnfocusedDataCheckbox.setValue(False);
            """

            """
            # Set some pixel masks in the ADS, and on the filesystem, prior to this test section.  Then we can test
            #   the pixel-mask dropdown.
            request.pixelMaskDropdown.setCurrentIndex() # or set-selected range? or by index?
            """

            #    execute the request

            # TODO: make sure that there's no initialized state => abort the test if there is!
            waitForStateInit = True
            if (Path(Config["instrument.calibration.powder.home"]) / reductionStateId).exists():
                # raise RuntimeError(
                #           f"The state root directory for '{reductionStateId}' already exists! "\
                #           + "Please move it out of the way."
                # )
                waitForStateInit = False

            if waitForStateInit:
                # ---------------------------------------------------------------------------
                # IMPORTANT: "initialize state" dialog is triggered by an exception throw:
                #   => do _not_ patch using a with clause!
                questionMessageBox = mock.patch(  # noqa: PT008
                    "qtpy.QtWidgets.QMessageBox.question",
                    lambda *args, **kwargs: QMessageBox.Yes,  # noqa: ARG005
                )
                questionMessageBox.start()
                successPrompt = mock.patch(
                    "snapred.ui.widget.SuccessPrompt.SuccessPrompt.prompt",
                    lambda parent: parent.close() if parent is not None else None,
                )
                successPrompt.start()
                # ---------------------------------------------------------------------------

                #    (1) respond to the "initialize state" request
                with qtbot.waitSignal(actionCompleted, timeout=60000):
                    qtbot.mouseClick(workflowNodeTabs.currentWidget().continueButton, Qt.MouseButton.LeftButton)
                qtbot.waitUntil(
                    lambda: len(
                        [
                            o
                            for o in qapp.topLevelWidgets()
                            if isinstance(o, InitializeStateCheckView.InitializationMenu)
                        ]
                    )
                    > 0,
                    timeout=1000,
                )
                stateInitDialog = [
                    o for o in qapp.topLevelWidgets() if isinstance(o, InitializeStateCheckView.InitializationMenu)
                ][0]

                stateInitDialog.stateNameField.setText("my happy state")
                qtbot.mouseClick(stateInitDialog.beginFlowButton, Qt.MouseButton.LeftButton)

                # State initialization dialog is "application modal" => no need to explicitly wait
                questionMessageBox.stop()
                successPrompt.stop()
            #    (2) execute the reduction workflow
            with qtbot.waitSignal(actionCompleted, timeout=120000):
                qtbot.mouseClick(workflowNodeTabs.currentWidget().continueButton, Qt.MouseButton.LeftButton)

            """
            #    set "author" and "comment"
            saveView.fieldAuthor.setText("kat")
            saveView.fieldComments.setText("calibration-panel integration test")
            """

            #   `ActionPrompt.prompt("..The workflow has completed successfully..)` gives immediate mocked response:
            #      Here we still need to wait until the ADS cleanup has occurred,
            #      or else it will happen in the middle of the next workflow. :(
            qtbot.waitUntil(
                lambda: self.completionMessageHasAppeared,
                timeout=60000,
            )
            completionMessageBox.stop()
            self.testSummary.SUCCESS()
            ###############################
            ########### END OF TEST #######
            ###############################

            calibrationPanel.widget.close()
            gui.close()
            self.testSummary.SUCCESS()

        #####################################################################
        # Force a printout of information about any exceptions that happened#
        #   within the Qt event loop.                                       #
        #####################################################################
        if len(exceptions):
            # sys.exc_info ::= type(e), e, <traceback>
            _, e, _ = exceptions[0]
            raise e

        # Force a clean exit
        qtbot.wait(5000)<|MERGE_RESOLUTION|>--- conflicted
+++ resolved
@@ -885,12 +885,9 @@
             assert requestView.peakFunctionDropdown.currentIndex() == 0
             assert requestView.peakFunctionDropdown.currentText() == "Gaussian"
 
-<<<<<<< HEAD
             requestView.skipPixelCalToggle.setState(False)
 
-=======
-            self.testSummary.SUCCESS()
->>>>>>> 6ee82a57
+            self.testSummary.SUCCESS()
             #    execute the request
 
             # TODO: make sure that there's no initialized state => abort the test if there is!
@@ -1135,17 +1132,11 @@
             #    I assume this is because somehow the 'populateGroupingDropdown',
             #    triggered by the 'runNumberField' 'editComplete' hasn't actually occurred yet?
             qtbot.wait(1000)
-<<<<<<< HEAD
             requestView.groupingFileDropdown.setCurrentIndex(0)
             assert requestView.groupingFileDropdown.currentIndex() == 0
             assert requestView.groupingFileDropdown.currentText() == "Column"
-
-=======
-            requestView.groupingFileDropdown.setCurrentIndex(1)
-            assert requestView.groupingFileDropdown.currentIndex() == 1
-            assert requestView.groupingFileDropdown.currentText() == "Bank"
-            self.testSummary.SUCCESS()
->>>>>>> 6ee82a57
+            self.testSummary.SUCCESS()
+
             """ # Why no "peak function" for normalization calibration?!
             requestView.peakFunctionDropdown.setCurrentIndex(0)
             assert requestView.peakFunctionDropdown.currentIndex() == 0
