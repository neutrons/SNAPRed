environment: test

orchestration:
  path:
    delimiter: /

instrument:
  name: SNAP
  home: /SNS/SNAP/
  calibration:
    home: ${instrument.home}shared/Calibration
    sample:
      home: ${instrument.calibration.home}/CalibrantSamples
      extensions:
        - json
    powder:
      home: ${instrument.calibration.home}/Powder
      grouping:
        home: ${instrument.calibration.powder.home}/PixelGroupingDefinitions
        extensions:
          - xml
          - nxs
          - hdf
  config: ${instrument.calibration.home}/SNAPInstPrm.json
  native:
    pixelResolution: 1179648
    definition:
      file: ${instrument.home}shared/Malcolm/dataFiles/SNAP_Definition.xml
  lite:
    pixelResolution: 18432
    definition:
      file: ${instrument.calibration.home}/Powder/SNAPLite.xml
    map:
      file: ${instrument.calibration.home}/Powder/LiteGroupMap.hdf
  startingRunNumber: 10000

nexus:
  lite:
    prefix: shared/lite/SNAP_
    extension: .lite.nxs.h5
  native:
    prefix: nexus/SNAP_
    extension: .nxs.h5
  home: nexus/
  file:
    extension: .nxs.h5
    prefix: SNAP_

grouping:
  workspacename:
    lite: SNAPLite_grouping_
    native: SNAP_grouping_


calibration:
  file:
    extension: .json
    prefix: SNAPcalibLog
  reduction:
    output:
      extension: .nxs
      format: "{}_calibration_reduction_result"
  diffraction:
    output:
      extension: .tar
    convergenceThreshold: 0.5
    peakIntensityThreshold: 0.05
    nBinsAcrossPeakWidth: 10
    maximumIterations: 5
    maximumOffset: 10
    maxDSpaceShiftFactor: 2.5
    peakFunction: GAUSSIAN
    minimumPeaksPerGroup: 2
    preferredPeaksPerGroup: 4
  parameters:
    default:
      # degrees
      groupSliceValue: 5
      alpha: 1.1
      beta:
        - 1
        - 2
      FWHMMultiplier: {left: 2.0, right: 2.0}
      peakTailCoefficient: 2.0
      smoothing: 0.5
  fitting:
    minSignal2Noise: 10

mantid:
    workspace:
      nameTemplate:
        delimiter: "_"
        template:
          run: "{unit},{group},{lite},{auxiliary},{runNumber}"
          diffCal:
            input: "_{unit},{runNumber},raw"
            table: "_diffract_consts,{runNumber},{version}"
            output: "_{unit},{group},{runNumber},{version}"
            mask: "_diffract_consts,mask,{runNumber},{version}"
            metric: "_calib_metrics,{metricName},{runNumber},{version}"
            timedMetric: "_calib_metrics,{metricName},{runNumber},{timestamp}"
          normCal:
            rawVanadium: "{unit},{group},raw_van_corr,{runNumber}"
            focusedRawVanadium: "{unit},{group},raw_van_corr,{runNumber}"
            smoothedFocusedRawVanadium: "{unit},{group},fitted_van_cor,{runNumber}"
        units:
          dSpacing: dsp
          timeOfFlight: tof
          diagnostic: diag
        groups:
          unfocussed: unfoc
          all: all
          column: column
          bank: bank

localdataservice:
  config:
    verifypaths: true

logging:
  # logging.NOTSET: 0, logging.DEBUG: 10, logging.INFO: 20, logging:WARNING: 30, logging.ERROR: 40, logging.CRITICAL: 50
<<<<<<< HEAD
  level: 20
=======
  level:  40
>>>>>>> b98037f5
  SNAP:
    format: '%(asctime)s - %(levelname)-8s - %(name)s - %(message)s'
  mantid:
    format: '%Y-%m-%d %H:%M:%S,%i - %p - %s - %t'

samples:
  home: ${instrument.calibration.home}/CalibrantSamples


test:
  config:
    name: test
    home: /some/path
  persistence:
    read: ${test.config.home}
    write: ~/${test.config.home}
  data:
    home: ${test.persistence}/data/${test.config.name}

cis_mode: false

constants:
  millisecondsPerSecond: 1000
  PeakIntensityFractionThreshold: 0.05
  m2cm: 10000.0 # conversion factor for m^2 to cm^2

  CrystallographicInfo:
    dMin: 0.4
    dMax: 100.0

  CalibrationReduction:
    tofMin: 2000
    tofMax: 14500
    rebinParams: [2000, -0.001, 14500]

  DetectorPeakPredictor:
    fwhm: 2.35482004503 # used to convert gaussian to fwhm 2 * sqrt(2 * log_e(2))

  GroupDiffractionCalibration:
    MaxChiSq: 100

  ResampleX:
    NumberBins: 1500

metadata:
  tagPrefix: testSNAPfuntime_<|MERGE_RESOLUTION|>--- conflicted
+++ resolved
@@ -119,11 +119,7 @@
 
 logging:
   # logging.NOTSET: 0, logging.DEBUG: 10, logging.INFO: 20, logging:WARNING: 30, logging.ERROR: 40, logging.CRITICAL: 50
-<<<<<<< HEAD
-  level: 20
-=======
   level:  40
->>>>>>> b98037f5
   SNAP:
     format: '%(asctime)s - %(levelname)-8s - %(name)s - %(message)s'
   mantid:
