--- conflicted
+++ resolved
@@ -164,8 +164,4 @@
     NumberBins: 1500
 
 metadata:
-<<<<<<< HEAD
-  tagPrefix: funtimeSuperHappy_
-=======
-  tagPrefix: testSNAPfuntime_
->>>>>>> 3481e43c
+  tagPrefix: testSNAPfuntime_