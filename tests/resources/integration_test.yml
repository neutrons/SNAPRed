--- conflicted
+++ resolved
@@ -12,12 +12,14 @@
 constants:
   # For tests with '46680' this seems to be necessary.
   maskedPixelThreshold: 1.0
-<<<<<<< HEAD
   logsLocation: "/mantid_workspace_1/logs"
 
   DetectorPeakPredictor:
     fwhm: 1.17741002252 # used to convert gaussian to fwhm (2 * log_e(2))
-    # fwhm: 2.35482004503
+
+  RawVanadiumCorrection:
+    numberOfSlices: 1
+    numberOfAnnuli: 1
 
 instrument:
   native:
@@ -63,10 +65,4 @@
       #   - 2
   fitting:
     # minSignal2Noise: 0.0
-    minSignal2Noise: 10
-=======
-
-  RawVanadiumCorrection:
-    numberOfSlices: 1
-    numberOfAnnuli: 1
->>>>>>> 80ea2e0f
+    minSignal2Noise: 10