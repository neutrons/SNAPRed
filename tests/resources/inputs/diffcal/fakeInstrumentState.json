--- conflicted
+++ resolved
@@ -53,46 +53,6 @@
       "maximum": 1000
     }
   },
-<<<<<<< HEAD
-  "pixelGroupingInstrumentParameters": [
-    {
-      "groupID": 0,
-      "twoTheta": 2.1108948177427838,
-      "dResolution": {
-        "minimum": 0.40224298673776404,
-        "maximum": 2.0112149336888203
-      },
-      "dRelativeResolution": 0.002771822370612031
-    },
-    {
-      "groupID": 1,
-      "twoTheta": 1.82310673131693,
-      "dResolution": {
-        "minimum": 0.44278229953817677,
-        "maximum": 2.213911497690884
-      },
-      "dRelativeResolution": 0.003234525153614593
-    },
-    {
-      "groupID": 2,
-      "twoTheta": 1.5352228379083572,
-      "dResolution": {
-        "minimum": 0.5040188478793922,
-        "maximum": 2.5200942393969608
-      },
-      "dRelativeResolution": 0.004014748859873182
-    },
-    {
-      "groupID": 3,
-      "twoTheta": 1.440276389170165,
-      "dResolution": {
-        "minimum": 0.530714277849788,
-        "maximum": 2.6535713892489396
-      },
-      "dRelativeResolution": 0.004309856397320412
-    }
-  ],
-=======
   "pixelGroup":{
     "pixelGroupingParameters": [
      {
@@ -133,7 +93,6 @@
      }
    ]
   },
->>>>>>> 27d25520
   "defaultGroupingSliceValue": 5,
   "fwhmMultiplierLimit": {
     "minimum": 1,
