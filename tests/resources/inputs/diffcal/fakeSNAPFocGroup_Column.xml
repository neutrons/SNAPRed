--- conflicted
+++ resolved
@@ -1,18 +1,6 @@
 <?xml version="1.0"?>
 <detector-grouping idf-date="2018-05-01T00:00:01" instrument="fakeSNAPLite">
 	<group ID="3">
-<<<<<<< HEAD
-		<detids>0-4</detids>
-	</group>
-	<group ID="7">
-		<detids>5-8</detids>
-	</group>
-	<group ID="2">
-		<detids>9-12</detids>
-	</group>
-	<group ID="11">
-		<detids>13-15</detids>
-=======
 		<detids>0,5,10,15</detids>
 	</group>
 	<group ID="7">
@@ -23,6 +11,5 @@
 	</group>
 	<group ID="11">
 		<detids>3,6,9,12</detids>
->>>>>>> 730157f1
 	</group>
 </detector-grouping>