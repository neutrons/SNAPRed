--- conflicted
+++ resolved
@@ -1,22 +1,12 @@
 {
   "name": "Column",
-<<<<<<< HEAD
-  "FWHM": {"3": 5, "7": 5, "2": 5, "11": 5},
-  "nHst": 4,
-  "dSpaceParams": {
-    "3": {"minimum": 0.65, "binWidth": 0.00086, "maximum": 5.15, "binMode": "Logarithmic"},
-    "7": {"minimum": 0.65, "binWidth": 0.00096, "maximum": 5.43, "binMode": "Logarithmic"},
-    "2": {"minimum": 0.65, "binWidth": 0.0013, "maximum": 5.77, "binMode": "Logarithmic"},
-    "11": {"minimum": 0.65, "binWidth": 0.00117, "maximum": 5.95, "binMode": "Logarithmic"}
-  },
-=======
   "FWHM": [
     5,
     5,
     5,
     5
   ],
-  "nHst": 6,
+  "nHst": 4,
   "dBin": [
     -0.00086,
     -0.00096,
@@ -35,6 +25,5 @@
     0.05,
     0.10
   ],
->>>>>>> 730157f1
   "definition": "/SNS/SNAP/shared/Calibration/Powder/PixelGroupingDefinitions/SNAPFocGrp_Column.lite.xml"
 }