{
    "runConfig": {
      "runNumber": "57514",
      "IPTS": "/SNS/SNAP/IPTS-28913/",
      "maskFileName": "",
      "maskFileDirectory": "/SNS/SNAP/IPTS-28913/shared/",
      "gsasFileDirectory": "/SNS/SNAP/IPTS-28913/shared/manualReduced/",
      "calibrationState": null
    },
    "reductionState": {
      "instrumentConfig": {
        "version": "1.4",
        "facility": "SNS",
        "name": "SNAP",
        "nexusFileExtension": ".nxs.h5",
        "nexusFilePrefix": "SNAP_",
        "calibrationFileExtension": "json",
        "calibrationFilePrefix": "SNAPcalibLog",
        "calibrationDirectory": "/SNS/SNAP/shared/Calibration/",
        "pixelGroupingDirectory": "PixelGroupingDefinitions/",
        "sharedDirectory": "shared/",
        "nexusDirectory": "nexus/",
        "reducedDataDirectory": "shared/manualReduced/",
        "reductionRecordDirectory": "shared/manualReduced/reductionRecord/",
        "bandwidth": 0.1,
        "maxBandwidth": 0.2,
        "L1": 20,
        "L2": 20,
        "delTOverT": 0.05,
        "delLOverL": 0.05,
        "delThNoGuide": 0.05,
        "delThWithGuide": 0.05
      },
      "stateConfig": {
        "calibration": {
          "instrumentState": {
            "instrumentConfig": {
              "version": "1.4",
              "facility": "SNS",
              "name": "SNAP",
              "nexusFileExtension": ".nxs.h5",
              "nexusFilePrefix": "SNAP_",
              "calibrationFileExtension": "json",
              "calibrationFilePrefix": "SNAPcalibLog",
              "calibrationDirectory": "/SNS/SNAP/shared/Calibration",
              "pixelGroupingDirectory": "PixelGroupingDefinitions/",
              "sharedDirectory": "shared/",
              "nexusDirectory": "nexus/",
              "reducedDataDirectory": "shared/manualReduced/",
              "reductionRecordDirectory": "shared/manualReduced/reductionRecord/",
              "bandwidth": 3,
              "maxBandwidth": 3.2,
              "L1": 15,
              "L2": 0.5,
              "delTOverT": 0.002,
              "delLOverL": 0.00006452,
              "delThNoGuide": 0.0006667,
              "delThWithGuide": 0.0032
            },
            "detectorState": {
              "arc": [
                -65.3,
                104.95
              ],
              "wav": 2.1,
              "freq": 60,
              "guideStat": 1,
              "lin": [
                0.045,
                0.043
              ]
            },
            "gsasParameters": {
              "alpha": 0.1,
              "beta": [
                0.02,
                0.05
              ]
            },
            "particleBounds": {
              "wavelength": {
                "minimum": 0.6000000000000001,
                "maximum": 3.6
              },
              "tof": {
                "minimum": 2350.800030332904,
                "maximum": 14104.800181997423
              }
            },
            "defaultGroupingSliceValue": 5,
            "fwhmMultiplierLimit": {
              "minimum": 2,
              "maximum": 2
            },
            "peakTailCoefficient": 2
          },
          "seedRun": 57514,
          "creationDate": "2023-09-13T16:40:25.754664",
          "name": "this is a test state initialisation",
          "version": 49
        },
        "diffractionCalibrant": null,
        "normalizationCalibrant": null,
        "geometryCalibrationFileName": null,
        "focusGroups": [
          {
            "name": "Column",
            "definition": "/SNS/SNAP/shared/Calibration/Powder/PixelGroupingDefinitions/SNAPFocGrp_Column.lite.xml"
          },
          {
            "name": "Bank",
            "definition": "/SNS/SNAP/shared/Calibration/Powder/PixelGroupingDefinitions/SNAPFocGrp_Bank.lite.xml"
          },
          {
            "name": "All",
            "definition": "/SNS/SNAP/shared/Calibration/Powder/PixelGroupingDefinitions/SNAPFocGroup_All.lite.nxs"
          }
        ],
<<<<<<< HEAD
=======
        "rawVanadiumCorrectionFileName": "RVMB57473.lite.nxs",
        "vanadiumFilePath": "/SNS/SNAP/shared/Calibration/Powder/04bd2c53f6bf6754/RVMB57473.lite.nxs",
>>>>>>> 762c532d
        "stateId": "04bd2c53f6bf6754"
      },
      "overrides": null
    },
    "pixelGroup": {
      "timeOfFlight": {
        "minimum": 1959.0,
        "maximum": 14496.6,
        "binWidth": 0.0002699865774827431,
        "binningMode": -1
      },
      "pixelGroupingParameters": [
        {
          "groupID": 0,
          "twoTheta": 2.1108948177427838,
          "dResolution": {
            "minimum": 0.40224298673776404,
            "maximum": 2.0112149336888203
          },
          "dRelativeResolution": 0.002771822370612031
        },
        {
          "groupID": 1,
          "twoTheta": 1.82310673131693,
          "dResolution": {
            "minimum": 0.44278229953817677,
            "maximum": 2.213911497690884
          },
          "dRelativeResolution": 0.003234525153614593
        },
        {
          "groupID": 2,
          "twoTheta": 1.5352228379083572,
          "dResolution": {
            "minimum": 0.5040188478793922,
            "maximum": 2.5200942393969608
          },
          "dRelativeResolution": 0.004014748859873182
        },
        {
          "groupID": 3,
          "twoTheta": 1.440276389170165,
          "dResolution": {
            "minimum": 0.530714277849788,
            "maximum": 2.6535713892489396
          },
          "dRelativeResolution": 0.004309856397320412
        },
        {
          "groupID": 4,
          "twoTheta": 1.1543988461042238,
          "dResolution": {
            "minimum": 0.6414024711539658,
            "maximum": 3.207012355769829
          },
          "dRelativeResolution": 0.005408489642872038
        },
        {
          "groupID": 5,
          "twoTheta": 0.8690010092470938,
          "dResolution": {
            "minimum": 0.831438096217031,
            "maximum": 4.157190481085156
          },
          "dRelativeResolution": 0.007548513084996265
        }
      ]
  }
}<|MERGE_RESOLUTION|>--- conflicted
+++ resolved
@@ -116,11 +116,6 @@
             "definition": "/SNS/SNAP/shared/Calibration/Powder/PixelGroupingDefinitions/SNAPFocGroup_All.lite.nxs"
           }
         ],
-<<<<<<< HEAD
-=======
-        "rawVanadiumCorrectionFileName": "RVMB57473.lite.nxs",
-        "vanadiumFilePath": "/SNS/SNAP/shared/Calibration/Powder/04bd2c53f6bf6754/RVMB57473.lite.nxs",
->>>>>>> 762c532d
         "stateId": "04bd2c53f6bf6754"
       },
       "overrides": null
