--- conflicted
+++ resolved
@@ -269,15 +269,11 @@
 
         payload = CalibrationAssessmentRequest(
             run=RunConfig(runNumber=self.runNumber),
-<<<<<<< HEAD
-            workspace=self.responses[-1].data["outputDSPWorkspace"],
-=======
             workspaces={
                 wngt.DIFFCAL_OUTPUT: [response.data["outputWorkspace"]],
                 wngt.DIFFCAL_TABLE: [response.data["calibrationTable"]],
                 wngt.DIFFCAL_MASK: [response.data["maskWorkspace"]],
             },
->>>>>>> 7d20f4b8
             focusGroup=self.focusGroups[self.focusGroupPath],
             nBinsAcrossPeakWidth=self.nBinsAcrossPeakWidth,
             useLiteMode=self.useLiteMode,
