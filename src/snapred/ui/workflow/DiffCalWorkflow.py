--- conflicted
+++ resolved
@@ -223,11 +223,8 @@
             nBinsAcrossPeakWidth=self.nBinsAcrossPeakWidth,
             fwhmMultipliers=self.prevFWHM,
             maxChiSq=self.maxChiSq,
-<<<<<<< HEAD
             skipPixelCalibration=self._tweakPeakView.skipPixelCalToggle.field.getState(),
-=======
             removeBackground=self.removeBackground,
->>>>>>> 8735fd35
         )
 
         self.ingredients = self.request(path="calibration/ingredients", payload=payload.json()).data
@@ -310,11 +307,8 @@
             crystalDMax=xtalDMax,
             fwhmMultipliers=fwhm,
             maxChiSq=maxChiSq,
-<<<<<<< HEAD
             skipPixelCalibration=self._tweakPeakView.skipPixelCalToggle.field.getState(),
-=======
             removeBackground=self.removeBackground,
->>>>>>> 8735fd35
         )
         response = self.request(path="calibration/ingredients", payload=payload.json())
         self.ingredients = response.data
@@ -365,11 +359,8 @@
             nBinsAcrossPeakWidth=self.nBinsAcrossPeakWidth,
             fwhmMultipliers=self.prevFWHM,
             maxChiSq=self.maxChiSq,
-<<<<<<< HEAD
             skipPixelCalibration=self._tweakPeakView.skipPixelCalToggle.field.getState(),
-=======
             removeBackground=self.removeBackground,
->>>>>>> 8735fd35
         )
 
         response = self.request(path="calibration/diffraction", payload=payload.json())
