--- conflicted
+++ resolved
@@ -73,12 +73,7 @@
         return True
 
     def _handleComplications(self, result):
-<<<<<<< HEAD
-        view = self.parent if not self.workflow else self.workflow.widget
-        SNAPResponseHandler().handle(result, view)
-=======
         self.responseHandler.rethrow(result)
->>>>>>> 8842ca11
 
     @property
     def widget(self):
