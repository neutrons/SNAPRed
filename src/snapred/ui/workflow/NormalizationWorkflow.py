--- conflicted
+++ resolved
@@ -3,10 +3,6 @@
 from snapred.backend.dao.normalization import NormalizationIndexEntry
 from snapred.backend.dao.request import (
     HasStateRequest,
-<<<<<<< HEAD
-    NormalizationRequest,
-=======
->>>>>>> ac89a46e
     NormalizationExportRequest,
     NormalizationRequest,
 )
