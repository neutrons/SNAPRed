--- conflicted
+++ resolved
@@ -1,3 +1,5 @@
+from typing import Dict, List
+
 from typing import Dict, List
 
 from snapred.backend.dao.request import ReductionRequest
@@ -5,6 +7,7 @@
 from snapred.backend.error.ContinueWarning import ContinueWarning
 from snapred.backend.log.logger import snapredLogger
 from snapred.meta.decorators.ExceptionToErrLog import ExceptionToErrLog
+from snapred.meta.mantid.WorkspaceNameGenerator import WorkspaceName
 from snapred.meta.mantid.WorkspaceNameGenerator import WorkspaceName
 from snapred.ui.view.reduction.ReductionSaveView import ReductionSaveView
 from snapred.ui.view.reduction.ReductionView import ReductionView
@@ -20,6 +23,7 @@
 
         self._reductionView = ReductionView(parent=parent)
         self.continueAnywayFlags = None
+        self._compatibleMasks: Dict[str, WorkspaceName] = {}
         self._compatibleMasks: Dict[str, WorkspaceName] = {}
 
         self._reductionView.enterRunNumberButton.clicked.connect(lambda: self._populatePixelMaskDropdown())
@@ -67,10 +71,6 @@
         self._reductionView.liteModeToggle.setEnabled(False)
         self._reductionView.pixelMaskDropdown.setEnabled(False)
         self._reductionView.retainUnfocusedDataCheckbox.setEnabled(False)
-<<<<<<< HEAD
-=======
-
->>>>>>> 1a17f05d
         # Assemble the list of compatible masks for the current reduction state --
         #   note that all run numbers should be from the same state.
         compatibleMasks = []
@@ -89,18 +89,6 @@
         #  for reconstruction of the complete type after passing through Qt.
         self._compatibleMasks = {name.toString(): name for name in compatibleMasks}
 
-<<<<<<< HEAD
-=======
-        #
-        # TODO:
-        #
-        # 1) Use "multi select" instead of the `SampleDropdown`.
-        #
-        # 2) On any selection from the dropdown:
-        #    * fill in the `ReductionRequest.pixelMasks` for the reduction itself:
-        #      IMPORTANT: use the recovered `WorkspaceName` from `self._compatibleMasks[key]` for this purpose.
-        #
->>>>>>> 1a17f05d
         self._reductionView.pixelMaskDropdown.setItems(list(self._compatibleMasks.keys()))
 
         self._reductionView.liteModeToggle.setEnabled(True)
@@ -111,7 +99,6 @@
     def _reconstructPixelMaskNames(self, pixelMasks: List[str]) -> List[WorkspaceName]:
         return [self._compatibleMasks[name] for name in pixelMasks]
 
-<<<<<<< HEAD
     def _onPixelMaskSelection(self):
         selectedKeys = self._reductionView.getPixelMasks()
         selectedWorkspaceNames = self._reconstructPixelMaskNames(selectedKeys)
@@ -125,12 +112,11 @@
         selectedWorkspaceNames = self._reconstructPixelMaskNames(selectedKeys)
         ReductionRequest.pixelMasks = selectedWorkspaceNames
 
-=======
->>>>>>> 1a17f05d
     def _triggerReduction(self, workflowPresenter):
         view = workflowPresenter.widget.tabView  # noqa: F841
 
         runNumbers = self._reductionView.getRunNumbers()
+        pixelMasks = self._reconstructPixelMaskNames(self._reductionView.getPixelMasks())
         pixelMasks = self._reconstructPixelMaskNames(self._reductionView.getPixelMasks())
 
         for runNumber in runNumbers:
