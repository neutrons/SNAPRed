--- conflicted
+++ resolved
@@ -67,7 +67,6 @@
         self._reductionView.liteModeToggle.setEnabled(False)
         self._reductionView.pixelMaskDropdown.setEnabled(False)
         self._reductionView.retainUnfocusedDataCheckbox.setEnabled(False)
-
         # Assemble the list of compatible masks for the current reduction state --
         #   note that all run numbers should be from the same state.
         compatibleMasks = []
@@ -101,6 +100,14 @@
         selectedWorkspaceNames = self._reconstructPixelMaskNames(selectedKeys)
         ReductionRequest.pixelMasks = selectedWorkspaceNames
 
+    def _reconstructPixelMaskNames(self, pixelMasks: List[str]) -> List[WorkspaceName]:
+        return [self._compatibleMasks[name] for name in pixelMasks]
+
+    def _onPixelMaskSelection(self):
+        selectedKeys = self._reductionView.getPixelMasks()
+        selectedWorkspaceNames = self._reconstructPixelMaskNames(selectedKeys)
+        ReductionRequest.pixelMasks = selectedWorkspaceNames
+
     def _triggerReduction(self, workflowPresenter):
         view = workflowPresenter.widget.tabView  # noqa: F841
 
@@ -112,12 +119,9 @@
                 runNumber=runNumber,
                 useLiteMode=self._reductionView.liteModeToggle.field.getState(),
                 continueFlags=self.continueAnywayFlags,
-<<<<<<< HEAD
                 pixelMasks=pixelMasks,
-=======
                 keepUnfocused=self._reductionView.retainUnfocusedDataCheckbox.isChecked(),
                 convertUnitsTo=self._reductionView.convertUnitsDropdown.currentText(),
->>>>>>> 6e5fc505
             )
             # TODO: Handle Continue Anyway
             self.request(path="reduction/", payload=payload.json())
