import math
import unittest.mock as mock

import matplotlib.pyplot as plt
from mantid.simpleapi import mtd
from PyQt5.QtCore import Qt, pyqtSignal
<<<<<<< HEAD
from PyQt5.QtWidgets import (
    QComboBox,
    QGridLayout,
    QHBoxLayout,
    QLabel,
    QLineEdit,
    QMessageBox,
    QPushButton,
    QSlider,
    QWidget,
)
=======
from PyQt5.QtWidgets import QComboBox, QGridLayout, QHBoxLayout, QLabel, QLineEdit, QPushButton, QSlider, QWidget
from workbench.plotting.figuremanager import FigureManagerWorkbench, MantidFigureCanvas
from workbench.plotting.toolbar import WorkbenchNavigationToolbar
>>>>>>> 6c353dfa

from snapred.meta.Config import Config
from snapred.ui.widget.JsonFormList import JsonFormList
from snapred.ui.widget.LabeledField import LabeledField


class SpecifyNormalizationCalibrationView(QWidget):
    signalRunNumberUpdate = pyqtSignal(str)
    signalBackgroundRunNumberUpdate = pyqtSignal(str)
    signalValueChanged = pyqtSignal(int, float, float)
    signalUpdateRecalculationButton = pyqtSignal(bool)

    def __init__(self, name, jsonSchemaMap, samples=[], groups=[], parent=None):
        super().__init__(parent)
        self._jsonFormList = JsonFormList(name, jsonSchemaMap, parent=parent)

        self.groupingSchema = None
        self.subplots = []

        self.layout = QGridLayout()
        self.setLayout(self.layout)

        # create the run number fields
        self.fieldRunNumber = LabeledField("Run Number :", self._jsonFormList.getField("run.runNumber"), self)
        self.fieldRunNumber.setEnabled(False)
        self.signalRunNumberUpdate.connect(self._updateRunNumber)

        self.fieldBackgroundRunNumber = LabeledField(
            "Background Run Number :", self._jsonFormList.getField("run.backgroundRunNumber"), self
        )
        self.fieldBackgroundRunNumber.setEnabled(False)
        self.signalBackgroundRunNumberUpdate.connect(self._updateBackgroundRunNumber)

        # create the graph elements
        self.figure = plt.figure(constrained_layout=True)
        self.canvas = MantidFigureCanvas(self.figure)
        self.navigationBar = WorkbenchNavigationToolbar(self.canvas, self)

        # create the other specification elements
        self.sampleDropDown = QComboBox()
        self.sampleDropDown.setEnabled(False)
        self.sampleDropDown.addItems(samples)
        self.sampleDropDown.model().item(0).setEnabled(False)

        self.groupingDropDown = QComboBox()
        self.groupingDropDown.setEnabled(True)
        self.groupingDropDown.addItems(groups)

        self.smoothingSlider = QSlider(Qt.Horizontal)
        self.smoothingSlider.setMinimum(-1000)
        self.smoothingSlider.setMaximum(-20)
        self.smoothingSlider.setValue(-1000)
        self.smoothingSlider.setTickInterval(1)
        self.smoothingSlider.setSingleStep(1)
        self.smoothingSlider.setStyleSheet(
            "QSlider::groove:horizontal {"
            "border: 1px solid #999999;"
            "height: 8px;"
            "background: red;"
            "margin: 2px 0;"
            "}"
            "QSlider::handle:horizontal {"
            "background: white;"
            "border: 1px solid #5c5c5c;"
            "width: 18px;"
            "margin: -2px 0;"
            "border-radius: 3px;"
            "}"
        )

        self.smoothingLineEdit = QLineEdit("1e-9")
        self.smoothingLineEdit.setFixedWidth(50)
        self.smoothingSlider.valueChanged.connect(self.updateLineEditFromSlider)
        self.smoothingLineEdit.returnPressed.connect(
            lambda: self.updateSliderFromLineEdit(self.smoothingLineEdit.text())
        )

        self.fielddMin = LabeledField("dMin :", QLineEdit(str(Config["constants.CrystallographicInfo.dMin"])), self)

        self.recalculationButton = QPushButton("Recalculate")
        self.recalculationButton.clicked.connect(self.emitValueChange)

        smoothingLayout = QHBoxLayout()
        smoothingLayout.addWidget(self.smoothingSlider)
        smoothingLayout.addWidget(self.smoothingLineEdit)
        smoothingLayout.addWidget(self.fielddMin)

        # add all elements to the grid layout
        self.layout.addWidget(self.navigationBar, 0, 0)
        self.layout.addWidget(self.canvas, 1, 0, 1, -1)
        self.layout.addWidget(self.fieldRunNumber, 2, 0)
        self.layout.addWidget(self.fieldBackgroundRunNumber, 2, 1)
        self.layout.addLayout(smoothingLayout, 3, 0)
        self.layout.addWidget(LabeledField("Sample :", self.sampleDropDown, self), 4, 0)
        self.layout.addWidget(LabeledField("Grouping File :", self.groupingDropDown, self), 4, 1)
        self.layout.addWidget(self.recalculationButton, 5, 0, 1, 2)

        self.layout.setRowStretch(1, 3)

        # store the initial layout without graphs
        self.initialLayoutHeight = self.size().height()

        self.signalUpdateRecalculationButton.connect(self.setEnableRecalculateButton)

    def _updateRunNumber(self, runNumber):
        self.fieldRunNumber.setText(runNumber)

    def updateRunNumber(self, runNumber):
        self.signalRunNumberUpdate.emit(runNumber)

    def _updateBackgroundRunNumber(self, backgroundRunNumber):
        self.fieldBackgroundRunNumber.setText(backgroundRunNumber)

    def updateBackgroundRunNumber(self, backgroundRunNumber):
        self.signalBackgroundRunNumberUpdate.emit(backgroundRunNumber)

    def updateFields(self, sampleIndex, groupingIndex, smoothingParameter):
        self.sampleDropDown.setCurrentIndex(sampleIndex)
        self.groupingDropDown.setCurrentIndex(groupingIndex)
        self.smoothingSlider.setValue(int(smoothingParameter * 100))

    def updateLineEditFromSlider(self, value):
        v = value / 100.0
        s = 10**v
        self.smoothingLineEdit.setText("{:.2e}".format(s))

    def updateSliderFromLineEdit(self, text):
        try:
            s = float(text)
            v = math.log10(s)
            sliderValue = int(v * 100)
            self.smoothingSlider.setValue(sliderValue)
        except:  # noqa: E722
            raise Exception("Must be a numerical value.")

    def emitValueChange(self):
        index = self.groupingDropDown.currentIndex()
        v = self.smoothingSlider.value() / 100.0
        smoothingValue = 10**v
        dMin = float(self.fielddMin.field.text())
        dMax = float(Config["constants.CrystallographicInfo.dMax"])
        if dMin < 0.1:
            response = QMessageBox.warning(
                self,
                "Warning!!!",
                "Are you sure you want to do this? This may cause memory overflow or may take a long time to compute.",
                QMessageBox.Yes | QMessageBox.No,
            )
            if response == QMessageBox.No:
                return
        elif dMin > dMax:
            QMessageBox.warning(
                self,
                "Warning!!!",
                f"The dMin value exceeds the allowed maximum dMax value ({dMax}). Please enter a smaller value.",
                QMessageBox.Ok,
            )
            return
        self.signalValueChanged.emit(index, smoothingValue, dMin)

    def updateWorkspaces(self, focusWorkspace, smoothedWorkspace):
        self.focusWorkspace = focusWorkspace
        self.smoothedWorkspace = smoothedWorkspace
        self.groupingSchema = (
            str(self.groupingDropDown.currentText()).split("/")[-1].split(".")[0].replace("SNAPFocGroup_", "")
        )
        self._updateGraphs()

    def _updateGraphs(self):
        # get the updated workspaces and optimal graph grid
        focusedWorkspace = mtd[self.focusWorkspace]
        smoothedWorkspace = mtd[self.smoothedWorkspace]
        numGraphs = focusedWorkspace.getNumberHistograms()
        nrows, ncols = self._optimizeRowsAndCols(numGraphs)

        # now re-draw the figure
        self.figure.clear()
        for i in range(numGraphs):
            ax = self.figure.add_subplot(nrows, ncols, i + 1, projection="mantid")
            ax.plot(focusedWorkspace, wkspIndex=i, label="Focused Data", normalize_by_bin_width=True)
            ax.plot(smoothedWorkspace, wkspIndex=i, label="Smoothed Data", normalize_by_bin_width=True, linestyle="--")
            ax.legend()
            ax.tick_params(direction="in")
            ax.set_title(f"Group ID: {i + 1}")
            ax.set_xlabel("d-Spacing (Å)")
            ax.set_ylabel("Intensity")

        # resize window and redraw
        self.setMinimumHeight(self.initialLayoutHeight + int(self.figure.get_size_inches()[1] * self.figure.dpi))
        self.canvas.draw()

    def _optimizeRowsAndCols(self, numGraphs):
        # Get best size for layout
        sqrtSize = int(numGraphs**0.5)
        if sqrtSize == numGraphs**0.5:
            rowSize = sqrtSize
            colSize = sqrtSize
        elif numGraphs <= ((sqrtSize + 1) * sqrtSize):
            rowSize = sqrtSize
            colSize = sqrtSize + 1
        else:
            rowSize = sqrtSize + 1
            colSize = sqrtSize + 1
        return rowSize, colSize

    def setEnableRecalculateButton(self, enable):
        self.recalculationButton.setEnabled(enable)

    def disableRecalculateButton(self):
        self.signalUpdateRecalculationButton.emit(False)

    def enableRecalculateButton(self):
        self.signalUpdateRecalculationButton.emit(True)<|MERGE_RESOLUTION|>--- conflicted
+++ resolved
@@ -4,7 +4,6 @@
 import matplotlib.pyplot as plt
 from mantid.simpleapi import mtd
 from PyQt5.QtCore import Qt, pyqtSignal
-<<<<<<< HEAD
 from PyQt5.QtWidgets import (
     QComboBox,
     QGridLayout,
@@ -16,11 +15,9 @@
     QSlider,
     QWidget,
 )
-=======
-from PyQt5.QtWidgets import QComboBox, QGridLayout, QHBoxLayout, QLabel, QLineEdit, QPushButton, QSlider, QWidget
 from workbench.plotting.figuremanager import FigureManagerWorkbench, MantidFigureCanvas
 from workbench.plotting.toolbar import WorkbenchNavigationToolbar
->>>>>>> 6c353dfa
+
 
 from snapred.meta.Config import Config
 from snapred.ui.widget.JsonFormList import JsonFormList
