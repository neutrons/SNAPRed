<<<<<<< HEAD
from PyQt5.QtWidgets import (
    QDialog,
    QGridLayout,
    QHBoxLayout,
    QLabel,
    QLineEdit,
    QPushButton,
    QSizePolicy,
    QSpacerItem,
    QWidget,
)
=======
from qtpy.QtWidgets import QComboBox, QDialog, QGridLayout, QHBoxLayout, QLabel, QLineEdit, QPushButton, QWidget
>>>>>>> 119b31c5

from snapred.ui.presenter.InitializeCalibrationPresenter import CalibrationCheck
from snapred.ui.widget.Toggle import Toggle


class CalibrationMenu(QDialog):
    def __init__(self, parent=None):
        super(CalibrationMenu, self).__init__(parent)
        self.setWindowTitle("Calibration Menu")
        self.setFixedSize(400, 200)

        layout = QGridLayout(self)

        layout.addItem(QSpacerItem(20, 40, QSizePolicy.Minimum, QSizePolicy.Expanding), 0, 0)

        self.runNumberField = QLineEdit()
        self.runNumberField.setPlaceholderText("Enter Run Number")
        layout.addWidget(self.runNumberField, 0, 0)

        self.beginFlowButton = QPushButton("Check")
        layout.addWidget(self.beginFlowButton, 2, 0, 1, 2)

        layout.addItem(QSpacerItem(20, 40, QSizePolicy.Minimum, QSizePolicy.Expanding), 3, 0)

        self.setLayout(layout)

        self.calibrationCheck = CalibrationCheck(self)

        try:
            self.beginFlowButton.clicked.disconnect()
        except:  # noqa: E722
            pass

        self.beginFlowButton.clicked.connect(self.calibrationCheck.handleButtonClicked)

        self.finished.connect(self.on_close)

    def on_close(self):
        self.beginFlowButton.setEnabled(True)

    def _labeledField(self, label, field):
        widget = QWidget()
        widget.setStyleSheet("background-color: #F5E9E2;")
        layout = QHBoxLayout(widget)
        label = QLabel(label)
        layout.addWidget(label)
        layout.addWidget(field)
        return widget

    def getRunNumber(self):
        return self.runNumberField.text()


class InitializeCalibrationCheckView(QWidget):
    def __init__(self, parent=None):
        super(InitializeCalibrationCheckView, self).__init__(parent)
        self.layout = QGridLayout()
        self.setLayout(self.layout)

        self.beginFlowButton = QPushButton("Check Calibration Initialization")
        self.layout.addWidget(self.beginFlowButton, 4, 0, 1, 2)

        self.calibrationCheck = CalibrationCheck(self)
        self.beginFlowButton.clicked.connect(lambda: self.launchCalibrationCheck())

    def launchCalibrationCheck(self):
        calibrationMenu = CalibrationMenu()
        calibrationMenu.exec_()<|MERGE_RESOLUTION|>--- conflicted
+++ resolved
@@ -1,4 +1,3 @@
-<<<<<<< HEAD
 from PyQt5.QtWidgets import (
     QDialog,
     QGridLayout,
@@ -10,9 +9,7 @@
     QSpacerItem,
     QWidget,
 )
-=======
-from qtpy.QtWidgets import QComboBox, QDialog, QGridLayout, QHBoxLayout, QLabel, QLineEdit, QPushButton, QWidget
->>>>>>> 119b31c5
+
 
 from snapred.ui.presenter.InitializeCalibrationPresenter import CalibrationCheck
 from snapred.ui.widget.Toggle import Toggle
