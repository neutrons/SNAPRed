--- conflicted
+++ resolved
@@ -38,17 +38,11 @@
         self.runNumberDisplay.setReadOnly(True)
 
         # Lite mode toggle, pixel masks dropdown, and retain unfocused data checkbox
-<<<<<<< HEAD
         self.liteModeToggle = self._labeledLineEdit("Lite Mode", Toggle(parent=self, state=True))
-        self.retainUnfocusedDataCheckbox = self._labeledCheckBox("Retain Unfocussed Data")
-=======
-        self.liteModeToggle = LabeledField("Lite Mode", Toggle(parent=self, state=True))
-        self.retainUnfocusedDataCheckbox = LabeledCheckBox("Retain Unfocused Data")
-        self.pixelMaskDropdown = SampleDropDown("Pixel Masks", pixelMasks)
-        self.convertUnitsDropdown = SampleDropDown(
+        self.retainUnfocusedDataCheckbox = self._labeledCheckBox("Retain Unfocused Data")
+        self.convertUnitsDropdown = self._sampleDropDown(
             "Convert Units", ["TOF", "dSpacing", "Wavelength", "MomentumTransfer"]
         )
->>>>>>> 6e5fc505
 
         # Set field properties
         self.liteModeToggle.setEnabled(False)
@@ -123,7 +117,6 @@
         return True
 
     def getRunNumbers(self):
-<<<<<<< HEAD
         return self.runNumbers
 
     def getPixelMasks(self):
@@ -136,7 +129,4 @@
 
         else:
             pass
-    """
-=======
-        return self.runNumbers
->>>>>>> 6e5fc505
+    """