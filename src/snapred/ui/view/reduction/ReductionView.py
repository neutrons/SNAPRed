--- conflicted
+++ resolved
@@ -1,15 +1,12 @@
 from typing import List
 
 from qtpy.QtCore import Signal
-<<<<<<< HEAD
-from qtpy.QtWidgets import QHBoxLayout, QLineEdit, QPushButton, QTextEdit, QVBoxLayout
-=======
 from qtpy.QtWidgets import QHBoxLayout, QLineEdit, QPushButton, QTextEdit, QVBoxLayout, QWidget
->>>>>>> 1a17f05d
-from snapred.backend.log.logger import snapredLogger
 from snapred.meta.decorators.Resettable import Resettable
 from snapred.ui.view.BackendRequestView import BackendRequestView
 from snapred.ui.widget.Toggle import Toggle
+
+logger = snapredLogger.getLogger(__name__)
 
 logger = snapredLogger.getLogger(__name__)
 
@@ -18,19 +15,11 @@
 class ReductionView(BackendRequestView):
     signalRemoveRunNumber = Signal(int)
 
-<<<<<<< HEAD
     def __init__(self, pixelMasks=[], parent=None):
         super(ReductionView, self).__init__(parent=parent)
 
         self.runNumbers = []
         self.pixelMaskDropdown = self._multiSelectDropDown("Select Pixel Mask(s)", pixelMasks)
-=======
-    def __init__(self, parent=None):
-        super().__init__(parent)
-
-        self.runNumbers = []
-        self.pixelMasks = []
->>>>>>> 1a17f05d
 
         self.layout = QVBoxLayout()
         self.setLayout(self.layout)
@@ -52,16 +41,9 @@
         self.runNumberDisplay.setReadOnly(True)
 
         # Lite mode toggle, pixel masks dropdown, and retain unfocused data checkbox
-<<<<<<< HEAD
         self.liteModeToggle = self._labeledLineEdit("Lite Mode", Toggle(parent=self, state=True))
         self.retainUnfocusedDataCheckbox = self._labeledCheckBox("Retain Unfocused Data")
         self.convertUnitsDropdown = self._sampleDropDown(
-=======
-        self.liteModeToggle = LabeledField("Lite Mode", Toggle(parent=self, state=True))
-        self.retainUnfocusedDataCheckbox = LabeledCheckBox("Retain Unfocused Data")
-        self.pixelMaskDropdown = SampleDropDown("Pixel Masks", self.pixelMasks)
-        self.convertUnitsDropdown = SampleDropDown(
->>>>>>> 1a17f05d
             "Convert Units", ["TOF", "dSpacing", "Wavelength", "MomentumTransfer"]
         )
 
@@ -95,13 +77,8 @@
             self.updateRunNumberList()
             self.runNumberInput.clear()
 
-<<<<<<< HEAD
-    def parseInputRunNumbers(self):
-        # Warning: run numbers are strings.
-=======
     def parseInputRunNumbers(self) -> List[str]:
         # WARNING: run numbers are strings.
->>>>>>> 1a17f05d
         #   For now, it's OK to parse them as integer, but they should not be passed around that way.
         runNumberString = self.runNumberInput.text().strip()
         if runNumberString:
@@ -150,7 +127,6 @@
         return self.runNumbers
 
     def getPixelMasks(self):
-<<<<<<< HEAD
         return self.pixelMaskDropdown.checkedItems()
 
     # Placeholder for checkBox logic
@@ -160,14 +136,4 @@
 
         else:
             pass
-    """
-=======
-        #
-        # TODO:
-        #
-        # 1) self.pixelMaskDropdown needs to be a "multi select".
-        #
-        # 2) fill in `self.pixelMasks` from the selection in `self.pixelMaskDropdown`.
-        #
-        return self.pixelMasks
->>>>>>> 1a17f05d
+    """