from PyQt5.QtCore import pyqtSignal
from PyQt5.QtWidgets import QComboBox, QGridLayout, QLabel, QLineEdit, QWidget

from snapred.meta.decorators.Resettable import Resettable
from snapred.ui.widget.LabeledField import LabeledField


# TODO rebase on BackendRequestView
@Resettable
class DiffCalSaveView(QWidget):
    signalRunNumberUpdate = pyqtSignal(str)

    def __init__(self, parent=None):
        super().__init__(parent)
        self.currentIterationText = "Current"
        self.layout = QGridLayout()
        self.setLayout(self.layout)

        self.interactionText = QLabel("Assessment Complete! Would you like to save the calibration now?")

        self.fieldRunNumber = LabeledField("Run Number :", QLineEdit(parent=self), self)
        self.fieldRunNumber.setEnabled(False)
        self.signalRunNumberUpdate.connect(self._updateRunNumber)

        self.fieldVersion = LabeledField("Version :", QLineEdit(parent=self), self)
        # add tooltip to leave blank for new version
        self.fieldVersion.setToolTip("Leave blank for new version!")

        self.fieldAppliesTo = LabeledField("Applies To :", QLineEdit(parent=self), self)
        self.fieldAppliesTo.setToolTip(
            "Determines which runs this calibration applies to. 'runNumber', '>runNumber', or \
                '<runNumber', default is '>runNumber'."
        )

        self.fieldComments = LabeledField("Comments :", QLineEdit(parent=self), self)
        self.fieldComments.setToolTip("Comments about the calibration, documentation of important information.")

        self.fieldAuthor = LabeledField("Author :", QLineEdit(parent=self), self)
        self.fieldAuthor.setToolTip("Author of the calibration.")

        self.iterationDropdown = QComboBox(parent=self)
        self.iterationWidget = LabeledField("Iteration :", self.iterationDropdown, self)
        self.iterationWidget.setVisible(False)

        self.layout.addWidget(self.interactionText)
        self.layout.addWidget(self.fieldRunNumber)
        self.layout.addWidget(self.fieldVersion)
        self.layout.addWidget(self.fieldAppliesTo)
        self.layout.addWidget(self.fieldComments)
        self.layout.addWidget(self.fieldAuthor)

    # This signal boilerplate mumbo jumbo is necessary because worker threads cant update the gui directly
    # So we have to send a signal to the main thread to update the gui, else we get an unhelpful segfault
    def _updateRunNumber(self, runNumber):
        self.fieldRunNumber.setText(runNumber)

    def updateRunNumber(self, runNumber):
        self.signalRunNumberUpdate.emit(runNumber)

    def enableIterationDropdown(self):
        self.iterationWidget.setVisible(True)
        self.layout.addWidget(self.iterationWidget)

    def setIterationDropdown(self, iterations):
        self.iterationDropdown.clear()
        self.iterationDropdown.addItems(iterations)
<<<<<<< HEAD

    def verify(self):
        if self.fieldAuthor.text() == "":
            raise ValueError("You must specify the author")
        if self.fieldComments.text() == "":
            raise ValueError("You must add comments")
        return True
=======
        self.iterationDropdown.setItemText(0, self.currentIterationText)
>>>>>>> 1d380807
<|MERGE_RESOLUTION|>--- conflicted
+++ resolved
@@ -64,14 +64,11 @@
     def setIterationDropdown(self, iterations):
         self.iterationDropdown.clear()
         self.iterationDropdown.addItems(iterations)
-<<<<<<< HEAD
+        self.iterationDropdown.setItemText(0, self.currentIterationText)
 
     def verify(self):
         if self.fieldAuthor.text() == "":
             raise ValueError("You must specify the author")
         if self.fieldComments.text() == "":
             raise ValueError("You must add comments")
-        return True
-=======
-        self.iterationDropdown.setItemText(0, self.currentIterationText)
->>>>>>> 1d380807
+        return True