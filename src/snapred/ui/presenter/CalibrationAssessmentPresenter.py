from qtpy.QtCore import QObject

from snapred.backend.api.InterfaceController import InterfaceController
from snapred.backend.dao import RunConfig, SNAPRequest
from snapred.backend.dao.request import (
    CalibrationIndexRequest,
    CalibrationLoadAssessmentRequest,
)
from snapred.backend.dao.SNAPResponse import ResponseCode, SNAPResponse
from snapred.ui.threading.worker_pool import WorkerPool


class CalibrationAssessmentPresenter(QObject):
    """

    The CalibrationAssessmentPresenter is a component designed to bridge user interactions with
    the underlying calibration assessment and indexing processes. Leveraging a WorkerPool for
    asynchronous task execution and an InterfaceController for API communication, it manages
    user requests from the UI to load specific calibration assessments and the calibration index
    for a given run number. Upon user action, it initiates requests, such as loading selected
    calibration assessments based on run ID and version, and updating the UI with the results
    or error messages as appropriate. This setup allows for non-blocking UI operations,
    enhancing the application's responsiveness.

    """

    worker_pool = WorkerPool()
    interfaceController = InterfaceController()

    def __init__(self, view):
        super().__init__()
        self.view = view

    def loadSelectedCalibrationAssessment(self):
        if self.view.getCalibrationRecordCount() < 1:
            self.view.onError("No calibration records available.")
            return

        if self.view.getSelectedCalibrationRecordIndex() < 0:
            self.view.onError("No calibration record selected.")
            return

        runId, useLiteMode, version = self.view.getSelectedCalibrationRecordData()
        payload = CalibrationLoadAssessmentRequest(
<<<<<<< HEAD
            runId=runId, useLiteMode=useLiteMode, version=version, checkExistent=True
=======
            runId=runId,
            useLiteMode=useLiteMode,
            version=version,
            checkExistent=True,
>>>>>>> d2ea0c93
        )
        loadAssessmentRequest = SNAPRequest(path="/calibration/loadQualityAssessment", payload=payload.json())

        self.view.loadButton.setEnabled(False)
        self.worker = self.worker_pool.createWorker(
            target=self.interfaceController.executeRequest, args=(loadAssessmentRequest)
        )
        self.worker.finished.connect(lambda: self.view.loadButton.setEnabled(True))
        self.worker.result.connect(self.handleLoadAssessmentResult)
        self.worker_pool.submitWorker(self.worker)

    def handleLoadAssessmentResult(self, response: SNAPResponse):
        if response.code == ResponseCode.ERROR:
            self.view.onError(response.message)

    def loadCalibrationIndex(self, runNumber: str, useLiteMode: bool):
        payload = CalibrationIndexRequest(
            run=RunConfig(runNumber=runNumber, useLiteMode=useLiteMode),
        )
        loadCalibrationIndexRequest = SNAPRequest(path="calibration/index", payload=payload.json())

        self.worker = self.worker_pool.createWorker(
            target=self.interfaceController.executeRequest, args=(loadCalibrationIndexRequest)
        )
        self.worker.result.connect(self.handleLoadCalibrationIndexResult)
        self.worker_pool.submitWorker(self.worker)

    def handleLoadCalibrationIndexResult(self, response: SNAPResponse):
        if response.code == ResponseCode.ERROR:
            self.view.onError(response.message)
        else:
            self.view.updateCalibrationRecordList(response.data)

    @property
    def widget(self):
        return self.view<|MERGE_RESOLUTION|>--- conflicted
+++ resolved
@@ -42,14 +42,10 @@
 
         runId, useLiteMode, version = self.view.getSelectedCalibrationRecordData()
         payload = CalibrationLoadAssessmentRequest(
-<<<<<<< HEAD
-            runId=runId, useLiteMode=useLiteMode, version=version, checkExistent=True
-=======
             runId=runId,
             useLiteMode=useLiteMode,
             version=version,
             checkExistent=True,
->>>>>>> d2ea0c93
         )
         loadAssessmentRequest = SNAPRequest(path="/calibration/loadQualityAssessment", payload=payload.json())
 
