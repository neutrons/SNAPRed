--- conflicted
+++ resolved
@@ -31,26 +31,11 @@
         self._loadDefaultJsonInput("config//runs", self.jsonForm)
         self.comboSelectionView = BackendRequestView(self.jsonForm, "config//runs", parent=self.view)
 
-<<<<<<< HEAD
         self.diffractionCalibrationWidget = self._createWorkflowWidget(self._createDiffCalWorkflow)
         self.calibrationNormalizationWidget = self._createWorkflowWidget(self._createNormalizationWorkflow)
-=======
-        self.diffractionCalibrationLayout = QGridLayout()
-        self.diffractionCalibrationWidget = QWidget()
-        self.diffractionCalibrationWidget.setLayout(self.diffractionCalibrationLayout)
-
-        self.diffractionCalibrationLayout.addWidget(self._createDiffCalWorkflow())
-
-        self.calibrationNormalizationLayout = QGridLayout()
-        self.calibrationNormalizationWidget = QWidget()
-        self.calibrationNormalizationWidget.setLayout(self.calibrationNormalizationLayout)
-
-        self.calibrationNormalizationLayout.addWidget(self._createNormalizationWorkflow())
->>>>>>> 7e002ec4
 
         self.view.tabWidget.addTab(self.diffractionCalibrationWidget, "Diffraction Calibration")
         self.view.tabWidget.addTab(self.calibrationNormalizationWidget, "Normalization")
-        self.view.tabWidget.addTab(ReductionWorkflow(self.view).widget, "Reduction")
 
         # TODO reenable in Phase 3
         # self.reductionWidth = self._createWorkflowWidget(self._createReductionWorkflow)
