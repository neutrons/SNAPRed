--- conflicted
+++ resolved
@@ -137,21 +137,12 @@
         self.worker.success.connect(lambda success: self.advanceWorkflow() if success else None)
         self.worker_pool.submitWorker(self.worker)
 
-<<<<<<< HEAD
-=======
     def _enableButtons(self, enable):
         # NOTE this is necessary in order for the buttons to actually be updated from worker
         buttons = [self.view.continueButton, self.view.cancelButton, self.view.skipButton]
         for button in buttons:
             button.setEnabled(enable)
 
-    def _isErrorCode(self, code):
-        return code >= ResponseCode.ERROR
-
-    def _isRecoverableError(self, code):
-        return ResponseCode.RECOVERABLE <= code < ResponseCode.ERROR
-
->>>>>>> 62076fed
     def _handleComplications(self, result):
         SNAPResponseHandler().handle(result, self.view)
 
