--- conflicted
+++ resolved
@@ -36,18 +36,8 @@
         self._tokens["runNumber"] = runId
         return self
 
-<<<<<<< HEAD
-    def diffcal_output_tof(self, runId: str):
-        self._tokens["workspaceType"] = "diffcal_output_tof"
-        self._tokens["runNumber"] = runId
-        return self
-
-    def diffcal_output_dsp(self, runId: str):
-        self._tokens["workspaceType"] = "diffcal_output_dsp"
-=======
     def diffcal_output(self, runId: str, version: str = ""):
         self._tokens["workspaceType"] = "diffcal_output"
->>>>>>> 7d20f4b8
         self._tokens["runNumber"] = runId
         self._tokens["version"] = version
         return self
