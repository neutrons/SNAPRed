import re
from enum import Enum
from typing import List, Optional

from snapred.meta.Config import Config


class WorkspaceName(str):
    def __str__(self):
        return self


class WorkspaceType(str, Enum):
    # TODO: not yet completely connected: should be a mixin to the WNG class itself...
    #   For the moment: the <enum>.value will be `_WorkspaceNameGenerator` method name
    RUN = "run"
    DIFFCAL_INPUT = "diffCalInput"
    DIFFCAL_OUTPUT = "diffCalOutput"
    DIFFCAL_TABLE = "diffCalTable"
    DIFFCAL_MASK = "diffCalMask"
    DIFFCAL_METRIC = "diffCalMetric"
    DIFFCAL_TIMED_METRIC = "diffCalTimedMetric"
    RAW_VANADIUM = "rawVanadium"
    FOCUSED_RAW_VANADIUM = "focusedRawVanadium"
    SMOOTHED_FOCUSED_RAW_VANADIUM = "smoothedFocusedRawVanadium"


class NameBuilder:
    def __init__(self, template: str, keys: List[str], delimiter: str, **kwargs):
        self.template = template
        self.keys = keys
        self.props = kwargs
        self.delimiter = delimiter

    def __getattr__(self, key):
        if key not in self.keys:
            raise RuntimeError(f"Key [{key}] not a valid property for given name.")

        def setValue(value):
            value = ValueFormatter.formatValueByKey(key, value)
            self.props[key] = value
            return self

        return setValue

    def build(self):
        tokens = self.template.format(**self.props).split(",")
        tokens = [token.lower() for token in tokens if token != ""]
        return WorkspaceName(self.delimiter.join(tokens))


class ValueFormatter:
    class vPrefix:
        WORKSPACE = True
        FILE = False

    @staticmethod
    def formatRunNumber(runNumber: str):
        return str(runNumber).zfill(6)

    @staticmethod
<<<<<<< HEAD
    def formatVersion(version, use_v_prefix: vPrefix = vPrefix.WORKSPACE):
        if version == "":
            return version
=======
    def formatVersion(version: Optional[int], use_v_prefix: bool = True):
        if version is None:
            return ""
>>>>>>> 41570d2a
        if not version == "*":
            version = str(version).zfill(4)
        prefix = "v" if use_v_prefix == ValueFormatter.vPrefix.WORKSPACE else "v_"
        return str(prefix + version)

    @staticmethod
    def formatTimestamp(timestamp: str):
        return "ts" + timestamp

    @staticmethod
    def formatValueByKey(key: str, value: any):
        if key == "runNumber":
            value = ValueFormatter.formatRunNumber(value)
        elif key == "version":
            value = ValueFormatter.formatVersion(value)
        elif key == "timestamp":
            value = ValueFormatter.formatTimestamp(value)
        return value


class _WorkspaceNameGenerator:
    # TODO: define <workspace type> Enum

    _templateRoot = "mantid.workspace.nameTemplate"
    _delimiter = Config[f"{_templateRoot}.delimiter"]

    def __init__(self):
        self._setupTemplateVars(Config[f"{self._templateRoot}.template"])

    def _setupTemplateVars(self, templateDict, namePrefix=""):
        """
        Recursively sets up template variables from a dictionary
        that may contain nested dictionaries of templates.
        """
        for key, value in templateDict.items():
            name = key
            if namePrefix:
                name = f"{namePrefix}{self._capFirst(name)}"

            if isinstance(value, str):
                # is an instance of a template
                # parse!
                template = value
                self._setTemplateVar(template, name)
            else:
                # is another dictionary of more templates
                # recurse!
                self._setupTemplateVars(value, name)

    def _capFirst(self, s: str) -> str:
        return s[0].upper() + s[1:]

    def _setTemplateVar(self, template: str, name: str):
        setattr(self, f"_{name}Template", template)
        setattr(self, f"_{name}TemplateKeys", self._parseTemplateKeys(template))

    def _parseTemplateKeys(self, template: str) -> List[str]:
        # regex for strings between {}
        regex = r"\{([^\}]*)\}"
        return re.findall(regex, template)

    class Units:
        _templateRoot = "mantid.workspace.nameTemplate.units"
        DSP = Config[f"{_templateRoot}.dSpacing"]
        TOF = Config[f"{_templateRoot}.timeOfFlight"]

    class Groups:
        _templateRoot = "mantid.workspace.nameTemplate.groups"
        ALL = Config[f"{_templateRoot}.all"]
        COLUMN = Config[f"{_templateRoot}.column"]
        BANK = Config[f"{_templateRoot}.bank"]
        UNFOC = Config[f"{_templateRoot}.unfocussed"]

    class Lite:
        TRUE = "lite"
        FALSE = ""

    # TODO: Return abstract WorkspaceName type to help facilitate control over workspace names
    #       and discourage non-standard names.
    def run(self):
        return NameBuilder(
            self._runTemplate,
            self._runTemplateKeys,
            self._delimiter,
            auxiliary="",
            unit=self.Units.TOF,
            group=self.Groups.ALL,
            lite=self.Lite.FALSE,
        )

    def diffCalInput(self):
        return NameBuilder(
            self._diffCalInputTemplate, self._diffCalInputTemplateKeys, self._delimiter, unit=self.Units.TOF
        )

    def diffCalTable(self):
        return NameBuilder(self._diffCalTableTemplate, self._diffCalTableTemplateKeys, self._delimiter, version="")

    def diffCalOutput(self):
        return NameBuilder(
            self._diffCalOutputTemplate,
            self._diffCalOutputTemplateKeys,
            self._delimiter,
            unit=self.Units.TOF,
            group=self.Groups.UNFOC,
            version="",
        )

    def diffCalMask(self):
        return NameBuilder(self._diffCalMaskTemplate, self._diffCalMaskTemplateKeys, self._delimiter, version="")

    def diffCalMetric(self):
        return NameBuilder(self._diffCalMetricTemplate, self._diffCalMetricTemplateKeys, self._delimiter, version="")

    def diffCalTimedMetric(self):
        return NameBuilder(self._diffCalTimedMetricTemplate, self._diffCalTimedMetricTemplateKeys, self._delimiter)

    def rawVanadium(self):
        return NameBuilder(
            self._normCalRawVanadiumTemplate,
            self._normCalRawVanadiumTemplateKeys,
            self._delimiter,
            unit=self.Units.TOF,
            group=self.Groups.UNFOC,
        )

    def focusedRawVanadium(self):
        return NameBuilder(
            self._normCalFocusedRawVanadiumTemplate,
            self._normCalFocusedRawVanadiumTemplateKeys,
            self._delimiter,
            unit=self.Units.DSP,
        )

    def smoothedFocusedRawVanadium(self):
        return NameBuilder(
            self._normCalSmoothedFocusedRawVanadiumTemplate,
            self._normCalSmoothedFocusedRawVanadiumTemplateKeys,
            self._delimiter,
            unit=self.Units.DSP,
        )


WorkspaceNameGenerator = _WorkspaceNameGenerator()<|MERGE_RESOLUTION|>--- conflicted
+++ resolved
@@ -59,15 +59,9 @@
         return str(runNumber).zfill(6)
 
     @staticmethod
-<<<<<<< HEAD
-    def formatVersion(version, use_v_prefix: vPrefix = vPrefix.WORKSPACE):
-        if version == "":
-            return version
-=======
-    def formatVersion(version: Optional[int], use_v_prefix: bool = True):
+    def formatVersion(version: Optional[int], use_v_prefix: vPrefix = vPrefix.WORKSPACE):
         if version is None:
             return ""
->>>>>>> 41570d2a
         if not version == "*":
             version = str(version).zfill(4)
         prefix = "v" if use_v_prefix == ValueFormatter.vPrefix.WORKSPACE else "v_"
