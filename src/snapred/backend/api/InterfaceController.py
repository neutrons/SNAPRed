from snapred.backend.service.ServiceFactory import ServiceFactory
from snapred.backend.dao.ReductionResponse import ReductionResponse
from snapred.backend.dao.ReductionRequest import ReductionRequest
from snapred.meta.Singleton import Singleton
from snapred.backend.log.logger import snapredLogger

logger = snapredLogger.getLogger(__name__)

@Singleton
class InterfaceController:
    serviceFactory = ServiceFactory()

    def __init__(self):
        # make a singleton instance if one doesnt exist
        pass

    def executeRequest(self, reductionRequest: ReductionRequest) -> ReductionResponse:
        result = None
        response = None
        # execute the recipe
        # return the result
<<<<<<< HEAD
        # try:
        result = self.serviceFactory.getService(
            reductionRequest.mode
        ).orchestrateRecipe(reductionRequest)
        # except Exception as e:
        #     # handle exceptions, inform client if recoverable
        #     return {"exception": str(e)}
        return ReductionResponse(
            responseCode=200, responseMessage=None, responseData=result
        )
=======
        try:
            result = self.serviceFactory \
            .getService(reductionRequest.mode) \
            .orchestrateRecipe(reductionRequest)
            
            response = ReductionResponse(responseCode=200, responseMessage=None, responseData=result)
        except Exception as e:
            # handle exceptions, inform client if recoverable
            response = ReductionResponse(responseCode=500, responseMessage=str(e))
        
        logger.debug(response.json())    
        return response
>>>>>>> 89827b44
<|MERGE_RESOLUTION|>--- conflicted
+++ resolved
@@ -19,18 +19,6 @@
         response = None
         # execute the recipe
         # return the result
-<<<<<<< HEAD
-        # try:
-        result = self.serviceFactory.getService(
-            reductionRequest.mode
-        ).orchestrateRecipe(reductionRequest)
-        # except Exception as e:
-        #     # handle exceptions, inform client if recoverable
-        #     return {"exception": str(e)}
-        return ReductionResponse(
-            responseCode=200, responseMessage=None, responseData=result
-        )
-=======
         try:
             result = self.serviceFactory \
             .getService(reductionRequest.mode) \
@@ -43,4 +31,3 @@
         
         logger.debug(response.json())    
         return response
->>>>>>> 89827b44
