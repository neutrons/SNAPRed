from snapred.backend.dao.SNAPRequest import SNAPRequest
from snapred.backend.dao.SNAPResponse import SNAPResponse
from snapred.backend.log.logger import snapredLogger
from snapred.backend.service.ServiceFactory import ServiceFactory
from snapred.meta.Singleton import Singleton

logger = snapredLogger.getLogger(__name__)


@Singleton
class InterfaceController:
    serviceFactory = ServiceFactory()

    def __init__(self):
        # make a singleton instance if one doesnt exist
        pass

    def executeRequest(self, request: SNAPRequest) -> SNAPResponse:
        result = None
        response = None
        # execute the recipe
        # return the result
        try:
            result = self.serviceFactory.getService(request.mode).orchestrateRecipe(request)

            response = SNAPResponse(responseCode=200, responseMessage=None, responseData=result)
        except Exception as e:  # noqa BLE001
            # handle exceptions, inform client if recoverable
<<<<<<< HEAD
            response = SNAPResponse(responseCode=500, responseMessage=str(e))

        logger.debug(response.json())
        return response
=======
            response = ReductionResponse(responseCode=500, responseMessage=str(e))
            logger.exception(str(e))
        
        logger.debug(response.json())    
        return response
>>>>>>> c922cfda
<|MERGE_RESOLUTION|>--- conflicted
+++ resolved
@@ -26,15 +26,8 @@
             response = SNAPResponse(responseCode=200, responseMessage=None, responseData=result)
         except Exception as e:  # noqa BLE001
             # handle exceptions, inform client if recoverable
-<<<<<<< HEAD
             response = SNAPResponse(responseCode=500, responseMessage=str(e))
+            logger.exception(str(e)
 
         logger.debug(response.json())
-        return response
-=======
-            response = ReductionResponse(responseCode=500, responseMessage=str(e))
-            logger.exception(str(e))
-        
-        logger.debug(response.json())    
-        return response
->>>>>>> c922cfda
+        return response