import inspect

from snapred.backend.dao.SNAPRequest import SNAPRequest
from snapred.backend.dao.SNAPResponse import SNAPResponse
from snapred.backend.log.logger import snapredLogger
from snapred.backend.service.ServiceFactory import ServiceFactory
from snapred.meta.decorators.Singleton import Singleton


@Singleton
class InterfaceController:
    serviceFactory = ServiceFactory()

    def __init__(self):
        # make a singleton instance if one doesnt exist
        self.logger = snapredLogger.getLogger(self.__class__.__name__)

    def executeRequest(self, request: SNAPRequest) -> SNAPResponse:
        # execute the recipe
        # return the result
        try:
<<<<<<< HEAD
            logger.debug("Request Received: {}".format(request.json()))
            result = self.serviceFactory.getService(request.path).orchestrateRecipe(request)

            response = SNAPResponse(responseCode=200, responseMessage=None, responseData=result)
=======
            # leaving this a separate line makes stack traces make more sense
            service = self.serviceFactory.getService(request.path)
            # run the recipe
            result = service.orchestrateRecipe(request)
            # convert the response into object to communicate with
            response = SNAPResponse(code=200, message=None, data=result)
>>>>>>> 037887a3
        except Exception as e:  # noqa BLE001
            # handle exceptions, inform client if recoverable
            self.logger.exception("Failed to call service")
            response = SNAPResponse(code=500, message=str(e))

        self.logger.debug(response.json())
        return response<|MERGE_RESOLUTION|>--- conflicted
+++ resolved
@@ -19,19 +19,13 @@
         # execute the recipe
         # return the result
         try:
-<<<<<<< HEAD
-            logger.debug("Request Received: {}".format(request.json()))
-            result = self.serviceFactory.getService(request.path).orchestrateRecipe(request)
-
-            response = SNAPResponse(responseCode=200, responseMessage=None, responseData=result)
-=======
+            self.logger.debug("Request Received: {}".format(request.json()))
             # leaving this a separate line makes stack traces make more sense
             service = self.serviceFactory.getService(request.path)
             # run the recipe
             result = service.orchestrateRecipe(request)
             # convert the response into object to communicate with
             response = SNAPResponse(code=200, message=None, data=result)
->>>>>>> 037887a3
         except Exception as e:  # noqa BLE001
             # handle exceptions, inform client if recoverable
             self.logger.exception("Failed to call service")
