--- conflicted
+++ resolved
@@ -14,7 +14,6 @@
 )
 from snapred.backend.dao.ingredients import (
     CalibrationMetricsWorkspaceIngredients,
-    PeakIngredients,
     DiffractionCalibrationIngredients,
     GroceryListItem,
     NormalizationCalibrationIngredients,
@@ -113,11 +112,6 @@
         self,
         runNumber,
         definition: str,
-<<<<<<< HEAD
-=======
-        useLiteMode: bool,  # TODO delete this variable
-        nBinsAcrossPeakWidth: int,  # TODO delete this variable
->>>>>>> 762c532d
         calibration=None,
     ) -> Tuple[FocusGroup, InstrumentState]:
         if calibration is None:
@@ -127,23 +121,6 @@
             name=definition.split("/")[-1],
             definition=definition,
         )
-<<<<<<< HEAD
-=======
-        # TODO REMOVE THE PIXEL GROUP
-        data = self._calculatePixelGroupingParameters(
-            instrumentState,
-            focusGroup.definition,
-            useLiteMode,
-            nBinsAcrossPeakWidth,
-        )
-        pixelGroup = PixelGroup(
-            focusGroup=focusGroup,
-            pixelGroupingParameters=data["parameters"],
-            timeOfFlight=data["tof"],
-            nBinsAcrossPeakWidth=nBinsAcrossPeakWidth,
-        )
-        instrumentState.pixelGroup = pixelGroup
->>>>>>> 762c532d
         return (focusGroup, instrumentState)
 
     @FromString
@@ -169,16 +146,9 @@
             request.useLiteMode,
             request.nBinsAcrossPeakWidth,
         )
-<<<<<<< HEAD
-        data = self._calculatePixelGroupingParameters(instrumentState, focusGroup.definition, request.useLiteMode)
-        pixelGroup = PixelGroup(
-            focusGroup=focusGroup,
-            pixelGroupingParamters=data["parameters"],
-=======
         pixelGroup = PixelGroup(
             focusGroup=focusGroup,
             pixelGroupingParameters=data["parameters"],
->>>>>>> 762c532d
             timeOfFlight=data["tof"],
             nBinsAcrossPeakWidth=request.nBinsAcrossPeakWidth,
         )
@@ -299,15 +269,9 @@
             return Config["instrument.native.definition.file"]
 
     def _calculatePixelGroupingParameters(
-<<<<<<< HEAD
-        self, 
-        instrumentState: InstrumentState, 
-        groupingFile: str, 
-=======
         self,
         instrumentState: InstrumentState,
         groupingFile: str,
->>>>>>> 762c532d
         useLiteMode: bool,
         nBinsAcrossPeakWidth: int = Config["calibration.diffraction.nBinsAcrossPeakWidth"],
     ):
@@ -417,13 +381,9 @@
         metrics = self._collectMetrics(fitResults, focusGroup, pixelGroupingParam)
 
         outputWorkspaces = [focussedData]
-<<<<<<< HEAD
-        pixelGroups = self.collectPixelGroups([focusGroup], [pixelGroupingParam], [timeOfFlightParam], request.nBinsAcrossPeakWidth)
-=======
         pixelGroups = self.collectPixelGroups(
             [focusGroup], [pixelGroupingParam], [timeOfFlightParam], request.nBinsAcrossPeakWidth
         )
->>>>>>> 762c532d
         record = CalibrationRecord(
             runNumber=run.runNumber,
             crystalInfo=crystalInfo,
@@ -454,30 +414,24 @@
             request.useLiteMode,  # TODO delete
             request.nBinsAcrossPeakWidth,  # TODO delete
         )
-<<<<<<< HEAD
+        data = self._calculatePixelGroupingParameters(
+            instrumentState,
+            focusGroup.definition,
+            request.useLiteMode,
+            request.nBinsAcrossPeakWidth,
+        )
+        pixelGroup = PixelGroup(
+            focusGroup=focusGroup,
+            pixelGroupingParameters=data["parameters"],
+            timeOfFlight=data["tof"],
+            nBinsAcrossPeakWidth=request.nBinsAcrossPeakWidth,
+        )
         data = self._calculatePixelGroupingParameters(instrumentState, focusGroup.definition, request.useLiteMode)
         pixelGroup = PixelGroup(
             focusGroup=focusGroup,
             pixelGroupingParamters=data["parameters"],
             timeOfFlight=data["tof"],
             nBinsAcrossPeakWidth=request.nBinsAcrossPeakWidth,
-        )
-
-        reductionIngredients = self.dataFactoryService.getReductionIngredients(
-            request.runNumber, pixelGroup
-=======
-        data = self._calculatePixelGroupingParameters(
-            instrumentState,
-            focusGroup.definition,
-            request.useLiteMode,
-            request.nBinsAcrossPeakWidth,
-        )
-        pixelGroup = PixelGroup(
-            focusGroup=focusGroup,
-            pixelGroupingParameters=data["parameters"],
-            timeOfFlight=data["tof"],
-            nBinsAcrossPeakWidth=request.nBinsAcrossPeakWidth,
->>>>>>> 762c532d
         )
 
         reductionIngredients = self.dataFactoryService.getReductionIngredients(request.runNumber, pixelGroup)
@@ -544,6 +498,6 @@
     @FromString
     def retrievePixelGroupingParams(self, runID: str, useLiteMode: bool = True):
         calibration = self.dataFactoryService.getCalibrationState(runID)
-        focusGroups = calibration.instrumentState.groupingMap # TODO: fix to work with new group map work
+        focusGroups = calibration.instrumentState.groupingMap  # TODO: fix to work with new group map work
         pixelGroupingParams = self._getPixelGroupingParams(calibration.instrumentState, focusGroups, useLiteMode)
         return pixelGroupingParams