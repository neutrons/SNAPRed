--- conflicted
+++ resolved
@@ -267,11 +267,7 @@
         version = request.version
         useLiteMode = request.useLiteMode
 
-<<<<<<< HEAD
         calibrationRecord = self.dataFactoryService.getCalibrationRecord(runId, useLiteMode, version)
-=======
-        calibrationRecord = self.dataFactoryService.getCalibrationRecord(runId, version, useLiteMode)
->>>>>>> d2ea0c93
         if calibrationRecord is None:
             errorTxt = f"No calibration record found for run {runId}, version {version}."
             logger.error(errorTxt)
