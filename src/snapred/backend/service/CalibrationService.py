--- conflicted
+++ resolved
@@ -381,85 +381,6 @@
         return record
 
     @FromString
-<<<<<<< HEAD
-=======
-    def normalization(self, request: NormalizationCalibrationRequest):
-        groupingFile = request.groupingPath
-        groupingScheme = groupingFile.split("/")[-1].split(".")[0].replace("SNAPFocGroup_", "")
-        calibrantSample = self.dataFactoryService.getCalibrantSample(request.samplePath)
-        sampleFilePath = self.dataFactoryService.getCifFilePath((request.samplePath).split("/")[-1].split(".")[0])
-        crystalInfo = CrystallographicInfoService().ingest(sampleFilePath)["crystalInfo"]
-
-        focusGroup, instrumentState = self._generateFocusGroupAndInstrumentState(
-            request.runNumber,
-            groupingFile,
-            True,
-        )
-
-        reductionIngredients = self.dataFactoryService.getReductionIngredients(
-            request.runNumber, instrumentState.pixelGroup
-        )
-        backgroundReductionIngredients = self.dataFactoryService.getReductionIngredients(
-            request.backgroundRunNumber, instrumentState.pixelGroup
-        )
-
-        smoothDataIngredients = SmoothDataExcludingPeaksIngredients(
-            smoothingParameter=request.smoothingParameter,
-            instrumentState=instrumentState,
-            crystalInfo=crystalInfo,
-        )
-
-        normalizationIngredients = NormalizationCalibrationIngredients(
-            reductionIngredients=reductionIngredients,
-            backgroundReductionIngredients=backgroundReductionIngredients,
-            calibrantSample=calibrantSample,
-            smoothDataIngredients=smoothDataIngredients,
-        )
-
-        self.groceryClerk.name("inputWorkspace").neutron(request.runNumber).useLiteMode(request.useLiteMode).add()
-        self.groceryClerk.name("backgroundWorkspace").neutron(request.backgroundRunNumber).useLiteMode(
-            request.useLiteMode
-        ).add()
-        self.groceryClerk.name("groupingWorkspace").grouping(groupingScheme).useLiteMode(
-            request.useLiteMode
-        ).fromPrev().add()
-        groceries = self.groceryService.fetchGroceryDict(
-            self.groceryClerk.buildDict(),
-            outputWorkspace="focussedRawVanadium",
-            smoothedOutput="smoothedOutput",
-        )
-        return CalibrationNormalizationRecipe().executeRecipe(normalizationIngredients, groceries)
-
-    @FromString
-    def normalizationAssessment(self, request: NormalizationCalibrationRequest):
-        normalization = self.dataFactoryService.getNormalizationState(request.runNumber)
-        record = NormalizationRecord(
-            runNumber=request.runNumber,
-            backgroundRunNumber=request.backgroundRunNumber,
-            smoothingParameter=request.smoothingParameter,
-            normalization=normalization,
-        )
-        return record
-
-    @FromString
-    def saveNormalization(self, request: NormalizationExportRequest):
-        entry = request.normalizationIndexEntry
-        normalizationRecord = request.normalizationRecord
-        normalizationRecord = self.dataExportService.exportNormalizationRecord(normalizationRecord)
-        entry.version = normalizationRecord.version
-        self.saveNormalizationToIndex(entry)
-
-    @FromString
-    def saveNormalizationToIndex(self, entry: NormalizationIndexEntry):
-        if entry.appliesTo is None:
-            entry.appliesTo = ">" + entry.runNumber
-        if entry.timestamp is None:
-            entry.timestamp = int(round(time.time() * self.MILLISECONDS_PER_SECOND))
-        logger.info("Saving normalization index entry for Run Number {}".format(entry.runNumber))
-        self.dataExportService.exportNormalizationIndexEntry(entry)
-
-    @FromString
->>>>>>> 892c249b
     def retrievePixelGroupingParams(self, runID: str, useLiteMode: bool = True):
         calibration = self.dataFactoryService.getCalibrationState(runID)
         focusGroups = self.dataFactoryService.getFocusGroups(runID)
