--- conflicted
+++ resolved
@@ -16,10 +16,6 @@
 from snapred.backend.dao.ingredients import (
     CalibrationMetricsWorkspaceIngredients,
     DiffractionCalibrationIngredients,
-<<<<<<< HEAD
-=======
-    FitMultiplePeaksIngredients,
->>>>>>> 7e92a49b
     GroceryListItem,
     PeakIngredients,
     PixelGroupingIngredients,
@@ -87,14 +83,9 @@
         return "calibration"
 
     @FromString
-<<<<<<< HEAD
-    def reduction(self, runs: List[RunConfig]):  #  noqa: ARG002
-        # TODO this is apparently dead code -- remove
-=======
     def reduction(self, runs: List[RunConfig]):  # noqa: ARG002
         # TODO this is apparently dead code -- REMOVE
         # this stub is here just in case
->>>>>>> 7e92a49b
         return {}
 
     @lru_cache
