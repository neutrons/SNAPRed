--- conflicted
+++ resolved
@@ -10,10 +10,10 @@
 from snapred.backend.service.ConfigLookupService import ConfigLookupService
 from snapred.backend.service.CrystallographicInfoService import CrystallographicInfoService
 from snapred.backend.service.FitMultiplePeakService import FitMultiplePeaksService
-from snapred.backend.service.VanadiumFocussedReductionService import VanadiumFocussedReductionService
 from snapred.backend.service.ReductionService import ReductionService
 from snapred.backend.service.ServiceDirectory import ServiceDirectory
 from snapred.backend.service.StateIdLookupService import StateIdLookupService
+from snapred.backend.service.VanadiumFocussedReductionService import VanadiumFocussedReductionService
 from snapred.meta.Config import Config
 from snapred.meta.decorators.Singleton import Singleton
 
@@ -26,18 +26,6 @@
 
     def __init__(self):
         # register the services
-<<<<<<< HEAD
-        self.serviceDirectory.registerService(ConfigLookupService())
-        self.serviceDirectory.registerService(ReductionService())
-        self.serviceDirectory.registerService(StateIdLookupService())
-        self.serviceDirectory.registerService(CalibrationService())
-        self.serviceDirectory.registerService(CrystallographicInfoService())
-        self.serviceDirectory.registerService(CalibrantSampleService())
-        self.serviceDirectory.registerService(ApiService())
-        self.serviceDirectory.registerService(FitMultiplePeaksService())
-        self.serviceDirectory.registerService(VanadiumFocussedReductionService())
-
-=======
         self.serviceDirectory.registerService(ConfigLookupService)
         self.serviceDirectory.registerService(ReductionService)
         self.serviceDirectory.registerService(StateIdLookupService)
@@ -46,7 +34,7 @@
         self.serviceDirectory.registerService(CalibrantSampleService)
         self.serviceDirectory.registerService(ApiService)
         self.serviceDirectory.registerService(FitMultiplePeaksService)
->>>>>>> 0bbef447
+        self.serviceDirectory.registerService(VanadiumFocussedReductionService)
 
     def getServiceNames(self):
         return self.serviceDirectory.keys()
