import re
import time
from typing import Any, Dict

from snapred.backend.dao import Limit
from snapred.backend.dao.ingredients import (
    GroceryListItem,
)
from snapred.backend.dao.normalization import (
    Normalization,
    NormalizationIndexEntry,
    NormalizationRecord,
)
from snapred.backend.dao.request import (
    FarmFreshIngredients,
    FocusSpectraRequest,
    NormalizationCalibrationRequest,
    NormalizationExportRequest,
    SmoothDataExcludingPeaksRequest,
    VanadiumCorrectionRequest,
)
from snapred.backend.dao.response.NormalizationResponse import NormalizationResponse
from snapred.backend.data.DataExportService import DataExportService
from snapred.backend.data.DataFactoryService import DataFactoryService
from snapred.backend.data.GroceryService import GroceryService
from snapred.backend.log.logger import snapredLogger
from snapred.backend.recipe.GenericRecipe import (
    FocusSpectraRecipe,
    RawVanadiumCorrectionRecipe,
    SmoothDataExcludingPeaksRecipe,
)
from snapred.backend.service.CalibrationService import CalibrationService
from snapred.backend.service.Service import Service
from snapred.backend.service.SousChef import SousChef
from snapred.meta.decorators.FromString import FromString
from snapred.meta.decorators.Singleton import Singleton
from snapred.meta.mantid.WorkspaceNameGenerator import WorkspaceNameGenerator as wng

logger = snapredLogger.getLogger(__name__)


@Singleton
class NormalizationService(Service):
    def __init__(self):
        super().__init__()
        self.dataFactoryService = DataFactoryService()
        self.dataExportService = DataExportService()
        self.groceryService = GroceryService()
        self.groceryClerk = GroceryListItem.builder()
        self.diffractionCalibrationService = CalibrationService()
        self.sousChef = SousChef()
        self.registerPath("", self.normalization)
        self.registerPath("assessment", self.normalizationAssessment)
        self.registerPath("save", self.saveNormalization)
        self.registerPath("smooth", self.smoothDataExcludingPeaks)
        return

    @staticmethod
    def name():
        return "normalization"

    @FromString
    def normalization(self, request: NormalizationCalibrationRequest):
        groupingScheme = request.focusGroup.name

<<<<<<< HEAD
        # prepare ingredients
        cifPath = self.dataFactoryService.getCifFilePath(request.calibrantSamplePath.split("/")[-1].split(".")[0])
        farmFresh = FarmFreshIngredients(
            runNumber=request.runNumber,
            useLiteMode=request.useLiteMode,
            focusGroup=request.focusGroup,
            cifPath=cifPath,
            calibrantSamplePath=request.calibrantSamplePath,
            crystalDBounds=Limit(minimum=request.crystalDMin, maximum=request.crystalDMax),
        )
        ingredients = self.sousChef.prepNormalizationIngredients(farmFresh)

=======
        self.groceryClerk.name("inputWorkspace").neutron(request.runNumber).useLiteMode(request.useLiteMode).add()
        self.groceryClerk.name("backgroundWorkspace").neutron(request.backgroundRunNumber).useLiteMode(
            request.useLiteMode
        ).add()
        self.groceryClerk.name("groupingWorkspace").fromRun(request.runNumber).grouping(groupingScheme).useLiteMode(
            request.useLiteMode
        ).add()

        outputWorkspace = wng.run().runNumber(request.runNumber).group(groupingScheme).auxiliary("S+F-Vanadium").build()
>>>>>>> e1ae3d8a
        correctedVanadium = wng.rawVanadium().runNumber(request.runNumber).build()
        focusedVanadium = wng.run().runNumber(request.runNumber).group(groupingScheme).auxilary("S+F-Vanadium").build()
        smoothedVanadium = wng.smoothedFocusedRawVanadium().runNumber(request.runNumber).group(groupingScheme).build()

        if (
            self.groceryService.workspaceDoesExist(correctedVanadium)
            and self.groceryService.workspaceDoesExist(focusedVanadium)
            and self.groceryService.workspaceDoesExist(smoothedVanadium)
        ):
            return NormalizationResponse(
                correctedVanadium=correctedVanadium,
                focusedVanadium=focusedVanadium,
                smoothedVanadium=smoothedVanadium,
                detectorPeaks=ingredients.detectorPeaks,
            ).dict()

        # gather needed groceries and ingredients
        self.groceryClerk.name("inputWorkspace").neutron(request.runNumber).useLiteMode(request.useLiteMode).add()
        self.groceryClerk.name("backgroundWorkspace").neutron(request.backgroundRunNumber).useLiteMode(
            request.useLiteMode
        ).add()
        self.groceryClerk.name("groupingWorkspace").grouping(groupingScheme).useLiteMode(
            request.useLiteMode
        ).fromPrev().add()
        groceries = self.groceryService.fetchGroceryDict(
            self.groceryClerk.buildDict(),
        )

        # 1. correctiom
        RawVanadiumCorrectionRecipe().executeRecipe(
            InputWorkspace=groceries["inputWorkspace"],
            BackgroundWorkspace=groceries["backgroundWorkspace"],
            Ingredients=ingredients,
            OutputWorkspace=correctedVanadium,
        )
        # 2. focus
        FocusSpectraRecipe().executeRecipe(
            InputWorkspace=correctedVanadium,
            GroupingWorkspace=groceries["groupingWorkspace"],
            Ingredients=ingredients.pixelGroup,
            OutputWorkspace=focusedVanadium,
        )
        # 3. smooth
        SmoothDataExcludingPeaksRecipe().executeRecipe(
            InputWorkspace=focusedVanadium,
            DetectorPeaks=ingredients.detectorPeaks,
            SmoothingParameter=request.smoothingParameter,
            OutputWorkspace=smoothedVanadium,
        )
        # done
        return NormalizationResponse(
            correctedVanadium=correctedVanadium,
            focusedVanadium=focusedVanadium,
            smoothedVanadium=smoothedVanadium,
            detectorPeaks=ingredients.detectorPeaks,
        ).dict()

    @FromString
    def normalizationAssessment(self, request: NormalizationCalibrationRequest):
        calibration = self.dataFactoryService.getCalibrationState(request.runNumber)
        record = NormalizationRecord(
            runNumber=request.runNumber,
            backgroundRunNumber=request.backgroundRunNumber,
            smoothingParameter=request.smoothingParameter,
            calibration=calibration,
            dMin=request.crystalDMin,
        )
        return record

    @FromString
    def saveNormalization(self, request: NormalizationExportRequest):
        entry = request.normalizationIndexEntry
        normalizationRecord = request.normalizationRecord
        normalizationRecord = self.dataExportService.exportNormalizationRecord(normalizationRecord)
        normalizationRecord = self.dataExportService.exportNormalizationWorkspaces(normalizationRecord)
        entry.version = normalizationRecord.version
        self.saveNormalizationToIndex(entry)

    def saveNormalizationToIndex(self, entry: NormalizationIndexEntry):
        if entry.appliesTo is None:
            entry.appliesTo = ">" + entry.runNumber
        if entry.timestamp is None:
            entry.timestamp = int(round(time.time() * 1000))
        logger.info(f"Saving normalization index entry for Run Number {entry.runNumber}")
        self.dataExportService.exportNormalizationIndexEntry(entry)

    def vanadiumCorrection(self, request: VanadiumCorrectionRequest):
        cifPath = self.dataFactoryService.getCifFilePath(request.calibrantSamplePath.split("/")[-1].split(".")[0])
        farmFresh = FarmFreshIngredients(
            runNumber=request.runNumber,
            useLiteMode=request.useLiteMode,
            focusGroup=request.focusGroup,
            cifPath=cifPath,
            calibrantSamplePath=request.calibrantSamplePath,
            crystalDBounds=Limit(minimum=request.crystalDMin, maximum=request.crystalDMax),
        )
        ingredients = self.sousChef.prepNormalizationIngredients(farmFresh)
        return RawVanadiumCorrectionRecipe().executeRecipe(
            InputWorkspace=request.inputWorkspace,
            BackgroundWorkspace=request.backgroundWorkspace,
            Ingredients=ingredients,
            OutputWorkspace=request.outputWorkspace,
        )

    def focusSpectra(self, request: FocusSpectraRequest):
        farmFresh = FarmFreshIngredients(
            runNumber=request.runNumber,
            useLiteMode=request.useLiteMode,
            focusGroup=request.focusGroup,
        )
        ingredients = self.sousChef.prepPixelGroup(farmFresh)
        return FocusSpectraRecipe().executeRecipe(
            InputWorkspace=request.inputWorkspace,
            GroupingWorkspace=request.groupingWorkspace,
            Ingredients=ingredients,
            OutputWorkspace=request.outputWorkspace,
        )

    @FromString
    def smoothDataExcludingPeaks(self, request: SmoothDataExcludingPeaksRequest):
        cifPath = self.dataFactoryService.getCifFilePath(request.calibrantSamplePath.split("/")[-1].split(".")[0])
        farmFresh = FarmFreshIngredients(
            runNumber=request.runNumber,
            useLiteMode=request.useLiteMode,
            focusGroup=request.focusGroup,
            cifPath=cifPath,
            calibrantSamplePath=request.calibrantSamplePath,
            crystalDBounds=Limit(minimum=request.crystalDMin, maximum=request.crystalDMax),
        )
        peaks = self.sousChef.prepDetectorPeaks(farmFresh)

        SmoothDataExcludingPeaksRecipe().executeRecipe(
            InputWorkspace=request.inputWorkspace,
            OutputWorkspace=request.outputWorkspace,
            DetectorPeaks=peaks,
            SmoothingParameter=request.smoothingParameter,
        )
        return NormalizationResponse(
            correctedVanadium="",
            focusedVanadium=request.inputWorkspace,
            smoothedVanadium=request.outputWorkspace,
            detectorPeaks=peaks,
        ).dict()<|MERGE_RESOLUTION|>--- conflicted
+++ resolved
@@ -63,7 +63,6 @@
     def normalization(self, request: NormalizationCalibrationRequest):
         groupingScheme = request.focusGroup.name
 
-<<<<<<< HEAD
         # prepare ingredients
         cifPath = self.dataFactoryService.getCifFilePath(request.calibrantSamplePath.split("/")[-1].split(".")[0])
         farmFresh = FarmFreshIngredients(
@@ -76,17 +75,7 @@
         )
         ingredients = self.sousChef.prepNormalizationIngredients(farmFresh)
 
-=======
-        self.groceryClerk.name("inputWorkspace").neutron(request.runNumber).useLiteMode(request.useLiteMode).add()
-        self.groceryClerk.name("backgroundWorkspace").neutron(request.backgroundRunNumber).useLiteMode(
-            request.useLiteMode
-        ).add()
-        self.groceryClerk.name("groupingWorkspace").fromRun(request.runNumber).grouping(groupingScheme).useLiteMode(
-            request.useLiteMode
-        ).add()
-
-        outputWorkspace = wng.run().runNumber(request.runNumber).group(groupingScheme).auxiliary("S+F-Vanadium").build()
->>>>>>> e1ae3d8a
+        # prepare and check focus group workspaces -- see if grouping already calculated
         correctedVanadium = wng.rawVanadium().runNumber(request.runNumber).build()
         focusedVanadium = wng.run().runNumber(request.runNumber).group(groupingScheme).auxilary("S+F-Vanadium").build()
         smoothedVanadium = wng.smoothedFocusedRawVanadium().runNumber(request.runNumber).group(groupingScheme).build()
@@ -108,9 +97,9 @@
         self.groceryClerk.name("backgroundWorkspace").neutron(request.backgroundRunNumber).useLiteMode(
             request.useLiteMode
         ).add()
-        self.groceryClerk.name("groupingWorkspace").grouping(groupingScheme).useLiteMode(
+        self.groceryClerk.name("groupingWorkspace").fromRun(request.runNumber).grouping(groupingScheme).useLiteMode(
             request.useLiteMode
-        ).fromPrev().add()
+        ).add()
         groceries = self.groceryService.fetchGroceryDict(
             self.groceryClerk.buildDict(),
         )
