--- conflicted
+++ resolved
@@ -95,21 +95,12 @@
         self.groceryService.getCloneOfWorkspace(outputWorkspace, correctedVanadiumWs)
         # 2. focus
         requestFs = FocusSpectraRequest(
-<<<<<<< HEAD
                 inputWorkspace=correctedVanadiumWs,
                 groupingWorkspace=groceries["groupingWorkspace"],
                 runNumber=request.runNumber,
                 groupingPath=request.groupingPath,
                 useLiteMode=request.useLiteMode,
                 outputWorkspace=outputWorkspace
-=======
-            inputWorkspace=outputWorkspace,
-            groupingWorkspace=groceries["groupingWorkspace"],
-            runNumber=request.runNumber,
-            groupingPath=request.groupingPath,
-            useLiteMode=request.useLiteMode,
-            outputWorkspace=outputWorkspace,
->>>>>>> 2921eb01
         )
         outputWorkspace = self.focusSpectra(requestFs)
         # clone output focussedVanadium
@@ -130,16 +121,11 @@
         outputWorkspace = self.smoothDataExcludingPeaks(smoothRequest)
 
         return NormalizationResponse(
-<<<<<<< HEAD
             correctedVanadium=correctedVanadiumWs,
             outputWorkspace=focussedVanadiumWs,
             smoothedOutput=outputWorkspace
         ).dict()
         
-=======
-            correctedVanadium=correctedVanadiumWs, outputWorkspace=focussedVanadiumWs, smoothedOutput=outputWorkspace
-        )
->>>>>>> 2921eb01
 
     @FromString
     def normalizationAssessment(self, request: NormalizationCalibrationRequest):
@@ -194,21 +180,11 @@
         )
         pixelGroup = calibration.instrumentState.pixelGroup
         reductionIngredients = self.dataFactoryService.getReductionIngredients(request.runNumber, pixelGroup)
-        return FocusSpectraRecipe().executeRecipe(
-            InputWorkspace=request.outputWorkspace,
-            GroupingWorkspace=request.groupingWorkspace,
-            Ingredients=reductionIngredients,
-            OutputWorkspace=request.outputWorkspace,
-        )
-<<<<<<< HEAD
         return FocusSpectraRecipe().executeRecipe(InputWorkspace=request.inputWorkspace,
                 GroupingWorkspace=request.groupingWorkspace,
                 Ingredients=reductionIngredients,
                 OutputWorkspace=request.outputWorkspace)
     
-=======
-
->>>>>>> 2921eb01
     @FromString
     def smoothDataExcludingPeaks(self, request: SmoothDataExcludingPeaksRequest):
         sampleFilePath = self.dataFactoryService.getCifFilePath((request.samplePath).split("/")[-1].split(".")[0])
