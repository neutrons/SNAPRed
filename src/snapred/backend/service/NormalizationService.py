import re
import time
from typing import Any, Dict

from snapred.backend.dao.ingredients import (
    GroceryListItem,
    NormalizationIngredients,
    PeakIngredients,
)
from snapred.backend.dao.normalization import (
    Normalization,
    NormalizationIndexEntry,
    NormalizationRecord,
)
from snapred.backend.dao.request import (
    FarmFreshIngredients,
    FocusSpectraRequest,
    NormalizationCalibrationRequest,
    NormalizationExportRequest,
    SmoothDataExcludingPeaksRequest,
    VanadiumCorrectionRequest,
)
from snapred.backend.dao.response.NormalizationResponse import NormalizationResponse
from snapred.backend.data.DataExportService import DataExportService
from snapred.backend.data.DataFactoryService import DataFactoryService
from snapred.backend.data.GroceryService import GroceryService
from snapred.backend.log.logger import snapredLogger
from snapred.backend.recipe.GenericRecipe import (
    DetectorPeakPredictorRecipe,
    FocusSpectraRecipe,
    RawVanadiumCorrectionRecipe,
    SmoothDataExcludingPeaksRecipe,
)
from snapred.backend.service.CalibrationService import CalibrationService
from snapred.backend.service.Service import Service
from snapred.backend.service.SousChef import SousChef
from snapred.meta.decorators.FromString import FromString
from snapred.meta.decorators.Singleton import Singleton
from snapred.meta.mantid.WorkspaceNameGenerator import WorkspaceNameGenerator as wng
from snapred.meta.redantic import list_to_raw

logger = snapredLogger.getLogger(__name__)


@Singleton
class NormalizationService(Service):
    def __init__(self):
        super().__init__()
        self.dataFactoryService = DataFactoryService()
        self.dataExportService = DataExportService()
        self.groceryService = GroceryService()
        self.groceryClerk = GroceryListItem.builder()
        self.sousChef = SousChef()
        self.diffractionCalibrationService = CalibrationService()
        self.sousChef = SousChef()
        self.registerPath("", self.normalization)
        self.registerPath("assessment", self.normalizationAssessment)
        self.registerPath("save", self.saveNormalization)
        self.registerPath("smooth", self.smoothDataExcludingPeaks)
        return

    @staticmethod
    def name():
        return "normalization"

    @FromString
    def normalization(self, request: NormalizationCalibrationRequest):
        groupingScheme = request.focusGroup.name

        self.groceryClerk.name("inputWorkspace").neutron(request.runNumber).useLiteMode(request.useLiteMode).add()
        self.groceryClerk.name("backgroundWorkspace").neutron(request.backgroundRunNumber).useLiteMode(
            request.useLiteMode
        ).add()
        self.groceryClerk.name("groupingWorkspace").grouping(groupingScheme).useLiteMode(
            request.useLiteMode
        ).fromPrev().add()

        outputWorkspace = wng.run().runNumber(request.runNumber).group(groupingScheme).auxilary("S+F-Vanadium").build()
        correctedVanadium = wng.run().runNumber(request.runNumber).group(groupingScheme).auxilary("C-Vanadium").build()
        smoothedOutput = (
            wng.run()
            .runNumber(request.runNumber)
            .group(groupingScheme)
            .auxilary(f"{request.smoothingParameter}-s_{request.dMin}-dmin")
            .build()
        )

        if (
            self.groceryService.workspaceDoesExist(outputWorkspace)
            and self.groceryService.workspaceDoesExist(correctedVanadium)
            and self.groceryService.workspaceDoesExist(smoothedOutput)
        ):
            return NormalizationResponse(
                correctedVanadium=correctedVanadium,
                outputWorkspace=outputWorkspace,
                smoothedOutput=smoothedOutput,
            ).dict()

        groceries = self.groceryService.fetchGroceryDict(
            self.groceryClerk.buildDict(),
            outputWorkspace=outputWorkspace,
            smoothedOutput=smoothedOutput,
        )

        # 0. get normalization ingredients
        ingredients = self.sousChef.getNormalizationIngredients()

        # 1. correction
        vanadiumCorrectionRequest = VanadiumCorrectionRequest(
<<<<<<< HEAD
            backgroundWorkspace=groceries["backgroundWorkspace"],
=======
            runNumber=request.runNumber,
            useLiteMode=request.useLiteMode,
            focusGroup=request.focusGroup,
            calibrantSamplePath=request.calibrantSamplePath,
>>>>>>> 0bda9cbd
            inputWorkspace=groceries["inputWorkspace"],
            backgroundWorkspace=groceries["backgroundWorkspace"],
            outputWorkspace=groceries["outputWorkspace"],
            ingredients=ingredients,
        )
        outputWorkspace = self.vanadiumCorrection(vanadiumCorrectionRequest)
        # clone output correctedVanadium
        correctedVanadiumWs = correctedVanadium
        self.groceryService.getCloneOfWorkspace(outputWorkspace, correctedVanadiumWs)
        # 2. focus
        requestFs = FocusSpectraRequest(
            inputWorkspace=correctedVanadiumWs,
<<<<<<< HEAD
=======
            groupingWorkspace=groceries["groupingWorkspace"],
            runNumber=request.runNumber,
            focusGroup=request.focusGroup,
            useLiteMode=request.useLiteMode,
>>>>>>> 0bda9cbd
            outputWorkspace=outputWorkspace,
            groupingWorkspace=groceries["groupingWorkspace"],
            pixelGroup=ingredients.pixelGroup,
        )
        outputWorkspace = self.focusSpectra(requestFs)
        # clone output focussedVanadium
        focussedVanadiumWs = "focussedCorrectedVanadium"
        self.groceryService.getCloneOfWorkspace(outputWorkspace, focussedVanadiumWs)
        # 3. smooth

        smoothRequest = SmoothDataExcludingPeaksRequest(
            inputWorkspace=focussedVanadiumWs,
            outputWorkspace=smoothedOutput,
<<<<<<< HEAD
=======
            calibrantSamplePath=request.calibrantSamplePath,
            focusGroup=request.focusGroup,
            useLiteMode=request.useLiteMode,
            runNumber=request.runNumber,
>>>>>>> 0bda9cbd
            smoothingParameter=request.smoothingParameter,
            detectorPeaks=ingredients.detectorPeaks,
        )
        outputWorkspace = self.smoothDataExcludingPeaks(smoothRequest)

        return NormalizationResponse(
            correctedVanadium=correctedVanadiumWs, outputWorkspace=focussedVanadiumWs, smoothedOutput=outputWorkspace
        ).dict()

    @FromString
    def normalizationAssessment(self, request: NormalizationCalibrationRequest):
        normalization = self.dataFactoryService.getNormalizationState(request.runNumber)
        record = NormalizationRecord(
            runNumber=request.runNumber,
            backgroundRunNumber=request.backgroundRunNumber,
            smoothingParameter=request.smoothingParameter,
            normalization=normalization,
        )
        return record

    @FromString
    def saveNormalization(self, request: NormalizationExportRequest):
        entry = request.normalizationIndexEntry
        normalizationRecord = request.normalizationRecord
        normalizationRecord = self.dataExportService.exportNormalizationRecord(normalizationRecord)
        entry.version = normalizationRecord.version
        self.saveNormalizationToIndex(entry)

    @FromString
    def saveNormalizationToIndex(self, entry: NormalizationIndexEntry):
        if entry.appliesTo is None:
            entry.appliesTo = ">" + entry.runNumber
        if entry.timestamp is None:
            entry.timestamp = int(round(time.time() * 1000))
        logger.info(f"Saving normalization index entry for Run Number {entry.runNumber}")
        self.dataExportService.exportNormalizationIndexEntry(entry)

    @FromString
    def vanadiumCorrection(self, request: VanadiumCorrectionRequest):
<<<<<<< HEAD
=======
        calibrantSample = self.sousChef.prepCalibrantSample(request.calibrantSamplePath)

        farmFresh = FarmFreshIngredients(
            runNumber=request.runNumber,
            useLiteMode=request.useLiteMode,
            focusGroup=request.focusGroup,
        )
        reductionIngredients = self.sousChef.prepReductionIngredients(farmFresh)

>>>>>>> 0bda9cbd
        return RawVanadiumCorrectionRecipe().executeRecipe(
            InputWorkspace=request.inputWorkspace,
            BackgroundWorkspace=request.backgroundWorkspace,
            Ingredients=request.ingredients,
            OutputWorkspace=request.outputWorkspace,
        )

    @FromString
    def focusSpectra(self, request: FocusSpectraRequest):
<<<<<<< HEAD
=======
        farmFresh = FarmFreshIngredients(
            runNumber=request.runNumber,
            useLiteMode=request.useLiteMode,
            focusGroup=request.focusGroup,
        )
        reductionIngredients = self.sousChef.prepReductionIngredients(farmFresh)
>>>>>>> 0bda9cbd
        return FocusSpectraRecipe().executeRecipe(
            InputWorkspace=request.inputWorkspace,
            GroupingWorkspace=request.groupingWorkspace,
            Ingredients=request.pixelGroup,
            OutputWorkspace=request.outputWorkspace,
        )

<<<<<<< HEAD
    def _getDetectorPeaks(self, x):
        sampleFilePath = self.dataFactoryService.getCifFilePath((request.samplePath).split("/")[-1].split(".")[0])
        crystalInfo = self.crystallographicInfoService.ingest(sampleFilePath, request.dMin)["crystalInfo"]

        calibration = self.diffractionCalibrationService.getCalibration(request.runNumber, request.groupingPath)
        pixelGroup = self.diffractionCalibrationService.getPixelGroup(
            request.runNumber, request.groupingPath, request.useLiteMode, request.nBinsAcrossPeakWidth, calibration
=======
    @FromString
    def smoothDataExcludingPeaks(self, request: SmoothDataExcludingPeaksRequest):
        cifPath = self.dataFactoryService.getCifFilePath(request.calibrantSamplePath.split("/")[-1].split(".")[0])
        farmFresh = FarmFreshIngredients(
            runNumber=request.runNumber,
            useLiteMode=request.useLiteMode,
            focusGroup=request.focusGroup,
            cifPath=cifPath,
            calibrantSamplePath=request.calibrantSamplePath,
>>>>>>> 0bda9cbd
        )
        peakIngredients = self.sousChef.prepPeakIngredients(farmFresh)

<<<<<<< HEAD
        ingredients = PeakIngredients(
            smoothingParameter=request.smoothingParameter,
            instrumentState=calibration.instrumentState,
            pixelGroup=pixelGroup,
            crystalInfo=crystalInfo,
=======
        # TODO this will be replaced with simply PeakIngredients
        ingredients = SmoothDataExcludingPeaksIngredients(
            smoothingParameter=request.smoothingParameter,
            instrumentState=peakIngredients.instrumentState,
            crystalInfo=peakIngredients.crystalInfo,
>>>>>>> 0bda9cbd
        )
        return DetectorPeakPredictorRecipe().executeRecipe(Ingredients=ingredients)

    @FromString
    def smoothDataExcludingPeaks(self, request: SmoothDataExcludingPeaksRequest):
        return SmoothDataExcludingPeaksRecipe().executeRecipe(
            InputWorkspace=request.inputWorkspace,
            OutputWorkspace=request.outputWorkspace,
            DetectorPeaks=request.detectorPeaks,
            SmoothingParameter=request.smoothingParameter,
        )<|MERGE_RESOLUTION|>--- conflicted
+++ resolved
@@ -107,14 +107,10 @@
 
         # 1. correction
         vanadiumCorrectionRequest = VanadiumCorrectionRequest(
-<<<<<<< HEAD
-            backgroundWorkspace=groceries["backgroundWorkspace"],
-=======
             runNumber=request.runNumber,
             useLiteMode=request.useLiteMode,
             focusGroup=request.focusGroup,
             calibrantSamplePath=request.calibrantSamplePath,
->>>>>>> 0bda9cbd
             inputWorkspace=groceries["inputWorkspace"],
             backgroundWorkspace=groceries["backgroundWorkspace"],
             outputWorkspace=groceries["outputWorkspace"],
@@ -127,15 +123,11 @@
         # 2. focus
         requestFs = FocusSpectraRequest(
             inputWorkspace=correctedVanadiumWs,
-<<<<<<< HEAD
-=======
             groupingWorkspace=groceries["groupingWorkspace"],
             runNumber=request.runNumber,
             focusGroup=request.focusGroup,
             useLiteMode=request.useLiteMode,
->>>>>>> 0bda9cbd
             outputWorkspace=outputWorkspace,
-            groupingWorkspace=groceries["groupingWorkspace"],
             pixelGroup=ingredients.pixelGroup,
         )
         outputWorkspace = self.focusSpectra(requestFs)
@@ -147,13 +139,10 @@
         smoothRequest = SmoothDataExcludingPeaksRequest(
             inputWorkspace=focussedVanadiumWs,
             outputWorkspace=smoothedOutput,
-<<<<<<< HEAD
-=======
             calibrantSamplePath=request.calibrantSamplePath,
             focusGroup=request.focusGroup,
             useLiteMode=request.useLiteMode,
             runNumber=request.runNumber,
->>>>>>> 0bda9cbd
             smoothingParameter=request.smoothingParameter,
             detectorPeaks=ingredients.detectorPeaks,
         )
@@ -193,8 +182,6 @@
 
     @FromString
     def vanadiumCorrection(self, request: VanadiumCorrectionRequest):
-<<<<<<< HEAD
-=======
         calibrantSample = self.sousChef.prepCalibrantSample(request.calibrantSamplePath)
 
         farmFresh = FarmFreshIngredients(
@@ -204,7 +191,6 @@
         )
         reductionIngredients = self.sousChef.prepReductionIngredients(farmFresh)
 
->>>>>>> 0bda9cbd
         return RawVanadiumCorrectionRecipe().executeRecipe(
             InputWorkspace=request.inputWorkspace,
             BackgroundWorkspace=request.backgroundWorkspace,
@@ -214,15 +200,12 @@
 
     @FromString
     def focusSpectra(self, request: FocusSpectraRequest):
-<<<<<<< HEAD
-=======
         farmFresh = FarmFreshIngredients(
             runNumber=request.runNumber,
             useLiteMode=request.useLiteMode,
             focusGroup=request.focusGroup,
         )
         reductionIngredients = self.sousChef.prepReductionIngredients(farmFresh)
->>>>>>> 0bda9cbd
         return FocusSpectraRecipe().executeRecipe(
             InputWorkspace=request.inputWorkspace,
             GroupingWorkspace=request.groupingWorkspace,
@@ -230,15 +213,6 @@
             OutputWorkspace=request.outputWorkspace,
         )
 
-<<<<<<< HEAD
-    def _getDetectorPeaks(self, x):
-        sampleFilePath = self.dataFactoryService.getCifFilePath((request.samplePath).split("/")[-1].split(".")[0])
-        crystalInfo = self.crystallographicInfoService.ingest(sampleFilePath, request.dMin)["crystalInfo"]
-
-        calibration = self.diffractionCalibrationService.getCalibration(request.runNumber, request.groupingPath)
-        pixelGroup = self.diffractionCalibrationService.getPixelGroup(
-            request.runNumber, request.groupingPath, request.useLiteMode, request.nBinsAcrossPeakWidth, calibration
-=======
     @FromString
     def smoothDataExcludingPeaks(self, request: SmoothDataExcludingPeaksRequest):
         cifPath = self.dataFactoryService.getCifFilePath(request.calibrantSamplePath.split("/")[-1].split(".")[0])
@@ -248,23 +222,14 @@
             focusGroup=request.focusGroup,
             cifPath=cifPath,
             calibrantSamplePath=request.calibrantSamplePath,
->>>>>>> 0bda9cbd
         )
         peakIngredients = self.sousChef.prepPeakIngredients(farmFresh)
 
-<<<<<<< HEAD
-        ingredients = PeakIngredients(
-            smoothingParameter=request.smoothingParameter,
-            instrumentState=calibration.instrumentState,
-            pixelGroup=pixelGroup,
-            crystalInfo=crystalInfo,
-=======
         # TODO this will be replaced with simply PeakIngredients
         ingredients = SmoothDataExcludingPeaksIngredients(
             smoothingParameter=request.smoothingParameter,
             instrumentState=peakIngredients.instrumentState,
             crystalInfo=peakIngredients.crystalInfo,
->>>>>>> 0bda9cbd
         )
         return DetectorPeakPredictorRecipe().executeRecipe(Ingredients=ingredients)
 
