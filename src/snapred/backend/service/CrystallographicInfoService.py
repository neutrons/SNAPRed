--- conflicted
+++ resolved
@@ -28,11 +28,7 @@
         data: Dict[Any, Any] = {}
         # TODO: collect runs by state then by calibration of state, execute sets of runs by calibration of thier state
         try:
-<<<<<<< HEAD
             data = CrystallographicInfoRecipe().executeRecipe(cifPath=cifPath, dMin=dMin, dMax=dMax)
-=======
-            data = CrystallographicInfoRecipe().executeRecipe(cifPath, dMin=dMin, dMax=dMax)
->>>>>>> ec4a82e5
         except:
             raise
         return data