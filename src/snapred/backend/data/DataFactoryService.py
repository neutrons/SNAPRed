--- conflicted
+++ resolved
@@ -84,15 +84,9 @@
         """
         return self.lookupService.readCalibrationRecord(runId, useLiteMode, version)
 
-<<<<<<< HEAD
-    @validate_arguments
+    @validate_call
     def getCalibrationDataWorkspace(self, runId: str, useLiteMode: bool, version: int, name: str):
         path = self.lookupService.calibrationIndexor(runId, useLiteMode).versionPath(version)
-=======
-    @validate_call
-    def getCalibrationDataWorkspace(self, runId: str, useLiteMode: bool, version: int, name: str):
-        path = self.getCalibrationDataPath(runId, useLiteMode, version)
->>>>>>> 3adaf0a3
         return self.groceryService.fetchWorkspace(os.path.join(path, name) + ".nxs", name)
 
     ##### NORMALIZATION METHODS #####
@@ -116,50 +110,28 @@
         """
         return self.lookupService.readNormalizationRecord(runId, useLiteMode, version)
 
-<<<<<<< HEAD
-    @validate_arguments
-=======
     @validate_call
->>>>>>> 3adaf0a3
     def getNormalizationDataWorkspace(self, runId: str, useLiteMode: bool, version: int, name: str):
         path = self.getNormalizationDataPath(runId, useLiteMode, version)
         return self.groceryService.fetchWorkspace(os.path.join(path, name) + ".nxs", name)
 
     ##### REDUCTION METHODS #####
 
-<<<<<<< HEAD
-    @validate_arguments
+    @validate_call
     def getReductionDataPath(self, runId: str, useLiteMode: bool, version: int) -> Path:
         return self.lookupService.reductionIndexor(runId, useLiteMode).versionPath(version)
 
-    @validate_arguments
+    @validate_call
     def getReductionRecord(self, runId: str, useLiteMode: bool, version: Optional[int] = None) -> ReductionRecord:
         """
         If no version is passed, will use the latest version applicable to runId
         """
         return self.lookupService.readReductionRecord(runId, useLiteMode, version)
 
-    @validate_arguments
+    @validate_call
     def getReductionData(self, runId: str, useLiteMode: bool, version: int) -> ReductionRecord:
         return self.lookupService.readReductionData(runId, useLiteMode, version)
 
-    @validate_arguments
-    def getReductionState(self, runId: str, useLiteMode: bool) -> ReductionState:
-        reductionState: ReductionState
-
-        if runId in self.cache:
-            reductionState = self.cache[runId]
-
-        else:
-            # lookup and package data
-            reductionState = ReductionState(
-                instrumentConfig=self.getInstrumentConfig(runId),
-                stateConfig=self.getStateConfig(runId, useLiteMode),
-            )
-            self.cache[runId] = reductionState
-
-        return reductionState
-=======
     @validate_call
     def getReductionState(self, runId: str, useLiteMode: bool) -> ReductionState:
         reductionState: ReductionState = None
@@ -175,19 +147,6 @@
             self.cache[runId] = reductionState
 
         return reductionState
-
-    @validate_call
-    def getReductionDataPath(self, runId: str, useLiteMode: bool, version: str) -> Path:
-        return self.lookupService._constructReductionDataPath(runId, useLiteMode, version)
-
-    @validate_call
-    def getReductionRecord(self, runId: str, useLiteMode: bool, version: Optional[int] = None) -> ReductionRecord:
-        return self.lookupService.readReductionRecord(runId, useLiteMode, version)
-
-    @validate_call
-    def getReductionData(self, runId: str, useLiteMode: bool, version: int) -> ReductionRecord:
-        return self.lookupService.readReductionData(runId, useLiteMode, version)
->>>>>>> 3adaf0a3
 
     ##### WORKSPACE METHODS #####
 
