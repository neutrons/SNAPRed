from pathlib import Path

from pydantic import validate_arguments

from snapred.backend.dao.calibration.Calibration import Calibration
from snapred.backend.dao.calibration.CalibrationIndexEntry import CalibrationIndexEntry
from snapred.backend.dao.calibration.CalibrationRecord import CalibrationRecord
from snapred.backend.dao.normalization.Normalization import Normalization
from snapred.backend.dao.normalization.NormalizationIndexEntry import NormalizationIndexEntry
from snapred.backend.dao.normalization.NormalizationRecord import NormalizationRecord
from snapred.backend.dao.state.CalibrantSample.CalibrantSamples import CalibrantSamples
from snapred.backend.data.LocalDataService import LocalDataService
from snapred.meta.decorators.Singleton import Singleton
from snapred.meta.mantid.WorkspaceNameGenerator import WorkspaceName


@Singleton
class DataExportService:
    dataService: "LocalDataService"

    def __init__(self, dataService: LocalDataService = None) -> None:
        self.dataService = self._defaultClass(dataService, LocalDataService)

    def _defaultClass(self, val, clazz):
        if val is None:
            val = clazz()
        return val

<<<<<<< HEAD
    ##### MISCELLANEOUS #####

    def exportCalibrantSampleFile(self, entry: CalibrantSamples):
        self.dataService.writeCalibrantSample(entry)

    ##### CALIBRATION METHODS #####

    def initializeState(self, runId: str, name: str, useLiteMode: bool):
        return self.dataService.initializeState(runId, name, useLiteMode)

    def exportCalibrationIndexEntry(self, entry: CalibrationIndexEntry, useLiteMode: bool):
        self.dataService.writeCalibrationIndexEntry(entry, useLiteMode)
=======
    def exportCalibrationIndexEntry(self, entry: CalibrationIndexEntry):
        self.dataService.writeCalibrationIndexEntry(entry)
>>>>>>> 0939fc7a

    def exportCalibrationRecord(self, record: CalibrationRecord):
        return self.dataService.writeCalibrationRecord(record)

    def exportCalibrationWorkspaces(self, record: CalibrationRecord):
        return self.dataService.writeCalibrationWorkspaces(record)

<<<<<<< HEAD
    def exportCalibrationState(self, runId: str, calibration: Calibration):
        return self.dataService.writeCalibrationState(runId, calibration)

    ##### NORMALIZATION METHODS #####

    def exportNormalizationIndexEntry(self, entry: NormalizationIndexEntry, useLiteMode: bool):
        self.dataService.writeNormalizationIndexEntry(entry, useLiteMode)
=======
    def exportCalibrantSampleFile(self, entry: CalibrantSamples):
        self.dataService.writeCalibrantSample(entry)

    def exportCalibrationState(self, calibration: Calibration):
        return self.dataService.writeCalibrationState(calibration)

    def exportNormalizationIndexEntry(self, entry: NormalizationIndexEntry):
        self.dataService.writeNormalizationIndexEntry(entry)
>>>>>>> 0939fc7a

    def exportNormalizationRecord(self, record: NormalizationRecord):
        return self.dataService.writeNormalizationRecord(record)

    def exportNormalizationWorkspaces(self, record: NormalizationRecord):
        return self.dataService.writeNormalizationWorkspaces(record)

<<<<<<< HEAD
    def exportNormalizationState(self, runId: str, normalization: Normalization):
        return self.dataService.writeNormalizationState(runId, normalization)

    ##### WORKSPACE METHODS #####

=======
    @validate_arguments
>>>>>>> 0939fc7a
    def exportWorkspace(self, path: Path, filename: Path, workspaceName: WorkspaceName):
        """
        Write a MatrixWorkspace (derived) workspace to disk in nexus format.
        """
        return self.dataService.writeWorkspace(path, filename, workspaceName)

    @validate_arguments
    def exportRaggedWorkspace(self, path: Path, filename: Path, workspaceName: WorkspaceName):
        """
        Write a MatrixWorkspace (derived) workspace to disk in nexus format.
        """
<<<<<<< HEAD
        return self.dataService.writeRaggedWorkspace(path, filename, workspaceName)
=======
        return self.dataService.writeRaggedWorkspace(path, filename, workspaceName)

    @validate_arguments
    def initializeState(self, runId: str, useLiteMode: bool, name: str):
        return self.dataService.initializeState(runId, useLiteMode, name)
>>>>>>> 0939fc7a
<|MERGE_RESOLUTION|>--- conflicted
+++ resolved
@@ -5,7 +5,6 @@
 from snapred.backend.dao.calibration.Calibration import Calibration
 from snapred.backend.dao.calibration.CalibrationIndexEntry import CalibrationIndexEntry
 from snapred.backend.dao.calibration.CalibrationRecord import CalibrationRecord
-from snapred.backend.dao.normalization.Normalization import Normalization
 from snapred.backend.dao.normalization.NormalizationIndexEntry import NormalizationIndexEntry
 from snapred.backend.dao.normalization.NormalizationRecord import NormalizationRecord
 from snapred.backend.dao.state.CalibrantSample.CalibrantSamples import CalibrantSamples
@@ -26,23 +25,8 @@
             val = clazz()
         return val
 
-<<<<<<< HEAD
-    ##### MISCELLANEOUS #####
-
-    def exportCalibrantSampleFile(self, entry: CalibrantSamples):
-        self.dataService.writeCalibrantSample(entry)
-
-    ##### CALIBRATION METHODS #####
-
-    def initializeState(self, runId: str, name: str, useLiteMode: bool):
-        return self.dataService.initializeState(runId, name, useLiteMode)
-
-    def exportCalibrationIndexEntry(self, entry: CalibrationIndexEntry, useLiteMode: bool):
-        self.dataService.writeCalibrationIndexEntry(entry, useLiteMode)
-=======
     def exportCalibrationIndexEntry(self, entry: CalibrationIndexEntry):
         self.dataService.writeCalibrationIndexEntry(entry)
->>>>>>> 0939fc7a
 
     def exportCalibrationRecord(self, record: CalibrationRecord):
         return self.dataService.writeCalibrationRecord(record)
@@ -50,15 +34,6 @@
     def exportCalibrationWorkspaces(self, record: CalibrationRecord):
         return self.dataService.writeCalibrationWorkspaces(record)
 
-<<<<<<< HEAD
-    def exportCalibrationState(self, runId: str, calibration: Calibration):
-        return self.dataService.writeCalibrationState(runId, calibration)
-
-    ##### NORMALIZATION METHODS #####
-
-    def exportNormalizationIndexEntry(self, entry: NormalizationIndexEntry, useLiteMode: bool):
-        self.dataService.writeNormalizationIndexEntry(entry, useLiteMode)
-=======
     def exportCalibrantSampleFile(self, entry: CalibrantSamples):
         self.dataService.writeCalibrantSample(entry)
 
@@ -67,7 +42,6 @@
 
     def exportNormalizationIndexEntry(self, entry: NormalizationIndexEntry):
         self.dataService.writeNormalizationIndexEntry(entry)
->>>>>>> 0939fc7a
 
     def exportNormalizationRecord(self, record: NormalizationRecord):
         return self.dataService.writeNormalizationRecord(record)
@@ -75,15 +49,7 @@
     def exportNormalizationWorkspaces(self, record: NormalizationRecord):
         return self.dataService.writeNormalizationWorkspaces(record)
 
-<<<<<<< HEAD
-    def exportNormalizationState(self, runId: str, normalization: Normalization):
-        return self.dataService.writeNormalizationState(runId, normalization)
-
-    ##### WORKSPACE METHODS #####
-
-=======
     @validate_arguments
->>>>>>> 0939fc7a
     def exportWorkspace(self, path: Path, filename: Path, workspaceName: WorkspaceName):
         """
         Write a MatrixWorkspace (derived) workspace to disk in nexus format.
@@ -95,12 +61,8 @@
         """
         Write a MatrixWorkspace (derived) workspace to disk in nexus format.
         """
-<<<<<<< HEAD
-        return self.dataService.writeRaggedWorkspace(path, filename, workspaceName)
-=======
         return self.dataService.writeRaggedWorkspace(path, filename, workspaceName)
 
     @validate_arguments
     def initializeState(self, runId: str, useLiteMode: bool, name: str):
-        return self.dataService.initializeState(runId, useLiteMode, name)
->>>>>>> 0939fc7a
+        return self.dataService.initializeState(runId, useLiteMode, name)