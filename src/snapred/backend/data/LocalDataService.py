import datetime
import glob
import json
import os
from errno import ENOENT as NOT_FOUND
from functools import lru_cache
from pathlib import Path
from typing import Any, Dict, List, Literal, Optional, Tuple, Union

import h5py
import pydantic
from mantid.kernel import PhysicalConstants
from mantid.simpleapi import GetIPTS, mtd
<<<<<<< HEAD
from pydantic import parse_file_as, validate_arguments
=======
from pydantic import ValidationError, validate_call
>>>>>>> 3adaf0a3

from snapred.backend.dao import (
    GSASParameters,
    InstrumentConfig,
    ObjectSHA,
    ParticleBounds,
    RunConfig,
    StateConfig,
    StateId,
)
from snapred.backend.dao.calibration import Calibration, CalibrationIndexEntry, CalibrationRecord
from snapred.backend.dao.indexing import IndexEntry
from snapred.backend.dao.indexing.Record import Nonrecord
from snapred.backend.dao.Limit import Limit, Pair
from snapred.backend.dao.normalization import Normalization, NormalizationIndexEntry, NormalizationRecord
from snapred.backend.dao.reduction import ReductionRecord
from snapred.backend.dao.state import (
    DetectorState,
    GroupingMap,
    InstrumentState,
)
from snapred.backend.dao.state.CalibrantSample import CalibrantSamples
from snapred.backend.data.Indexor import Indexor, IndexorType
from snapred.backend.data.NexusHDF5Metadata import NexusHDF5Metadata as n5m
from snapred.backend.error.RecoverableException import RecoverableException
from snapred.backend.error.StateValidationException import StateValidationException
from snapred.backend.log.logger import snapredLogger
from snapred.backend.recipe.algorithm.MantidSnapper import MantidSnapper
from snapred.meta.Config import Config
from snapred.meta.decorators.ExceptionHandler import ExceptionHandler
from snapred.meta.decorators.Singleton import Singleton
from snapred.meta.mantid.WorkspaceNameGenerator import ValueFormatter as wnvf
from snapred.meta.mantid.WorkspaceNameGenerator import WorkspaceName
from snapred.meta.mantid.WorkspaceNameGenerator import WorkspaceNameGenerator as wng
from snapred.meta.mantid.WorkspaceNameGenerator import WorkspaceType as wngt
from snapred.meta.redantic import (
    write_model_pretty,
)

Version = Union[int, Literal["*"]]
logger = snapredLogger.getLogger(__name__)

"""
    Looks up data on disk
    TBD the interface such that it is fairly generic
    but intersects that of the potential oncat data service interface
"""


def _createFileNotFoundError(msg, filename):
    return FileNotFoundError(NOT_FOUND, os.strerror(NOT_FOUND) + " " + msg, filename)


@Singleton
class LocalDataService:
    instrumentConfig: "InstrumentConfig"
    verifyPaths: bool = True
    indexor: Dict[Tuple[str, bool, IndexorType], Indexor]

    # starting version number -- the first run printed
    VERSION_START = Config["version.calibration.default"]
    # conversion factor from microsecond/Angstrom to meters
    CONVERSION_FACTOR = Config["constants.m2cm"] * PhysicalConstants.h / PhysicalConstants.NeutronMass

    def __init__(self) -> None:
        self.verifyPaths = Config["localdataservice.config.verifypaths"]
        self.instrumentConfig = self.readInstrumentConfig()
        self.mantidSnapper = MantidSnapper(None, "Utensils")
        self._indexorCache = {}

    ##### MISCELLANEOUS METHODS #####

    def fileExists(self, path):
        return os.path.isfile(path)

    def _determineInstrConfigPaths(self) -> None:
        """This method locates the instrument configuration path and
        sets the instance variable ``instrumentConfigPath``."""
        # verify parent directory exists
        self.dataPath = Path(Config["instrument.home"])
        if self.verifyPaths and not self.dataPath.exists():
            raise _createFileNotFoundError(Config["instrument.home"], self.dataPath)

        # look for the config file and verify it exists
        self.instrumentConfigPath = Config["instrument.config"]
        if self.verifyPaths and not Path(self.instrumentConfigPath).exists():
            raise _createFileNotFoundError("Missing Instrument Config", Config["instrument.config"])

    def readInstrumentConfig(self) -> InstrumentConfig:
        self._determineInstrConfigPaths()

        instrumentParameterMap = self._readInstrumentParameters()
        try:
            instrumentParameterMap["bandwidth"] = instrumentParameterMap.pop("neutronBandwidth")
            instrumentParameterMap["maxBandwidth"] = instrumentParameterMap.pop("extendedNeutronBandwidth")
            instrumentParameterMap["delTOverT"] = instrumentParameterMap.pop("delToT")
            instrumentParameterMap["delLOverL"] = instrumentParameterMap.pop("delLoL")
            instrumentParameterMap["version"] = str(instrumentParameterMap["version"])
            instrumentConfig = InstrumentConfig(**instrumentParameterMap)
        except KeyError as e:
            raise KeyError(f"{e}: while reading instrument configuration '{self.instrumentConfigPath}'") from e
        if self.dataPath:
            instrumentConfig.calibrationDirectory = Path(Config["instrument.calibration.home"])
            if self.verifyPaths and not instrumentConfig.calibrationDirectory.exists():
                raise _createFileNotFoundError("[calibration directory]", instrumentConfig.calibrationDirectory)

        return instrumentConfig

    def _readInstrumentParameters(self) -> Dict[str, Any]:
        instrumentParameterMap: Dict[str, Any] = {}
        try:
            with open(self.instrumentConfigPath, "r") as json_file:
                instrumentParameterMap = json.load(json_file)
            return instrumentParameterMap
        except FileNotFoundError as e:
            raise _createFileNotFoundError("Instrument configuration file", self.instrumentConfigPath) from e

    def readStateConfig(self, runId: str, useLiteMode: bool) -> StateConfig:
        previousDiffCalRecord: CalibrationRecord = self.readCalibrationRecord(runId, useLiteMode)
        if previousDiffCalRecord is Nonrecord:
            diffCalibration: Calibration = self.readCalibrationState(runId, useLiteMode)
        else:
            diffCalibration: Calibration = previousDiffCalRecord.calibrationFittingIngredients

        stateId = str(diffCalibration.instrumentState.id)

        # Read the grouping-schema map associated with this `StateConfig`.
        groupingMap = None
        if self._groupingMapPath(stateId).exists():
            groupingMap = self._readGroupingMap(stateId)
        else:
            # If no `GroupingMap` JSON file is present at the <state root>,
            #   it is assumed that this is the first time that this state configuration has been initialized.
            # WARNING: `_prepareStateRoot` is also called at `initializeState`: this allows
            #   some order independence of initialization if the back-end is run separately (e.g. in unit tests).
            self._prepareStateRoot(stateId)
            groupingMap = self._readGroupingMap(stateId)

        return StateConfig(
            calibration=diffCalibration,
            groupingMap=groupingMap,
            stateId=diffCalibration.instrumentState.id,
        )

    @lru_cache
    def getIPTS(self, runNumber: str, instrumentName: str = Config["instrument.name"]) -> str:
        ipts = GetIPTS(runNumber, instrumentName)
        return str(ipts)

    def workspaceIsInstance(self, wsName: str, wsType: Any) -> bool:
        # Is the workspace an instance of the specified type.
        if not mtd.doesExist(wsName):
            return False
        return isinstance(mtd[wsName], wsType)

    def readRunConfig(self, runId: str) -> RunConfig:
        return self._readRunConfig(runId)

    def _readRunConfig(self, runId: str) -> RunConfig:
        # lookup path for IPTS number
        iptsPath = self.getIPTS(runId)

        return RunConfig(
            IPTS=iptsPath,
            runNumber=runId,
            maskFileName="",
            maskFileDirectory=iptsPath + self.instrumentConfig.sharedDirectory,
            gsasFileDirectory=iptsPath + self.instrumentConfig.reducedDataDirectory,
            calibrationState=None,
        )  # TODO: where to find case? "before" "after"

    def _constructPVFilePath(self, runId: str) -> Path:
        runConfig = self._readRunConfig(runId)
        return Path(
            runConfig.IPTS,
            self.instrumentConfig.nexusDirectory,
            f"SNAP_{str(runConfig.runNumber)}{self.instrumentConfig.nexusFileExtension}",
        )

    def _readPVFile(self, runId: str):
        fileName: Path = self._constructPVFilePath(runId)

        if fileName.exists():
            h5 = h5py.File(fileName, "r")
        else:
            raise FileNotFoundError(f"PVFile '{fileName}' does not exist")
        return h5

    # NOTE `lru_cache` decorator needs to be on the outside
    @lru_cache
    @ExceptionHandler(StateValidationException)
    def _generateStateId(self, runId: str) -> Tuple[str, str]:
        detectorState = self.readDetectorState(runId)
        stateID = StateId(
            vdet_arc1=detectorState.arc[0],
            vdet_arc2=detectorState.arc[1],
            WavelengthUserReq=detectorState.wav,
            Frequency=detectorState.freq,
            Pos=detectorState.guideStat,
            # TODO: these should probably be added:
            #   if they change with the runId, there will be a potential hash collision.
            # det_lin1=detectorState.lin[0],
            # det_lin2=detectorState.lin[1],
        )
        SHA = ObjectSHA.fromObject(stateID)

        return SHA.hex, SHA.decodedKey

    def _findMatchingFileList(self, pattern, throws=True) -> List[str]:
        """
        Find all files matching a glob pattern.
        Optional: throws exception if nothing found.
        """
        fileList: List[str] = []
        for fname in glob.glob(str(pattern), recursive=True):
            if os.path.isfile(fname):
                fileList.append(fname)
        if len(fileList) == 0 and throws:
            raise ValueError(f"No files could be found with pattern: {pattern}")
        return fileList

    ##### PATH METHODS #####

    def _constructCalibrationStateRoot(self, stateId) -> Path:
        return Path(Config["instrument.calibration.powder.home"], str(stateId))

    def _constructCalibrationStatePath(self, stateId, useLiteMode) -> Path:
        mode = "lite" if useLiteMode else "native"
        return self._constructCalibrationStateRoot(stateId) / mode / "diffraction"

    def _constructNormalizationStatePath(self, stateId, useLiteMode) -> Path:
        mode = "lite" if useLiteMode else "native"
        return self._constructCalibrationStateRoot(stateId) / mode / "normalization"

<<<<<<< HEAD
=======
    @validate_call
    def _constructCalibrationDataPath(self, runId: str, useLiteMode: bool, version: Optional[Version]) -> Path:
        """
        Generates the path for an instrument state's versioned calibration files.
        """
        stateId, _ = self._generateStateId(runId)
        if version is None:
            version = self._getLatestCalibrationVersionNumber(stateId, useLiteMode)
        return self._appendVersion(self._constructCalibrationStatePath(stateId, useLiteMode), version)

    @validate_call
    def _constructNormalizationDataPath(self, runId: str, useLiteMode: bool, version: Optional[Version]) -> Path:
        """
        Generates the path for an instrument state's versioned normalization calibration files.
        """
        stateId, _ = self._generateStateId(runId)
        if version is None:
            version = self._getLatestNormalizationVersionNumber(stateId, useLiteMode)
        return self._appendVersion(self._constructNormalizationStatePath(stateId, useLiteMode), version)

    @validate_call
    def _constructCalibrationParametersFilePath(self, runId: str, useLiteMode: bool, version: Version) -> Path:
        return self._constructCalibrationDataPath(runId, useLiteMode, version) / "CalibrationParameters.json"

    @validate_call
    def _constructNormalizationParametersFilePath(self, runId: str, useLiteMode: bool, version: Version) -> Path:
        return self._constructNormalizationDataPath(runId, useLiteMode, version) / "NormalizationParameters.json"

>>>>>>> 3adaf0a3
    # reduction paths #

    @validate_call
    def _constructReductionStateRoot(self, runNumber: str) -> Path:
        stateId, _ = self._generateStateId(runNumber)
        IPTS = Path(self.getIPTS(runNumber))
        # substitute the last component of the IPTS-directory for the '{IPTS}' tag
        reductionHome = Path(Config["instrument.reduction.home"].format(IPTS=IPTS.name))
        return reductionHome / stateId

    @validate_call
    def _constructReductionDataRoot(self, runNumber: str, useLiteMode: bool) -> Path:
        reductionStateRoot = self._constructReductionStateRoot(runNumber)
        mode = "lite" if useLiteMode else "native"
        return reductionStateRoot / mode / runNumber

<<<<<<< HEAD
    @validate_arguments
=======
    @validate_call
    def _constructReductionDataPath(self, runNumber: str, useLiteMode: bool, version: Version) -> Path:
        return self._appendVersion(self._constructReductionDataRoot(runNumber, useLiteMode), version)

    @validate_call
    def _constructReductionRecordFilePath(self, runNumber: str, useLiteMode: bool, version: Version) -> Path:
        recordPath = self._constructReductionDataPath(runNumber, useLiteMode, version) / "ReductionRecord.json"
        return recordPath

    @validate_call
>>>>>>> 3adaf0a3
    def _constructReductionDataFilePath(self, runNumber: str, useLiteMode: bool, version: Version) -> Path:
        stateId, _ = self._generateStateId(runNumber)
        fileName = wng.reductionOutputGroup().stateId(stateId).version(version).build()
        fileName += Config["nexus.file.extension"]
        filePath = self.reductionIndexor(runNumber, useLiteMode).versionPath(version) / fileName
        return filePath

<<<<<<< HEAD
    ##### VERSIONING / INDEXING METHODS #####

    def _statePathForWorkflow(self, stateId: str, useLiteMode: bool, indexorType: IndexorType):
        """
        NOTE for reduction, use the runNumber in place of the stateId
        """
        match indexorType:
            case IndexorType.CALIBRATION:
                path = self._constructCalibrationStatePath(stateId, useLiteMode)
            case IndexorType.NORMALIZATION:
                path = self._constructNormalizationStatePath(stateId, useLiteMode)
            case IndexorType.REDUCTION:
                # NOTE the "stateId" should actually be a runNumber for reduction
                path = self._constructReductionDataRoot(stateId, useLiteMode)
            case _:
                mode = "lite" if useLiteMode else "native"
                path = self._constructCalibrationStateRoot(stateId) / mode
        return path

    def indexor(self, runNumber: str, useLiteMode: bool, indexorType: IndexorType):
        # NOTE the reduction state path is determined by run number, not state id
        if indexorType is IndexorType.REDUCTION:
            stateId = runNumber
        else:
            stateId, _ = self._generateStateId(runNumber)
        key = (stateId, useLiteMode, indexorType)
        if self._indexorCache.get(key) is None:
            path = self._statePathForWorkflow(*key)
            self._indexorCache[key] = Indexor(indexorType=indexorType, directory=path)
        return self._indexorCache[key]
=======
    ##### INDEX / VERSION METHODS #####

    def readCalibrationIndex(self, runId: str, useLiteMode: bool):
        # Need to run this because of its side effect, TODO: Remove side effect
        stateId, _ = self._generateStateId(runId)
        calibrationPath: Path = self._constructCalibrationStatePath(stateId, useLiteMode)
        indexPath: Path = calibrationPath / "CalibrationIndex.json"
        calibrationIndex: List[CalibrationIndexEntry] = []
        if indexPath.exists():
            # calibrationIndex = parse_file_as(List[CalibrationIndexEntry], indexPath)
            with open(indexPath) as f:
                calibrationIndex = pydantic.TypeAdapter(List[CalibrationIndexEntry]).validate_json(f.read())
        return calibrationIndex

    def readNormalizationIndex(self, runId: str, useLiteMode: bool):
        # Need to run this because of its side effect, TODO: Remove side effect
        stateId, _ = self._generateStateId(runId)
        normalizationPath: Path = self._constructNormalizationStatePath(stateId, useLiteMode)
        indexPath: Path = normalizationPath / "NormalizationIndex.json"
        normalizationIndex: List[NormalizationIndexEntry] = []
        if indexPath.exists():
            # normalizationIndex = parse_file_as(List[NormalizationIndexEntry], indexPath)
            with open(indexPath) as f:
                normalizationIndex = pydantic.TypeAdapter(List[NormalizationIndexEntry]).validate_json(f.read())
        return normalizationIndex

    def _parseAppliesTo(self, appliesTo: str):
        return CalibrationIndexEntry.parseAppliesTo(appliesTo)

    def _compareRunNumbers(self, runNumber1: str, runNumber2: str, symbol: str):
        expressions = {
            ">=": lambda x, y: x >= y,
            "<=": lambda x, y: x <= y,
            "<": lambda x, y: x < y,
            ">": lambda x, y: x > y,
            "": lambda x, y: x == y,
        }
        return expressions[symbol](int(runNumber1), int(runNumber2))

    def _isApplicableEntry(self, calibrationIndexEntry, runId):
        """
        Checks to see if an entry in the calibration index applies to a given run id via numerical comparison.
        """

        symbol, runNumber = self._parseAppliesTo(calibrationIndexEntry.appliesTo)
        return self._compareRunNumbers(runId, runNumber, symbol)
>>>>>>> 3adaf0a3

    def calibrationIndexor(self, runId: str, useLiteMode: bool):
        return self.indexor(runId, useLiteMode, IndexorType.CALIBRATION)

<<<<<<< HEAD
    def normalizationIndexor(self, runId: str, useLiteMode: bool):
        return self.indexor(runId, useLiteMode, IndexorType.NORMALIZATION)

    def reductionIndexor(self, runId: str, useLiteMode: bool):
        return self.indexor(runId, useLiteMode, IndexorType.REDUCTION)
=======
    @validate_call
    def getCalibrationRecordFilePath(self, runId: str, useLiteMode: bool, version: Version) -> Path:
        return self._constructCalibrationDataPath(runId, useLiteMode, version) / "CalibrationRecord.json"

    @validate_call
    def getNormalizationRecordFilePath(self, runId: str, useLiteMode: bool, version: Version) -> Path:
        return self._constructNormalizationDataPath(runId, useLiteMode, version) / "NormalizationRecord.json"

    def _extractFileVersion(self, file: str) -> int:
        version = None
        if isinstance(file, str) or isinstance(file, Path):
            for part in reversed(Path(file).parts):  # NOTE tmp directories can contain `v_` leading to false hits
                if "v_" in part:
                    version = int(part.split("_")[-1])
                    break
        return version

    def _getLatestThing(
        self,
        things: List[Any],
        otherThings: List[Any] = None,
    ) -> Union[Any, Tuple[Any, Any]]:
        """
        This doesn't need to be its own function,
        but it represents a common pattern in code
        """
        if otherThings is None:
            return max(things, default=self.VERSION_START)
        else:
            return max(zip(things, otherThings), default=(self.VERSION_START, None))
>>>>>>> 3adaf0a3

    def readCalibrationIndex(self, runId: str, useLiteMode: bool):
        return self.calibrationIndexor(runId, useLiteMode).getIndex()

    def readNormalizationIndex(self, runId: str, useLiteMode: bool):
        return self.normalizationIndexor(runId, useLiteMode).getIndex()

    def readReductionIndex(self, runId: str, useLiteMode: bool):
        # NOTE currently nothing in the code needs this, but it may as well exist
        return self.reductionIndexor(runId, useLiteMode).getIndex()

    def writeCalibrationIndexEntry(self, entry: CalibrationIndexEntry, version: Optional[int] = None):
        self.calibrationIndexor(entry.runNumber, entry.useLiteMode).addIndexEntry(entry, version)

    def writeNormalizationIndexEntry(self, entry: NormalizationIndexEntry, version: Optional[int] = None):
        self.normalizationIndexor(entry.runNumber, entry.useLiteMode).addIndexEntry(entry, version)

    def writeReductionIndexEntry(self, entry: IndexEntry, version: Optional[int] = None):
        self.reductionIndexor(entry.runNumber, entry.useLiteMode).addIndexEntry(entry, version)

    ##### NORMALIZATION METHODS #####

    @validate_call
    def readNormalizationRecord(self, runId: str, useLiteMode: bool, version: Optional[int] = None):
<<<<<<< HEAD
        """
        Will return a normalization record for the given version.
        If no version given, will choose the latest applicable version from the index.
        """
        indexor = self.normalizationIndexor(runId, useLiteMode)
        if version is None:
            version = indexor.latestApplicableVersion(runId)
        return indexor.readRecord(version)
=======
        latestFile = ""
        recordPathGlob: str = str(
            self.getNormalizationRecordFilePath(runId, useLiteMode, version if version is not None else "*")
        )
        if version is not None:
            latestFile = self._getFileOfVersion(recordPathGlob, version)
        else:
            latestFile = self._getLatestFile(recordPathGlob)
        record: NormalizationRecord = None  # noqa: F821
        if latestFile:
            logger.info(f"reading NormalizationRecord from {latestFile}")
            try:
                with open(latestFile, "r") as f:
                    record = NormalizationRecord.model_validate_json(f.read())
            except ValidationError as e:
                logger.error(f"Error parsing {latestFile}: {e}")
                raise OutdatedDataSchemaError(f"It looks like the data schema for {latestFile} is outdated.") from e

        return record

    @validate_call
    def _getCurrentNormalizationRecord(self, runId: str, useLiteMode: bool):
        version = self._getVersionFromNormalizationIndex(runId, useLiteMode)
        return self.readNormalizationRecord(runId, useLiteMode, version)
>>>>>>> 3adaf0a3

    def writeNormalizationRecord(
        self, record: NormalizationRecord, version: Optional[int] = None
    ) -> NormalizationRecord:  # noqa: F821
        """
        Persists a `NormalizationRecord` to either a new version folder, or overwrites a specific version.
        -- side effect: updates version numbers of incoming `NormalizationRecord` and its nested `Normalization`.
        """

        indexor = self.normalizationIndexor(record.runNumber, record.useLiteMode)
        if version is None:
            version = indexor.nextVersion()
        record.version = version

        # There seems no need to write the _nested_ Normalization,
        # because it's written to a separate file during 'writeNormalizationState'.
        # However, if it is going to be _nested_, this marks it with the correct version.
        # (For example, use pydantic Field(exclude=True) to _stop_ nesting it.)
        record.calibration.version = version

        # write the record to file
        indexor.writeRecord(record, version)
        # write the calibration to file
        indexor.writeParameters(record.calibration, version)

        logger.info(f"wrote NormalizationRecord: version: {version}")
        return record

    def writeNormalizationWorkspaces(
        self, record: NormalizationRecord, version: Optional[int] = None
    ) -> NormalizationRecord:
        """
        Writes the workspaces associated with a `NormalizationRecord` to disk:
        -- assumes that `writeNormalizationRecord` has already been called, and that the version folder exists
        """
        indexor = self.normalizationIndexor(record.runNumber, record.useLiteMode)
        if version is None:
            version = indexor.nextVersion()
        normalizationDataPath: Path = indexor.versionPath(record.version)
        for workspace in record.workspaceNames:
            filename = workspace + "_" + wnvf.formatVersion(record.version)
            ws = mtd[workspace]
            if ws.isRaggedWorkspace():
                filename = Path(filename + ".tar")
                self.writeRaggedWorkspace(normalizationDataPath, filename, workspace)
            else:
                filename = Path(filename + ".nxs")
                self.writeWorkspace(normalizationDataPath, filename, workspace)
        return record

    ##### CALIBRATION METHODS #####

    @validate_call
    def readCalibrationRecord(self, runId: str, useLiteMode: bool, version: Optional[int] = None):
<<<<<<< HEAD
        """
        Will return a calibration record for the given version.
        If no version given, will choose the latest applicable version from the index.
        """
        indexor = self.calibrationIndexor(runId, useLiteMode)
        if version is None:
            # NOTE Indexor.readRecord defaults to currentVersion
            version = indexor.latestApplicableVersion(runId)
        return indexor.readRecord(version)
=======
        recordFile: str = None
        if version is not None:
            recordPathGlob: str = str(self.getCalibrationRecordFilePath(runId, useLiteMode, version))
            recordFile = self._getFileOfVersion(recordPathGlob, version)
        else:
            recordPathGlob: str = str(self.getCalibrationRecordFilePath(runId, useLiteMode, "*"))
            recordFile = self._getLatestFile(recordPathGlob)
        record: CalibrationRecord = None
        if recordFile is not None:
            logger.info(f"reading CalibrationRecord from {recordFile}")
            try:
                with open(recordFile, "r") as f:
                    record = CalibrationRecord.model_validate_json(f.read())
            except ValidationError as e:
                logger.error(f"Error parsing {recordFile}: {e}")
                raise OutdatedDataSchemaError(f"It looks like the data schema for {recordFile} is outdated.") from e
        return record

    @validate_call
    def _getCurrentCalibrationRecord(self, runId: str, useLiteMode: bool):
        version = self._getVersionFromCalibrationIndex(runId, useLiteMode)
        return self.readCalibrationRecord(runId, useLiteMode, version)
>>>>>>> 3adaf0a3

    def writeCalibrationRecord(self, record: CalibrationRecord, version: Optional[int] = None):
        """
        Persists a `CalibrationRecord` to either a new version folder, or overwrite a specific version.
        -- side effect: updates version numbers of incoming `CalibrationRecord` and its nested `Calibration`.
        """
        indexor = self.calibrationIndexor(record.runNumber, record.useLiteMode)
        if version is None:
            version = indexor.nextVersion()
        record.version = version

        # As above at 'writeNormalizationRecord':
        # There seems no need to write the _nested_ Calibration,
        # because it's written to a separate file during 'writeCalibrationState'.
        # However, if it is going to be _nested_, this marks it with the correct version.
        # (For example, use pydantic Field(exclude=True) to _stop_ nesting it.)
        record.calibrationFittingIngredients.version = version

        # Update the to-be saved record's "workspaces" information
        #   to correspond to the filenames that will actually be saved to disk.
        # TODO this should happen in the calibration service, not here
        savedWorkspaces = {}
        workspaces = record.workspaces.copy()
        wss = []
        for wsName in workspaces.pop(wngt.DIFFCAL_OUTPUT, []):
            # Rebuild the workspace name to strip any "iteration" number:
            #   * WARNING: this workaround does not work correctly if there are multiple workspaces of each "unit" type.
            if wng.Units.DSP.lower() in wsName:
                ws = (
                    wng.diffCalOutput()
                    .unit(wng.Units.DSP)
                    .runNumber(record.runNumber)
                    .version(record.version)
                    .group(record.focusGroupCalibrationMetrics.focusGroupName)
                    .build()
                )
            else:
                raise RuntimeError(
                    f"cannot save a workspace-type: {wngt.DIFFCAL_OUTPUT} without a units token in its name {wsName}"
                )
            wss.append(ws)
        savedWorkspaces[wngt.DIFFCAL_OUTPUT] = wss
        wss = []
        for wsName in workspaces.pop(wngt.DIFFCAL_DIAG, []):
            # Rebuild the workspace name to strip any "iteration" number:
            #   * WARNING: this workaround does not work correctly if there are multiple workspaces of each "unit" type.
            if wng.Units.DIAG.lower() in wsName:
                ws = (
                    wng.diffCalOutput()
                    .unit(wng.Units.DIAG)
                    .runNumber(record.runNumber)
                    .version(record.version)
                    .group(record.focusGroupCalibrationMetrics.focusGroupName)
                    .build()
                )
            else:
                raise RuntimeError(
                    f"cannot save a workspace-type: {wngt.DIFFCAL_DIAG} without a units token in its name {wsName}"
                )
            wss.append(ws)
        savedWorkspaces[wngt.DIFFCAL_DIAG] = wss
        wss = []
        for wsName in workspaces.pop(wngt.DIFFCAL_TABLE, []):
            # Rebuild the workspace name to strip any "iteration" number:
            #   * WARNING: this workaround does not work correctly if there are multiple table workspaces.
            ws = wng.diffCalTable().runNumber(record.runNumber).version(record.version).build()
            wss.append(ws)
        savedWorkspaces[wngt.DIFFCAL_TABLE] = wss
        wss = []
        for wsName in workspaces.pop(wngt.DIFFCAL_MASK, []):
            # Rebuild the workspace name to strip any "iteration" number:
            #   * WARNING: this workaround does not work correctly if there are multiple mask workspaces.
            ws = wng.diffCalMask().runNumber(record.runNumber).version(record.version).build()
            wss.append(ws)
        savedWorkspaces[wngt.DIFFCAL_MASK] = wss
        # savedRecord = deepcopy(record)
        # savedRecord.workspaces = savedWorkspaces
        record.workspaces = savedWorkspaces

        # write record to file
        indexor.writeRecord(record, version)
        # write the calibration state to file
        indexor.writeParameters(record.calibrationFittingIngredients, version)

        logger.info(f"Wrote CalibrationRecord: version: {version}")
        return record

    def writeCalibrationWorkspaces(self, record: CalibrationRecord, version: Optional[int] = None):
        """
        Writes the workspaces associated with a `CalibrationRecord` to disk:
        -- assumes that `writeCalibrationRecord` has already been called, and that the version folder exists
        """
        indexor = self.calibrationIndexor(record.runNumber, record.useLiteMode)
        if version is None:
            version = indexor.nextVersion()
        calibrationDataPath = indexor.versionPath(record.version)

        # Assumes all workspaces are of WNG-type:
        workspaces = record.workspaces.copy()
        for wsName in workspaces.pop(wngt.DIFFCAL_OUTPUT, []):
            # Rebuild the filename to strip any "iteration" number:
            #   * WARNING: this workaround does not work correctly if there are multiple workspaces of each "unit" type.
            ext = Config["calibration.diffraction.output.extension"]
            if wng.Units.DSP.lower() in wsName:
                filename = Path(
                    wng.diffCalOutput()
                    .unit(wng.Units.DSP)
                    .runNumber(record.runNumber)
                    .version(record.version)
                    .group(record.focusGroupCalibrationMetrics.focusGroupName)
                    .build()
                    + ext
                )
            else:
                raise RuntimeError(
                    f"cannot save a workspace-type: {wngt.DIFFCAL_OUTPUT} without a units token in its name {wsName}"
                )
            self.writeRaggedWorkspace(calibrationDataPath, filename, wsName)
        for wsName in workspaces.pop(wngt.DIFFCAL_DIAG, []):
            ext = Config["calibration.diffraction.diagnostic.extension"]
            if wng.Units.DIAG.lower() in wsName:
                filename = Path(
                    wng.diffCalOutput()
                    .unit(wng.Units.DIAG)
                    .runNumber(record.runNumber)
                    .version(record.version)
                    .group(record.focusGroupCalibrationMetrics.focusGroupName)
                    .build()
                    + ext
                )
            else:
                raise RuntimeError(f"Cannot save workspace-type {wngt.DIFFCAL_DIAG} without diagnostic in its name")
            self.writeWorkspace(calibrationDataPath, filename, wsName)
        for tableWSName, maskWSName in zip(
            workspaces.pop(wngt.DIFFCAL_TABLE, []),
            workspaces.pop(wngt.DIFFCAL_MASK, []),
        ):
            # Rebuild the filename to strip any "iteration" number:
            #   * WARNING: this workaround does not work correctly if there are multiple table workspaces.
            diffCalFilename = Path(
                wng.diffCalTable().runNumber(record.runNumber).version(record.version).build() + ".h5"
            )
            self.writeDiffCalWorkspaces(
                calibrationDataPath,
                diffCalFilename,
                tableWorkspaceName=tableWSName,
                maskWorkspaceName=maskWSName,
            )
        if workspaces:
            raise RuntimeError(f"not implemented: unable to save unexpected workspace types: {workspaces}")
        return record

    ##### REDUCTION METHODS #####

    @validate_call
    def readReductionRecord(self, runNumber: str, useLiteMode: bool, version: Optional[int] = None) -> ReductionRecord:
        """
        Will return a reduction record for the given version.
        If no version given, will choose the latest applicable version from the index.
        """
        indexor = self.reductionIndexor(runNumber, useLiteMode)
        if version is None:
<<<<<<< HEAD
            # NOTE Indexor.readRecord defaults to currentVersion
            version = indexor.latestApplicableVersion(runNumber)
        return indexor.readRecord(version)
=======
            version = str(self._getLatestReductionVersionNumber(runNumber, useLiteMode))
        record = None
        if version is not None:
            filePath: Path = self._constructReductionRecordFilePath(runNumber, useLiteMode, version)
            with open(filePath, "r") as f:
                record = ReductionRecord.model_validate_json(f.read())
        return record
>>>>>>> 3adaf0a3

    def writeReductionRecord(self, record: ReductionRecord, version: Optional[int] = None) -> ReductionRecord:
        """
        Persists a `ReductionRecord` to either a new version folder, or overwrites a specific version.
        * side effect: updates version numbers of incoming `ReductionRecord`;
        * side effect: creates the version directory if none exists
        """
        indexor = self.reductionIndexor(record.runNumber, record.useLiteMode)
        if version is None:
            version = indexor.nextVersion()
        record.version = version

        indexor.writeRecord(record, version)
        logger.info(f"wrote ReductionRecord: version: {version}")
        return record

    def writeReductionData(self, record: ReductionRecord, version: Optional[int] = None):
        """
        Persists the reduction data associated with a `ReductionRecord`
        * side effect: updates version numbers of incoming `ReductionRecord`;
        * side effect: creates the version directory is none exists
        """
        indexor = self.reductionIndexor(record.runNumber, record.useLiteMode)
        if version is None:
            version = indexor.nextVersion()
        record.version = version

        dataFilepath = self._constructReductionDataFilePath(record.runNumber, record.useLiteMode, version)
        if not dataFilepath.parent.exists():
            dataFilepath.parent.mkdir(parents=True, exist_ok=True)

        for ws in record.workspaceNames:
            # Append workspaces to hdf5 file, in order of the `workspaces` list
            ws_ = mtd[ws]
            if ws_.isRaggedWorkspace():
                self.writeRaggedWorkspace(dataFilepath.parent, Path(dataFilepath.name), ws)
            else:
                self.writeWorkspace(dataFilepath.parent, Path(dataFilepath.name), ws, append=True)

        # Append the "metadata" group, containing the `ReductionRecord` metadata
        with h5py.File(dataFilepath, "a") as h5:
            n5m.insertMetadataGroup(h5, record.dict(), "/metadata")

        logger.info(f"wrote reduction data to {dataFilepath}: version: {version}")

    @validate_call
    def readReductionData(self, runNumber: str, useLiteMode: bool, version: int) -> ReductionRecord:
        """
        This method is complementary to `writeReductionData`:
        * it is provided primarily for diagnostic purposes, and is not yet connected to any workflow
        * note that the "version" argument is mandatory.
        """
        dataFilePath = self._constructReductionDataFilePath(runNumber, useLiteMode, version)
        if not dataFilePath.exists():
            raise RuntimeError(f"[readReductionData]: file {dataFilePath} does not exist")

        # read the metadata first, in order to use the workspaceNames list
        record = None
        with h5py.File(dataFilePath, "r") as h5:
            record = ReductionRecord.model_validate(n5m.extractMetadataGroup(h5, "/metadata"))
        for ws in record.workspaceNames:
            if mtd.doesExist(ws):
                raise RuntimeError(f"[readReductionData]: workspace {ws} already exists in the ADS")

        # Read the workspaces, one by one;
        #   * as an alternative, these could be loaded into a group workspace with a single call to `readWorkspace`.
        for n, ws in enumerate(record.workspaceNames):
            self.readWorkspace(dataFilePath.parent, Path(dataFilePath.name), ws, entryNumber=n + 1)

        logger.info(f"loaded reduction data from {dataFilePath}: version: {version}")
        return record

<<<<<<< HEAD
=======
    ##### CALIBRANT SAMPLE METHODS #####

    def readSampleFilePaths(self):
        sampleFolder = Config["instrument.calibration.sample.home"]
        extensions = Config["instrument.calibration.sample.extensions"]
        # collect list of all json in folder
        sampleFiles = set()
        for extension in extensions:
            sampleFiles.update(self._findMatchingFileList(f"{sampleFolder}/*.{extension}", throws=False))
        if len(sampleFiles) < 1:
            raise RuntimeError(f"No samples found in {sampleFolder} for extensions {extensions}")
        sampleFiles = list(sampleFiles)
        sampleFiles.sort()
        return sampleFiles

    def writeCalibrantSample(self, sample: CalibrantSamples):
        samplePath: str = Config["samples.home"]
        fileName: str = sample.name + "_" + sample.unique_id
        filePath = os.path.join(samplePath, fileName) + ".json"
        if os.path.exists(filePath):
            raise ValueError(f"the file '{filePath}' already exists")
        write_model_pretty(sample, filePath)

    def readCalibrantSample(self, filePath: str):
        if not os.path.exists(filePath):
            raise ValueError(f"The file '{filePath}' does not exist")
        with open(filePath, "r") as file:
            sampleJson = json.load(file)
            if "mass-density" in sampleJson and "packingFraction" in sampleJson:
                warnings.warn(  # noqa: F821
                    "Can't specify both mass-density and packing fraction for single-element materials"
                )  # noqa: F821
            del sampleJson["material"]["packingFraction"]
            for atom in sampleJson["crystallography"]["atoms"]:
                atom["symbol"] = atom.pop("atom_type")
                atom["coordinates"] = atom.pop("atom_coordinates")
                atom["siteOccupationFactor"] = atom.pop("site_occupation_factor")
            sample = CalibrantSamples.model_validate_json(json.dumps(sampleJson))
            return sample

    def readCifFilePath(self, sampleId: str):
        samplePath: str = Config["samples.home"]
        fileName: str = sampleId + ".json"
        filePath = os.path.join(samplePath, fileName)
        if not os.path.exists(filePath):
            raise ValueError(f"the file '{filePath}' does not exist")
        with open(filePath, "r") as f:
            calibrantSampleDict = json.load(f)
        filePath = Path(calibrantSampleDict["crystallography"]["cifFile"])
        # Allow relative paths:
        if not filePath.is_absolute():
            filePath = Path(Config["samples.home"]).joinpath(filePath)
        return str(filePath)

>>>>>>> 3adaf0a3
    ##### READ / WRITE STATE METHODS #####

    @validate_call
    @ExceptionHandler(RecoverableException, "'NoneType' object has no attribute 'instrumentState'")
    def readCalibrationState(self, runId: str, useLiteMode: bool, version: Optional[int] = None):
<<<<<<< HEAD
        indexor = self.calibrationIndexor(runId, useLiteMode)
        # NOTE if we prefer latest version in index, uncomment below
        # if version is None:
        #     version = indexor.latestApplicableVersion(runId)
        parameters = indexor.readParameters(version)
        return Calibration.parse_obj(parameters)
=======
        # check to see if such a folder exists, if not create it and initialize it
        calibrationStatePathGlob: str = str(self._constructCalibrationParametersFilePath(runId, useLiteMode, "*"))

        latestFile = ""
        if version is not None:
            latestFile = self._getFileOfVersion(calibrationStatePathGlob, version)
        else:
            # TODO: This should refer to the calibration index
            latestFile = self._getLatestFile(calibrationStatePathGlob)

        calibrationState = None
        if latestFile:
            with open(latestFile, "r") as f:
                calibrationState = Calibration.model_validate_json(f.read())

        if calibrationState is None:
            raise ValueError("calibrationState is None")

        return calibrationState
>>>>>>> 3adaf0a3

    @validate_call
    def readNormalizationState(self, runId: str, useLiteMode: bool, version: Optional[int] = None):
<<<<<<< HEAD
        indexor = self.normalizationIndexor(runId, useLiteMode)
        # NOTE if we prefer latest version in index, uncomment below
        # if version is None:
        #     version = indexor.latestApplicableVersion(runId)
        parameters = indexor.readParameters(version)
        return Normalization.parse_obj(parameters)
=======
        normalizationStatePathGlob = str(self._constructNormalizationParametersFilePath(runId, useLiteMode, "*"))

        latestFile = ""
        if version is not None:
            latestFile = self._getFileOfVersion(normalizationStatePathGlob, version)
        else:
            # TODO: This should refer to the calibration index
            latestFile = self._getLatestFile(normalizationStatePathGlob)

        normalizationState = None
        if latestFile:
            with open(latestFile, "r") as f:
                normalizationState = Normalization.model_validate_json(f.read())

        return normalizationState
>>>>>>> 3adaf0a3

    def writeCalibrationState(self, calibration: Calibration, version: Optional[Version] = None):
        """
        Writes a `Calibration` to either a new version folder, or overwrites a specific version.
        -- side effect: updates version number of incoming `Calibration`.
        """
        indexor = self.calibrationIndexor(calibration.seedRun, calibration.useLiteMode)
        indexor.writeParameters(calibration, version)

    def writeNormalizationState(self, normalization: Normalization, version: Optional[Version] = None):  # noqa: F821
        """
        Writes a `Normalization` to either a new version folder, or overwrites a specific version.
        -- side effect: updates version number of incoming `Normalization`.
        """
        indexor = self.normalizationIndexor(normalization.seedRun, normalization.useLiteMode)
        indexor.writeParameters(normalization, version)

    def readDetectorState(self, runId: str) -> DetectorState:
        detectorState = None
        pvFile = self._readPVFile(runId)
        try:
            detectorState = DetectorState(
                arc=[pvFile.get("entry/DASlogs/det_arc1/value")[0], pvFile.get("entry/DASlogs/det_arc2/value")[0]],
                wav=pvFile.get("entry/DASlogs/BL3:Chop:Skf1:WavelengthUserReq/value")[0],
                freq=pvFile.get("entry/DASlogs/BL3:Det:TH:BL:Frequency/value")[0],
                guideStat=pvFile.get("entry/DASlogs/BL3:Mot:OpticsPos:Pos/value")[0],
                lin=[pvFile.get("entry/DASlogs/det_lin1/value")[0], pvFile.get("entry/DASlogs/det_lin2/value")[0]],
            )
        except:  # noqa: E722
            raise ValueError(f"Could not find all required logs in file '{self._constructPVFilePath(runId)}'")
        return detectorState

    @validate_call
    def _writeDefaultDiffCalTable(self, runNumber: str, useLiteMode: bool):
        from snapred.backend.data.GroceryService import GroceryService

        indexor = self.calibrationIndexor(runNumber, useLiteMode)
        version = indexor.defaultVersion()
        grocer = GroceryService()
        filename = Path(grocer._createDiffcalTableWorkspaceName("default", useLiteMode, version) + ".h5")
        outWS = grocer.fetchDefaultDiffCalTable(runNumber, useLiteMode, version)

        calibrationDataPath = indexor.versionPath(version)
        self.writeDiffCalWorkspaces(calibrationDataPath, filename, outWS)

    @validate_call
    @ExceptionHandler(StateValidationException)
    def initializeState(self, runId: str, useLiteMode: bool, name: str = None):
        stateId, _ = self._generateStateId(runId)
        version = self.VERSION_START

        # Read the detector state from the pv data file
        detectorState = self.readDetectorState(runId)

        # then read data from the common calibration state parameters stored at root of calibration directory
        instrumentConfig = self.readInstrumentConfig()
        # then pull static values specified by Malcolm from resources
        defaultGroupSliceValue = Config["calibration.parameters.default.groupSliceValue"]
        fwhmMultipliers = Pair.model_validate(Config["calibration.parameters.default.FWHMMultiplier"])
        peakTailCoefficient = Config["calibration.parameters.default.peakTailCoefficient"]
        gsasParameters = GSASParameters(
            alpha=Config["calibration.parameters.default.alpha"], beta=Config["calibration.parameters.default.beta"]
        )
        # then calculate the derived values
        lambdaLimit = Limit(
            minimum=detectorState.wav - (instrumentConfig.bandwidth / 2),
            maximum=detectorState.wav + (instrumentConfig.bandwidth / 2),
        )
        L = instrumentConfig.L1 + instrumentConfig.L2
        tofLimit = Limit(
            minimum=lambdaLimit.minimum * L / self.CONVERSION_FACTOR,
            maximum=lambdaLimit.maximum * L / self.CONVERSION_FACTOR,
        )
        particleBounds = ParticleBounds(wavelength=lambdaLimit, tof=tofLimit)

        instrumentState = InstrumentState(
            id=stateId,
            instrumentConfig=instrumentConfig,
            detectorState=detectorState,
            gsasParameters=gsasParameters,
            particleBounds=particleBounds,
            defaultGroupingSliceValue=defaultGroupSliceValue,
            fwhmMultipliers=fwhmMultipliers,
            peakTailCoefficient=peakTailCoefficient,
        )

        calibrationReturnValue = None

        for liteMode in [True, False]:
            # finally add seedRun, creation date, and a human readable name
            calibration = Calibration(
                instrumentState=instrumentState,
                name=name,
                seedRun=runId,
                useLiteMode=liteMode,
                creationDate=datetime.datetime.now(),
                version=self.VERSION_START,
            )

            # Make sure that the state root directory has been initialized:
            stateRootPath: Path = self._constructCalibrationStateRoot(stateId)
            if not stateRootPath.exists():
                # WARNING: `_prepareStateRoot` is also called at `readStateConfig`; this allows
                #   some order independence of initialization if the back-end is run separately (e.g. in unit tests).
                self._prepareStateRoot(stateId)

            # write the calibration state
            self.writeCalibrationState(calibration, version)
            # write the default diffcal table
            self._writeDefaultDiffCalTable(runId, liteMode)

            if useLiteMode == liteMode:
                calibrationReturnValue = calibration

        return calibrationReturnValue

    def _prepareStateRoot(self, stateId: str):
        """
        Create the state root directory, and populate it with any necessary metadata files.
        """
        stateRootPath: Path = self._constructCalibrationStateRoot(stateId)
        if not stateRootPath.exists():
            stateRootPath.mkdir()

        # If no `GroupingMap` JSON file is present at the <state root>,
        #   it is assumed that this is the first time that this state configuration has been initialized.
        # Any `StateConfig`'s `GroupingMap` always starts as a copy of the default `GroupingMap`.
        groupingMap = self._readDefaultGroupingMap()
        groupingMap.coerceStateId(stateId)
        # This is the _ONLY_ place that the grouping-schema map is written
        #   to its separate JSON file at <state root>.
        self._writeGroupingMap(stateId, groupingMap)

    def checkCalibrationFileExists(self, runId: str):
        # first perform some basic validation of the run ID
        # - it must be a string of only digits
        # - it must be greater than some minimal run number
        if not runId.isdigit() or int(runId) < Config["instrument.startingRunNumber"]:
            return False

        # then make sure the run number has a valid IPTS
        try:
            self.getIPTS(runId)
        # if no IPTS found, return false
        except RuntimeError:
            return False
        # if found, try to construct the path and test if the path exists
        else:
            stateID, _ = self._generateStateId(runId)
            calibrationStatePath: Path = self._constructCalibrationStateRoot(stateID)
            return calibrationStatePath.exists()

    ##### CALIBRANT SAMPLE METHODS #####

    def readSampleFilePaths(self):
        sampleFolder = Config["instrument.calibration.sample.home"]
        extensions = Config["instrument.calibration.sample.extensions"]
        # collect list of all json in folder
        sampleFiles = set()
        for extension in extensions:
            sampleFiles.update(self._findMatchingFileList(f"{sampleFolder}/*.{extension}", throws=False))
        if len(sampleFiles) < 1:
            raise RuntimeError(f"No samples found in {sampleFolder} for extensions {extensions}")
        sampleFiles = list(sampleFiles)
        sampleFiles.sort()
        return sampleFiles

    def writeCalibrantSample(self, sample: CalibrantSamples):
        samplePath: str = Config["samples.home"]
        fileName: str = sample.name + "_" + sample.unique_id
        filePath = os.path.join(samplePath, fileName) + ".json"
        if os.path.exists(filePath):
            raise ValueError(f"the file '{filePath}' already exists")
        write_model_pretty(sample, filePath)

    def readCalibrantSample(self, filePath: str):
        if not os.path.exists(filePath):
            raise ValueError(f"The file '{filePath}' does not exist")
        with open(filePath, "r") as file:
            sampleJson = json.load(file)
            if "mass-density" in sampleJson and "packingFraction" in sampleJson:
                warnings.warn(  # noqa: F821
                    "Can't specify both mass-density and packing fraction for single-element materials"
                )  # noqa: F821
            del sampleJson["material"]["packingFraction"]
            for atom in sampleJson["crystallography"]["atoms"]:
                atom["symbol"] = atom.pop("atom_type")
                atom["coordinates"] = atom.pop("atom_coordinates")
                atom["siteOccupationFactor"] = atom.pop("site_occupation_factor")
            sample = CalibrantSamples.parse_raw(json.dumps(sampleJson))
            return sample

    def readCifFilePath(self, sampleId: str):
        samplePath: str = Config["samples.home"]
        fileName: str = sampleId + ".json"
        filePath = os.path.join(samplePath, fileName)
        if not os.path.exists(filePath):
            raise ValueError(f"the file '{filePath}' does not exist")
        with open(filePath, "r") as f:
            calibrantSampleDict = json.load(f)
        filePath = Path(calibrantSampleDict["crystallography"]["cifFile"])
        # Allow relative paths:
        if not filePath.is_absolute():
            filePath = Path(Config["samples.home"]).joinpath(filePath)
        return str(filePath)

    ##### GROUPING MAP METHODS #####

    def _readGroupingMap(self, stateId: str) -> GroupingMap:
        path: Path = self._groupingMapPath(stateId)
        if not path.exists():
            raise FileNotFoundError(f'required grouping-schema map for state "{stateId}" at "{path}" does not exist')
        with open(path, "r") as f:
            groupingMap = GroupingMap.model_validate_json(f.read())
        return groupingMap

    def readGroupingMap(self, runNumber: str):
        # if the state exists then lookup its grouping map
        if self.checkCalibrationFileExists(runNumber):
            stateId, _ = self._generateStateId(runNumber)
            return self._readGroupingMap(stateId)
        # otherwise return the default map
        else:
            return self._readDefaultGroupingMap()

    def _readDefaultGroupingMap(self) -> GroupingMap:
        path: Path = self._defaultGroupingMapPath()
        if not path.exists():
            raise FileNotFoundError(f'required default grouping-schema map "{path}" does not exist')
        with open(path, "r") as f:
            groupingMap = GroupingMap.model_validate_json(f.read())
        return groupingMap

    def _writeGroupingMap(self, stateId: str, groupingMap: GroupingMap):
        # Write a GroupingMap to a file in JSON format, but only if it has been modified.
        groupingMapPath: Path = self._groupingMapPath(stateId)
        if not groupingMapPath.parent.exists():
            raise FileNotFoundError(f'state-root directory "{groupingMapPath.parent}" does not exist')

        # Only write once and do not allow overwrite.
        if groupingMap.isDirty and not groupingMapPath.exists():
            # For consistency: write out `_isDirty` as False
            groupingMap.setDirty(False)
            write_model_pretty(groupingMap, groupingMapPath)

    def _defaultGroupingMapPath(self) -> Path:
        return Path(GroupingMap.calibrationGroupingHome(), "defaultGroupingMap.json")

    def _groupingMapPath(self, stateId) -> Path:
        return self._constructCalibrationStateRoot(stateId) / "groupingMap.json"

    ## WRITING AND READING WORKSPACES TO / FROM DISK

    def writeWorkspace(self, path: Path, filename: Path, workspaceName: WorkspaceName, append=False):
        """
        Write a MatrixWorkspace (derived) workspace to disk in nexus format.
        """
        if not str(filename).endswith(".nxs.h5") and not str(filename).endswith(".nxs"):
            raise RuntimeError(
                f"[writeWorkspace]: specify filename including '.nxs' or '.nxs.h5' extension, not {filename}"
            )
        self.mantidSnapper.SaveNexus(
            "Save a workspace using Nexus format",
            InputWorkspace=workspaceName,
            Filename=str(path / filename),
            Append=append,
        )
        self.mantidSnapper.executeQueue()

    def readWorkspace(self, path: Path, filename: Path, workspaceName: WorkspaceName, entryNumber: int = 0):
        """
        Read a MatrixWorkspace (derived) workspace from disk in nexus format.
        """
        if not str(filename).endswith(".nxs.h5") and not str(filename).endswith(".nxs"):
            raise RuntimeError(
                f"[readWorkspace]: specify filename including '.nxs' or '.nxs.h5' extension, not {filename}"
            )
        self.mantidSnapper.LoadNexus(
            "Load a workspace using Nexus format",
            OutputWorkspace=workspaceName,
            Filename=str(path / filename),
            EntryNumber=entryNumber,
        )
        self.mantidSnapper.executeQueue()

    def writeRaggedWorkspace(self, path: Path, filename: Path, workspaceName: WorkspaceName):
        """
        Write a ragged workspace to disk in a .tar format.
        """
        self.mantidSnapper.WrapLeftovers(
            "Store the ragged workspace",
            InputWorkspace=workspaceName,
            Filename=str(path / filename),
        )
        self.mantidSnapper.executeQueue()

    def readRaggedWorkspace(self, path: Path, filename: Path, workspaceName: WorkspaceName):
        """
        Read a ragged workspace from disk in a .tar format.
        """
        self.mantidSnapper.ReheatLeftovers(
            "Load a ragged workspace",
            Filename=str(path / filename),
            OutputWorkspace=workspaceName,
        )
        self.mantidSnapper.executeQueue()

    def writeGroupingWorkspace(self, path: Path, filename: Path, workspaceName: WorkspaceName):
        """
        Write a grouping workspace to disk in Mantid 'SaveDiffCal' hdf-5 format.
        """
        self.writeDiffCalWorkspaces(path, filename, groupingWorkspaceName=workspaceName)

    def writeDiffCalWorkspaces(
        self,
        path: Path,
        filename: Path,
        tableWorkspaceName: WorkspaceName = "",
        maskWorkspaceName: WorkspaceName = "",
        groupingWorkspaceName: WorkspaceName = "",
    ):
        """
        Writes any or all of the calibration table, mask and grouping workspaces to disk:
        -- up to three workspaces may be written to one 'SaveDiffCal' hdf-5 format file.
        """
        if filename.suffix != ".h5":
            raise RuntimeError(
                f"[writeCalibrationWorkspaces]: specify filename including '.h5' extension, not {filename}"
            )
        self.mantidSnapper.SaveDiffCal(
            "Save a diffcal table or grouping file",
            CalibrationWorkspace=tableWorkspaceName,
            MaskWorkspace=maskWorkspaceName,
            GroupingWorkspace=groupingWorkspaceName,
            Filename=str(path / filename),
        )
        self.mantidSnapper.executeQueue()<|MERGE_RESOLUTION|>--- conflicted
+++ resolved
@@ -8,14 +8,9 @@
 from typing import Any, Dict, List, Literal, Optional, Tuple, Union
 
 import h5py
-import pydantic
 from mantid.kernel import PhysicalConstants
 from mantid.simpleapi import GetIPTS, mtd
-<<<<<<< HEAD
-from pydantic import parse_file_as, validate_arguments
-=======
-from pydantic import ValidationError, validate_call
->>>>>>> 3adaf0a3
+from pydantic import validate_call
 
 from snapred.backend.dao import (
     GSASParameters,
@@ -250,37 +245,6 @@
         mode = "lite" if useLiteMode else "native"
         return self._constructCalibrationStateRoot(stateId) / mode / "normalization"
 
-<<<<<<< HEAD
-=======
-    @validate_call
-    def _constructCalibrationDataPath(self, runId: str, useLiteMode: bool, version: Optional[Version]) -> Path:
-        """
-        Generates the path for an instrument state's versioned calibration files.
-        """
-        stateId, _ = self._generateStateId(runId)
-        if version is None:
-            version = self._getLatestCalibrationVersionNumber(stateId, useLiteMode)
-        return self._appendVersion(self._constructCalibrationStatePath(stateId, useLiteMode), version)
-
-    @validate_call
-    def _constructNormalizationDataPath(self, runId: str, useLiteMode: bool, version: Optional[Version]) -> Path:
-        """
-        Generates the path for an instrument state's versioned normalization calibration files.
-        """
-        stateId, _ = self._generateStateId(runId)
-        if version is None:
-            version = self._getLatestNormalizationVersionNumber(stateId, useLiteMode)
-        return self._appendVersion(self._constructNormalizationStatePath(stateId, useLiteMode), version)
-
-    @validate_call
-    def _constructCalibrationParametersFilePath(self, runId: str, useLiteMode: bool, version: Version) -> Path:
-        return self._constructCalibrationDataPath(runId, useLiteMode, version) / "CalibrationParameters.json"
-
-    @validate_call
-    def _constructNormalizationParametersFilePath(self, runId: str, useLiteMode: bool, version: Version) -> Path:
-        return self._constructNormalizationDataPath(runId, useLiteMode, version) / "NormalizationParameters.json"
-
->>>>>>> 3adaf0a3
     # reduction paths #
 
     @validate_call
@@ -297,20 +261,7 @@
         mode = "lite" if useLiteMode else "native"
         return reductionStateRoot / mode / runNumber
 
-<<<<<<< HEAD
-    @validate_arguments
-=======
-    @validate_call
-    def _constructReductionDataPath(self, runNumber: str, useLiteMode: bool, version: Version) -> Path:
-        return self._appendVersion(self._constructReductionDataRoot(runNumber, useLiteMode), version)
-
-    @validate_call
-    def _constructReductionRecordFilePath(self, runNumber: str, useLiteMode: bool, version: Version) -> Path:
-        recordPath = self._constructReductionDataPath(runNumber, useLiteMode, version) / "ReductionRecord.json"
-        return recordPath
-
-    @validate_call
->>>>>>> 3adaf0a3
+    @validate_call
     def _constructReductionDataFilePath(self, runNumber: str, useLiteMode: bool, version: Version) -> Path:
         stateId, _ = self._generateStateId(runNumber)
         fileName = wng.reductionOutputGroup().stateId(stateId).version(version).build()
@@ -318,7 +269,6 @@
         filePath = self.reductionIndexor(runNumber, useLiteMode).versionPath(version) / fileName
         return filePath
 
-<<<<<<< HEAD
     ##### VERSIONING / INDEXING METHODS #####
 
     def _statePathForWorkflow(self, stateId: str, useLiteMode: bool, indexorType: IndexorType):
@@ -349,96 +299,15 @@
             path = self._statePathForWorkflow(*key)
             self._indexorCache[key] = Indexor(indexorType=indexorType, directory=path)
         return self._indexorCache[key]
-=======
-    ##### INDEX / VERSION METHODS #####
-
-    def readCalibrationIndex(self, runId: str, useLiteMode: bool):
-        # Need to run this because of its side effect, TODO: Remove side effect
-        stateId, _ = self._generateStateId(runId)
-        calibrationPath: Path = self._constructCalibrationStatePath(stateId, useLiteMode)
-        indexPath: Path = calibrationPath / "CalibrationIndex.json"
-        calibrationIndex: List[CalibrationIndexEntry] = []
-        if indexPath.exists():
-            # calibrationIndex = parse_file_as(List[CalibrationIndexEntry], indexPath)
-            with open(indexPath) as f:
-                calibrationIndex = pydantic.TypeAdapter(List[CalibrationIndexEntry]).validate_json(f.read())
-        return calibrationIndex
-
-    def readNormalizationIndex(self, runId: str, useLiteMode: bool):
-        # Need to run this because of its side effect, TODO: Remove side effect
-        stateId, _ = self._generateStateId(runId)
-        normalizationPath: Path = self._constructNormalizationStatePath(stateId, useLiteMode)
-        indexPath: Path = normalizationPath / "NormalizationIndex.json"
-        normalizationIndex: List[NormalizationIndexEntry] = []
-        if indexPath.exists():
-            # normalizationIndex = parse_file_as(List[NormalizationIndexEntry], indexPath)
-            with open(indexPath) as f:
-                normalizationIndex = pydantic.TypeAdapter(List[NormalizationIndexEntry]).validate_json(f.read())
-        return normalizationIndex
-
-    def _parseAppliesTo(self, appliesTo: str):
-        return CalibrationIndexEntry.parseAppliesTo(appliesTo)
-
-    def _compareRunNumbers(self, runNumber1: str, runNumber2: str, symbol: str):
-        expressions = {
-            ">=": lambda x, y: x >= y,
-            "<=": lambda x, y: x <= y,
-            "<": lambda x, y: x < y,
-            ">": lambda x, y: x > y,
-            "": lambda x, y: x == y,
-        }
-        return expressions[symbol](int(runNumber1), int(runNumber2))
-
-    def _isApplicableEntry(self, calibrationIndexEntry, runId):
-        """
-        Checks to see if an entry in the calibration index applies to a given run id via numerical comparison.
-        """
-
-        symbol, runNumber = self._parseAppliesTo(calibrationIndexEntry.appliesTo)
-        return self._compareRunNumbers(runId, runNumber, symbol)
->>>>>>> 3adaf0a3
 
     def calibrationIndexor(self, runId: str, useLiteMode: bool):
         return self.indexor(runId, useLiteMode, IndexorType.CALIBRATION)
 
-<<<<<<< HEAD
     def normalizationIndexor(self, runId: str, useLiteMode: bool):
         return self.indexor(runId, useLiteMode, IndexorType.NORMALIZATION)
 
     def reductionIndexor(self, runId: str, useLiteMode: bool):
         return self.indexor(runId, useLiteMode, IndexorType.REDUCTION)
-=======
-    @validate_call
-    def getCalibrationRecordFilePath(self, runId: str, useLiteMode: bool, version: Version) -> Path:
-        return self._constructCalibrationDataPath(runId, useLiteMode, version) / "CalibrationRecord.json"
-
-    @validate_call
-    def getNormalizationRecordFilePath(self, runId: str, useLiteMode: bool, version: Version) -> Path:
-        return self._constructNormalizationDataPath(runId, useLiteMode, version) / "NormalizationRecord.json"
-
-    def _extractFileVersion(self, file: str) -> int:
-        version = None
-        if isinstance(file, str) or isinstance(file, Path):
-            for part in reversed(Path(file).parts):  # NOTE tmp directories can contain `v_` leading to false hits
-                if "v_" in part:
-                    version = int(part.split("_")[-1])
-                    break
-        return version
-
-    def _getLatestThing(
-        self,
-        things: List[Any],
-        otherThings: List[Any] = None,
-    ) -> Union[Any, Tuple[Any, Any]]:
-        """
-        This doesn't need to be its own function,
-        but it represents a common pattern in code
-        """
-        if otherThings is None:
-            return max(things, default=self.VERSION_START)
-        else:
-            return max(zip(things, otherThings), default=(self.VERSION_START, None))
->>>>>>> 3adaf0a3
 
     def readCalibrationIndex(self, runId: str, useLiteMode: bool):
         return self.calibrationIndexor(runId, useLiteMode).getIndex()
@@ -463,7 +332,6 @@
 
     @validate_call
     def readNormalizationRecord(self, runId: str, useLiteMode: bool, version: Optional[int] = None):
-<<<<<<< HEAD
         """
         Will return a normalization record for the given version.
         If no version given, will choose the latest applicable version from the index.
@@ -472,32 +340,6 @@
         if version is None:
             version = indexor.latestApplicableVersion(runId)
         return indexor.readRecord(version)
-=======
-        latestFile = ""
-        recordPathGlob: str = str(
-            self.getNormalizationRecordFilePath(runId, useLiteMode, version if version is not None else "*")
-        )
-        if version is not None:
-            latestFile = self._getFileOfVersion(recordPathGlob, version)
-        else:
-            latestFile = self._getLatestFile(recordPathGlob)
-        record: NormalizationRecord = None  # noqa: F821
-        if latestFile:
-            logger.info(f"reading NormalizationRecord from {latestFile}")
-            try:
-                with open(latestFile, "r") as f:
-                    record = NormalizationRecord.model_validate_json(f.read())
-            except ValidationError as e:
-                logger.error(f"Error parsing {latestFile}: {e}")
-                raise OutdatedDataSchemaError(f"It looks like the data schema for {latestFile} is outdated.") from e
-
-        return record
-
-    @validate_call
-    def _getCurrentNormalizationRecord(self, runId: str, useLiteMode: bool):
-        version = self._getVersionFromNormalizationIndex(runId, useLiteMode)
-        return self.readNormalizationRecord(runId, useLiteMode, version)
->>>>>>> 3adaf0a3
 
     def writeNormalizationRecord(
         self, record: NormalizationRecord, version: Optional[int] = None
@@ -552,7 +394,6 @@
 
     @validate_call
     def readCalibrationRecord(self, runId: str, useLiteMode: bool, version: Optional[int] = None):
-<<<<<<< HEAD
         """
         Will return a calibration record for the given version.
         If no version given, will choose the latest applicable version from the index.
@@ -562,30 +403,6 @@
             # NOTE Indexor.readRecord defaults to currentVersion
             version = indexor.latestApplicableVersion(runId)
         return indexor.readRecord(version)
-=======
-        recordFile: str = None
-        if version is not None:
-            recordPathGlob: str = str(self.getCalibrationRecordFilePath(runId, useLiteMode, version))
-            recordFile = self._getFileOfVersion(recordPathGlob, version)
-        else:
-            recordPathGlob: str = str(self.getCalibrationRecordFilePath(runId, useLiteMode, "*"))
-            recordFile = self._getLatestFile(recordPathGlob)
-        record: CalibrationRecord = None
-        if recordFile is not None:
-            logger.info(f"reading CalibrationRecord from {recordFile}")
-            try:
-                with open(recordFile, "r") as f:
-                    record = CalibrationRecord.model_validate_json(f.read())
-            except ValidationError as e:
-                logger.error(f"Error parsing {recordFile}: {e}")
-                raise OutdatedDataSchemaError(f"It looks like the data schema for {recordFile} is outdated.") from e
-        return record
-
-    @validate_call
-    def _getCurrentCalibrationRecord(self, runId: str, useLiteMode: bool):
-        version = self._getVersionFromCalibrationIndex(runId, useLiteMode)
-        return self.readCalibrationRecord(runId, useLiteMode, version)
->>>>>>> 3adaf0a3
 
     def writeCalibrationRecord(self, record: CalibrationRecord, version: Optional[int] = None):
         """
@@ -748,19 +565,9 @@
         """
         indexor = self.reductionIndexor(runNumber, useLiteMode)
         if version is None:
-<<<<<<< HEAD
             # NOTE Indexor.readRecord defaults to currentVersion
             version = indexor.latestApplicableVersion(runNumber)
         return indexor.readRecord(version)
-=======
-            version = str(self._getLatestReductionVersionNumber(runNumber, useLiteMode))
-        record = None
-        if version is not None:
-            filePath: Path = self._constructReductionRecordFilePath(runNumber, useLiteMode, version)
-            with open(filePath, "r") as f:
-                record = ReductionRecord.model_validate_json(f.read())
-        return record
->>>>>>> 3adaf0a3
 
     def writeReductionRecord(self, record: ReductionRecord, version: Optional[int] = None) -> ReductionRecord:
         """
@@ -833,123 +640,26 @@
         logger.info(f"loaded reduction data from {dataFilePath}: version: {version}")
         return record
 
-<<<<<<< HEAD
-=======
-    ##### CALIBRANT SAMPLE METHODS #####
-
-    def readSampleFilePaths(self):
-        sampleFolder = Config["instrument.calibration.sample.home"]
-        extensions = Config["instrument.calibration.sample.extensions"]
-        # collect list of all json in folder
-        sampleFiles = set()
-        for extension in extensions:
-            sampleFiles.update(self._findMatchingFileList(f"{sampleFolder}/*.{extension}", throws=False))
-        if len(sampleFiles) < 1:
-            raise RuntimeError(f"No samples found in {sampleFolder} for extensions {extensions}")
-        sampleFiles = list(sampleFiles)
-        sampleFiles.sort()
-        return sampleFiles
-
-    def writeCalibrantSample(self, sample: CalibrantSamples):
-        samplePath: str = Config["samples.home"]
-        fileName: str = sample.name + "_" + sample.unique_id
-        filePath = os.path.join(samplePath, fileName) + ".json"
-        if os.path.exists(filePath):
-            raise ValueError(f"the file '{filePath}' already exists")
-        write_model_pretty(sample, filePath)
-
-    def readCalibrantSample(self, filePath: str):
-        if not os.path.exists(filePath):
-            raise ValueError(f"The file '{filePath}' does not exist")
-        with open(filePath, "r") as file:
-            sampleJson = json.load(file)
-            if "mass-density" in sampleJson and "packingFraction" in sampleJson:
-                warnings.warn(  # noqa: F821
-                    "Can't specify both mass-density and packing fraction for single-element materials"
-                )  # noqa: F821
-            del sampleJson["material"]["packingFraction"]
-            for atom in sampleJson["crystallography"]["atoms"]:
-                atom["symbol"] = atom.pop("atom_type")
-                atom["coordinates"] = atom.pop("atom_coordinates")
-                atom["siteOccupationFactor"] = atom.pop("site_occupation_factor")
-            sample = CalibrantSamples.model_validate_json(json.dumps(sampleJson))
-            return sample
-
-    def readCifFilePath(self, sampleId: str):
-        samplePath: str = Config["samples.home"]
-        fileName: str = sampleId + ".json"
-        filePath = os.path.join(samplePath, fileName)
-        if not os.path.exists(filePath):
-            raise ValueError(f"the file '{filePath}' does not exist")
-        with open(filePath, "r") as f:
-            calibrantSampleDict = json.load(f)
-        filePath = Path(calibrantSampleDict["crystallography"]["cifFile"])
-        # Allow relative paths:
-        if not filePath.is_absolute():
-            filePath = Path(Config["samples.home"]).joinpath(filePath)
-        return str(filePath)
-
->>>>>>> 3adaf0a3
     ##### READ / WRITE STATE METHODS #####
 
     @validate_call
     @ExceptionHandler(RecoverableException, "'NoneType' object has no attribute 'instrumentState'")
     def readCalibrationState(self, runId: str, useLiteMode: bool, version: Optional[int] = None):
-<<<<<<< HEAD
         indexor = self.calibrationIndexor(runId, useLiteMode)
         # NOTE if we prefer latest version in index, uncomment below
         # if version is None:
         #     version = indexor.latestApplicableVersion(runId)
         parameters = indexor.readParameters(version)
         return Calibration.parse_obj(parameters)
-=======
-        # check to see if such a folder exists, if not create it and initialize it
-        calibrationStatePathGlob: str = str(self._constructCalibrationParametersFilePath(runId, useLiteMode, "*"))
-
-        latestFile = ""
-        if version is not None:
-            latestFile = self._getFileOfVersion(calibrationStatePathGlob, version)
-        else:
-            # TODO: This should refer to the calibration index
-            latestFile = self._getLatestFile(calibrationStatePathGlob)
-
-        calibrationState = None
-        if latestFile:
-            with open(latestFile, "r") as f:
-                calibrationState = Calibration.model_validate_json(f.read())
-
-        if calibrationState is None:
-            raise ValueError("calibrationState is None")
-
-        return calibrationState
->>>>>>> 3adaf0a3
 
     @validate_call
     def readNormalizationState(self, runId: str, useLiteMode: bool, version: Optional[int] = None):
-<<<<<<< HEAD
         indexor = self.normalizationIndexor(runId, useLiteMode)
         # NOTE if we prefer latest version in index, uncomment below
         # if version is None:
         #     version = indexor.latestApplicableVersion(runId)
         parameters = indexor.readParameters(version)
         return Normalization.parse_obj(parameters)
-=======
-        normalizationStatePathGlob = str(self._constructNormalizationParametersFilePath(runId, useLiteMode, "*"))
-
-        latestFile = ""
-        if version is not None:
-            latestFile = self._getFileOfVersion(normalizationStatePathGlob, version)
-        else:
-            # TODO: This should refer to the calibration index
-            latestFile = self._getLatestFile(normalizationStatePathGlob)
-
-        normalizationState = None
-        if latestFile:
-            with open(latestFile, "r") as f:
-                normalizationState = Normalization.model_validate_json(f.read())
-
-        return normalizationState
->>>>>>> 3adaf0a3
 
     def writeCalibrationState(self, calibration: Calibration, version: Optional[Version] = None):
         """
