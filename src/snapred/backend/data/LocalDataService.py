--- conflicted
+++ resolved
@@ -231,28 +231,7 @@
             raise ValueError(f"No files could be found with pattern: {pattern}")
         return fileList
 
-<<<<<<< HEAD
     ##### PATH METHODS #####
-=======
-    def _findMatchingDirList(self, pattern, throws=True) -> List[str]:
-        """
-        Find all directories matching a glob pattern.
-        Optional: throws exception if nothing found.
-        """
-        fileList: List[str] = []
-        for fname in glob.glob(pattern, recursive=True):
-            if os.path.isdir(fname):
-                fileList.append(fname)
-        if len(fileList) == 0 and throws:
-            raise ValueError(f"No directories could be found with pattern: {pattern}")
-        return fileList
-
-    ##### PATH METHODS #####
-
-    def _appendVersion(self, root: Path, version: Optional[Version]) -> Path:
-        # Append a version directory to a data path
-        return root / wnvf.fileVersion(version)
->>>>>>> 4617b59d
 
     def _constructCalibrationStateRoot(self, stateId) -> Path:
         return Path(Config["instrument.calibration.powder.home"], str(stateId))
@@ -264,104 +243,52 @@
     def _constructNormalizationStatePath(self, stateId, useLiteMode) -> Path:
         mode = "lite" if useLiteMode else "native"
         return self._constructCalibrationStateRoot(stateId) / mode / "normalization"
-<<<<<<< HEAD
 
     # reduction paths #
 
     @validate_arguments
-=======
-
-    @validate_arguments
-    def _constructCalibrationDataPath(self, runId: str, useLiteMode: bool, version: Optional[Version]) -> Path:
-        """
-        Generates the path for an instrument state's versioned calibration files.
-        """
-        stateId, _ = self._generateStateId(runId)
-        if version is None:
-            version = self._getLatestCalibrationVersionNumber(stateId, useLiteMode)
-        return self._appendVersion(self._constructCalibrationStatePath(stateId, useLiteMode), version)
-
-    @validate_arguments
-    def _constructNormalizationDataPath(self, runId: str, useLiteMode: bool, version: Optional[Version]) -> Path:
-        """
-        Generates the path for an instrument state's versioned normalization calibration files.
-        """
-        stateId, _ = self._generateStateId(runId)
-        if version is None:
-            version = self._getLatestNormalizationVersionNumber(stateId, useLiteMode)
-        return self._appendVersion(self._constructNormalizationStatePath(stateId, useLiteMode), version)
-
-    @validate_arguments
-    def _constructCalibrationParametersFilePath(self, runId: str, useLiteMode: bool, version: Version) -> Path:
-        return self._constructCalibrationDataPath(runId, useLiteMode, version) / "CalibrationParameters.json"
-
-    @validate_arguments
-    def _constructNormalizationParametersFilePath(self, runId: str, useLiteMode: bool, version: Version) -> Path:
-        return self._constructNormalizationDataPath(runId, useLiteMode, version) / "NormalizationParameters.json"
-
-    # reduction paths #
-
-    @validate_arguments
->>>>>>> 4617b59d
     def _constructReductionStateRoot(self, runNumber: str) -> Path:
         stateId, _ = self._generateStateId(runNumber)
         IPTS = Path(self.getIPTS(runNumber))
         # substitute the last component of the IPTS-directory for the '{IPTS}' tag
         reductionHome = Path(Config["instrument.reduction.home"].format(IPTS=IPTS.name))
         return reductionHome / stateId
-<<<<<<< HEAD
 
     @validate_arguments
     def _constructReductionDataRoot(self, runNumber: str, useLiteMode: bool) -> Path:
         reductionStateRoot = self._constructReductionStateRoot(runNumber)
         mode = "lite" if useLiteMode else "native"
         return reductionStateRoot / mode / runNumber
-=======
-
-    @validate_arguments
-    def _constructReductionDataRoot(self, runNumber: str, useLiteMode: bool) -> Path:
-        reductionStateRoot = self._constructReductionStateRoot(runNumber)
-        mode = "lite" if useLiteMode else "native"
-        return reductionStateRoot / mode / runNumber
-
-    @validate_arguments
-    def _constructReductionDataPath(self, runNumber: str, useLiteMode: bool, version: Version) -> Path:
-        return self._appendVersion(self._constructReductionDataRoot(runNumber, useLiteMode), version)
-
-    @validate_arguments
-    def _constructReductionRecordFilePath(self, runNumber: str, useLiteMode: bool, version: Version) -> Path:
-        recordPath = self._constructReductionDataPath(runNumber, useLiteMode, version) / "ReductionRecord.json"
-        return recordPath
->>>>>>> 4617b59d
 
     @validate_arguments
     def _constructReductionDataFilePath(self, runNumber: str, useLiteMode: bool, version: Version) -> Path:
         stateId, _ = self._generateStateId(runNumber)
         fileName = wng.reductionOutputGroup().stateId(stateId).version(version).build()
         fileName += Config["nexus.file.extension"]
-        filePath = (
-            self.reductionIndex(
-                runNumber,
-                useLiteMode,
-            ).versionPath(version)
-            / fileName
-        )
+        filePath = self.reductionIndex(runNumber, useLiteMode).versionPath(version) / fileName
         return filePath
 
-<<<<<<< HEAD
     ##### VERSIONING / INDEXING METHODS #####
 
-    def _statePathForWorkflow(self, stateId, useLiteMode, indexorType: IndexorType):
+    def _statePathForWorkflow(self, stateId: str, useLiteMode: bool, indexorType: IndexorType):
         if indexorType == IndexorType.CALIBRATION:
             path = self._constructCalibrationStatePath(stateId, useLiteMode)
         elif indexorType == IndexorType.NORMALIZATION:
             path = self._constructNormalizationStatePath(stateId, useLiteMode)
+        elif indexorType == IndexorType.REDUCTION:
+            # NOTE the "stateId" should actually be a runNumber for reduction
+            path = self._constructReductionDataRoot(stateId, useLiteMode)
         else:
-            path = self._constructCalibrationStateRoot(stateId)
+            mode = "lite" if useLiteMode else "native"
+            path = self._constructCalibrationStateRoot(stateId) / mode
         return path
 
     def index(self, runNumber: str, useLiteMode: bool, indexorType: IndexorType):
-        stateId, _ = self._generateStateId(runNumber)
+        # NOTE the reduction state path is determined by run number, not state id
+        if indexorType is IndexorType.REDUCTION:
+            stateId = runNumber
+        else:
+            stateId, _ = self._generateStateId(runNumber)
         key = (stateId, useLiteMode, indexorType)
         if self.indexor.get(key) is None:
             path = self._statePathForWorkflow(*key)
@@ -373,126 +300,6 @@
 
     def normalizationIndex(self, runId: str, useLiteMode: bool):
         return self.index(runId, useLiteMode, IndexorType.NORMALIZATION)
-=======
-    ##### INDEX / VERSION METHODS #####
-
-    def readCalibrationIndex(self, runId: str, useLiteMode: bool):
-        # Need to run this because of its side effect, TODO: Remove side effect
-        stateId, _ = self._generateStateId(runId)
-        calibrationPath: Path = self._constructCalibrationStatePath(stateId, useLiteMode)
-        indexPath: Path = calibrationPath / "CalibrationIndex.json"
-        calibrationIndex: List[CalibrationIndexEntry] = []
-        if indexPath.exists():
-            calibrationIndex = parse_file_as(List[CalibrationIndexEntry], indexPath)
-        return calibrationIndex
-
-    def readNormalizationIndex(self, runId: str, useLiteMode: bool):
-        # Need to run this because of its side effect, TODO: Remove side effect
-        stateId, _ = self._generateStateId(runId)
-        normalizationPath: Path = self._constructNormalizationStatePath(stateId, useLiteMode)
-        indexPath: Path = normalizationPath / "NormalizationIndex.json"
-        normalizationIndex: List[NormalizationIndexEntry] = []
-        if indexPath.exists():
-            normalizationIndex = parse_file_as(List[NormalizationIndexEntry], indexPath)
-        return normalizationIndex
-
-    def _parseAppliesTo(self, appliesTo: str):
-        return CalibrationIndexEntry.parseAppliesTo(appliesTo)
-
-    def _compareRunNumbers(self, runNumber1: str, runNumber2: str, symbol: str):
-        expressions = {
-            ">=": lambda x, y: x >= y,
-            "<=": lambda x, y: x <= y,
-            "<": lambda x, y: x < y,
-            ">": lambda x, y: x > y,
-            "": lambda x, y: x == y,
-        }
-        return expressions[symbol](int(runNumber1), int(runNumber2))
-
-    def _isApplicableEntry(self, calibrationIndexEntry, runId):
-        """
-        Checks to see if an entry in the calibration index applies to a given run id via numerical comparison.
-        """
-
-        symbol, runNumber = self._parseAppliesTo(calibrationIndexEntry.appliesTo)
-        return self._compareRunNumbers(runId, runNumber, symbol)
-
-    def _getVersionFromCalibrationIndex(self, runId: str, useLiteMode: bool) -> int:
-        """
-        Loads calibration index and inspects all entries to attain latest calibration version that applies to the run id
-        """
-        # lookup calibration index
-        calibrationIndex = self.readCalibrationIndex(runId, useLiteMode)
-        # From the index find the latest calibration
-        latestCalibration = None
-        version = None
-        if calibrationIndex:
-            # sort by timestamp
-            calibrationIndex.sort(key=lambda x: x.timestamp)
-            # filter for latest applicable
-            relevantEntries = list(filter(lambda x: self._isApplicableEntry(x, runId), calibrationIndex))
-            if len(relevantEntries) < 1:
-                return None
-            latestCalibration = relevantEntries[-1]
-            version = latestCalibration.version
-        return version
-
-    def _getVersionFromNormalizationIndex(self, runId: str, useLiteMode: bool) -> int:
-        """
-        Loads normalization index and inspects all entries to attain
-        latest normalization version that applies to the run id
-        """
-        # lookup normalization index
-        normalizationIndex = self.readNormalizationIndex(runId, useLiteMode)
-        # From the index find the latest normalization
-        latestNormalization = None
-        version = None
-        if normalizationIndex:
-            # sort by timestamp
-            normalizationIndex.sort(key=lambda x: x.timestamp)
-            # filter for latest applicable
-            relevantEntries = list(filter(lambda x: self._isApplicableEntry(x, runId), normalizationIndex))
-            if len(relevantEntries) < 1:
-                return None
-            latestNormalization = relevantEntries[-1]
-            version = latestNormalization.version
-        return version
-
-    def writeCalibrationIndexEntry(self, entry: CalibrationIndexEntry):
-        stateId, _ = self._generateStateId(entry.runNumber)
-        calibrationPath: Path = self._constructCalibrationStatePath(stateId, entry.useLiteMode)
-        indexPath: Path = calibrationPath / "CalibrationIndex.json"
-        # append to index and write to file
-        calibrationIndex = self.readCalibrationIndex(entry.runNumber, entry.useLiteMode)
-        calibrationIndex.append(entry)
-        write_model_list_pretty(calibrationIndex, indexPath)
-
-    def writeNormalizationIndexEntry(self, entry: NormalizationIndexEntry):
-        stateId, _ = self._generateStateId(entry.runNumber)
-        normalizationPath: Path = self._constructNormalizationStatePath(stateId, entry.useLiteMode)
-        indexPath: Path = normalizationPath / "NormalizationIndex.json"
-        # append to index and write to file
-        normalizationIndex = self.readNormalizationIndex(entry.runNumber, entry.useLiteMode)
-        normalizationIndex.append(entry)
-        write_model_list_pretty(normalizationIndex, indexPath)
-
-    @validate_arguments
-    def getCalibrationRecordFilePath(self, runId: str, useLiteMode: bool, version: Version) -> Path:
-        return self._constructCalibrationDataPath(runId, useLiteMode, version) / "CalibrationRecord.json"
-
-    @validate_arguments
-    def getNormalizationRecordFilePath(self, runId: str, useLiteMode: bool, version: Version) -> Path:
-        return self._constructNormalizationDataPath(runId, useLiteMode, version) / "NormalizationRecord.json"
-
-    def _extractFileVersion(self, file: str) -> int:
-        version = None
-        if isinstance(file, str) or isinstance(file, Path):
-            for part in reversed(Path(file).parts):  # NOTE tmp directories can contain `v_` leading to false hits
-                if "v_" in part:
-                    version = int(part.split("_")[-1])
-                    break
-        return version
->>>>>>> 4617b59d
 
     def reductionIndex(self, runId: str, useLiteMode: bool):
         return self.index(runId, useLiteMode, IndexorType.REDUCTION)
@@ -503,19 +310,8 @@
     def readNormalizationIndex(self, runId: str, useLiteMode: bool):
         return self.normalizationIndex(runId, useLiteMode).getIndex()
 
-<<<<<<< HEAD
     def writeCalibrationIndexEntry(self, entry: CalibrationIndexEntry):
         self.calibrationIndex(entry.runNumber, entry.useLiteMode).addIndexEntry(entry)
-=======
-    def _getLatestVersionNumber(self, versionRoot: Path) -> int:
-        """
-        Examine the filesystem to get the latest version number.
-        """
-        versionPathGlob = str(versionRoot / "v_*")
-        versionDirs = self._findMatchingDirList(versionPathGlob, throws=False)
-        versions = [self._extractFileVersion(dir_) for dir_ in versionDirs]
-        return self._getLatestThing(versions)
->>>>>>> 4617b59d
 
     def writeNormalizationIndexEntry(self, entry: NormalizationIndexEntry):
         self.normalizationIndex(entry.runNumber, entry.useLiteMode).addIndexEntry(entry)
@@ -537,36 +333,12 @@
 
     ##### NORMALIZATION METHODS #####
 
-    ##### NORMALIZATION METHODS #####
-
     @validate_arguments
     def readNormalizationRecord(self, runId: str, useLiteMode: bool, version: Optional[int] = None):
-<<<<<<< HEAD
         indexor = self.normalizationIndex(runId, useLiteMode)
         if version is None:
             version = indexor.latestApplicableVersion(runId)
         return indexor.readRecord(version)
-=======
-        latestFile = ""
-        recordPathGlob: str = str(
-            self.getNormalizationRecordFilePath(runId, useLiteMode, version if version is not None else "*")
-        )
-        if version is not None:
-            latestFile = self._getFileOfVersion(recordPathGlob, version)
-        else:
-            latestFile = self._getLatestFile(recordPathGlob)
-        record: NormalizationRecord = None  # noqa: F821
-        if latestFile:
-            logger.info(f"reading NormalizationRecord from {latestFile}")
-            record = parse_file_as(NormalizationRecord, latestFile)  # noqa: F821
-
-        return record
->>>>>>> 4617b59d
-
-    @validate_arguments
-    def _getCurrentNormalizationRecord(self, runId: str, useLiteMode: bool):
-        version = self._getVersionFromNormalizationIndex(runId, useLiteMode)
-        return self.readNormalizationRecord(runId, useLiteMode, version)
 
     def writeNormalizationRecord(
         self, record: NormalizationRecord, version: Optional[int] = None
@@ -577,12 +349,7 @@
         """
         indexor = self.normalizationIndex(record.runNumber, record.useLiteMode)
         if version is None:
-<<<<<<< HEAD
             version = indexor.nextVersion()
-=======
-            version = max(record.version, previousVersion + 1)
-        recordPath: Path = self.getNormalizationRecordFilePath(runNumber, record.useLiteMode, version)
->>>>>>> 4617b59d
         record.version = version
 
         # There seems no need to write the _nested_ Normalization,
@@ -621,30 +388,10 @@
 
     @validate_arguments
     def readCalibrationRecord(self, runId: str, useLiteMode: bool, version: Optional[int] = None):
-<<<<<<< HEAD
         indexor = self.calibrationIndex(runId, useLiteMode)
         if version is None:
             version = indexor.latestApplicableVersion(runId)
         return indexor.readRecord(version)
-=======
-        recordFile: str = None
-        if version is not None:
-            recordPathGlob: str = str(self.getCalibrationRecordFilePath(runId, useLiteMode, version))
-            recordFile = self._getFileOfVersion(recordPathGlob, version)
-        else:
-            recordPathGlob: str = str(self.getCalibrationRecordFilePath(runId, useLiteMode, "*"))
-            recordFile = self._getLatestFile(recordPathGlob)
-        record: CalibrationRecord = None
-        if recordFile is not None:
-            logger.info(f"reading CalibrationRecord from {recordFile}")
-            record = parse_file_as(CalibrationRecord, recordFile)
-        return record
->>>>>>> 4617b59d
-
-    @validate_arguments
-    def _getCurrentCalibrationRecord(self, runId: str, useLiteMode: bool):
-        version = self._getVersionFromCalibrationIndex(runId, useLiteMode)
-        return self.readCalibrationRecord(runId, useLiteMode, version)
 
     def writeCalibrationRecord(self, record: CalibrationRecord, version: Optional[int] = None):
         """
@@ -653,12 +400,7 @@
         """
         indexor = self.calibrationIndex(record.runNumber, record.useLiteMode)
         if version is None:
-<<<<<<< HEAD
             version = indexor.nextVersion()
-=======
-            version = max(record.version, previousVersion + 1)
-        recordPath: Path = self.getCalibrationRecordFilePath(runNumber, record.useLiteMode, str(version))
->>>>>>> 4617b59d
         record.version = version
 
         # As above at 'writeNormalizationRecord':
@@ -816,22 +558,10 @@
         """
         indexor = self.reductionIndex(record.runNumber, record.useLiteMode)
         if version is None:
-<<<<<<< HEAD
             version = indexor.nextVersion()
         record.version = version
 
         indexor.writeRecord(record, version)
-=======
-            versionNumber = self._getLatestReductionVersionNumber(runNumber, record.useLiteMode)
-            versionNumber += 1
-            version = str(versionNumber)
-        filePath: Path = self._constructReductionRecordFilePath(runNumber, record.useLiteMode, version)
-        record.version = int(version)
-
-        if not filePath.parent.exists():
-            filePath.parent.mkdir(parents=True, exist_ok=True)
-        write_model_pretty(record, filePath)
->>>>>>> 4617b59d
         logger.info(f"wrote ReductionRecord: version: {version}")
         return record
 
