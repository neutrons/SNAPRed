import datetime
import glob
import hashlib
import json
import os
from errno import ENOENT as NOT_FOUND
from pathlib import Path
from typing import Any, Dict, List, Tuple

import h5py
<<<<<<< HEAD
=======
from mantid.kernel import PhysicalConstants
>>>>>>> 762c532d
from pydantic import parse_file_as

from snapred.backend.dao import (
    GSASParameters,
    InstrumentConfig,
    Limit,
    ParticleBounds,
    RunConfig,
    StateConfig,
    StateId,
)
from snapred.backend.dao.calibration import Calibration, CalibrationIndexEntry, CalibrationRecord
from snapred.backend.dao.normalization import Normalization, NormalizationIndexEntry, NormalizationRecord
from snapred.backend.dao.state import (
    DetectorState,
    DiffractionCalibrant,
    FocusGroup,
    InstrumentState,
    NormalizationCalibrant,
)
from snapred.backend.dao.state.CalibrantSample import CalibrantSamples
from snapred.backend.data.GroceryService import GroceryService
from snapred.backend.error.StateValidationException import StateValidationException
from snapred.meta.Config import Config, Resource
from snapred.meta.decorators.ExceptionHandler import ExceptionHandler
from snapred.meta.decorators.Singleton import Singleton
from snapred.meta.mantid.WorkspaceNameGenerator import WorkspaceName
from snapred.meta.redantic import (
    write_model_list_pretty,
    write_model_pretty,
)

"""
    Looks up data on disk
    TBD the interface such that it is fairly generic
    but intersects that of the potential oncat data service interface
"""


def _createFileNotFoundError(msg, filename):
    return FileNotFoundError(NOT_FOUND, os.strerror(NOT_FOUND) + " " + msg, filename)


@Singleton
class LocalDataService:
    iptsCache: Dict[str, Any] = {}
    stateIdCache: Dict[str, str] = {}
    instrumentConfig: "InstrumentConfig"  # Optional[InstrumentConfig]
    verifyPaths: bool = True
    groceryService: GroceryService = GroceryService()
    # conversion factor from microsecond/Angstrom to meters
    CONVERSION_FACTOR = Config["constants.m2cm"] * PhysicalConstants.h / PhysicalConstants.NeutronMass

    def __init__(self) -> None:
        self.verifyPaths = Config["localdataservice.config.verifypaths"]
        self.instrumentConfig = self.readInstrumentConfig()

    def _determineInstrConfigPaths(self) -> None:
        """This method locates the instrument configuration path and
        sets the instance variable ``instrumentConfigPath``."""
        # verify parent directory exists
        self.dataPath = Path(Config["instrument.home"])
        if self.verifyPaths and not self.dataPath.exists():
            raise _createFileNotFoundError("Config['instrument.home']", self.dataPath)

        # look for the config file and verify it exists
        self.instrumentConfigPath = Config["instrument.config"]

    def readInstrumentConfig(self) -> InstrumentConfig:
        self._determineInstrConfigPaths()

        instrumentParameterMap = self._readInstrumentParameters()
        try:
            instrumentParameterMap["bandwidth"] = instrumentParameterMap.pop("neutronBandwidth")
            instrumentParameterMap["maxBandwidth"] = instrumentParameterMap.pop("extendedNeutronBandwidth")
            instrumentParameterMap["delTOverT"] = instrumentParameterMap.pop("delToT")
            instrumentParameterMap["delLOverL"] = instrumentParameterMap.pop("delLoL")
            instrumentConfig = InstrumentConfig(**instrumentParameterMap)
        except KeyError as e:
            raise KeyError(f"{e}: while reading instrument configuration '{self.instrumentConfigPath}'") from e
        if self.dataPath:
            instrumentConfig.calibrationDirectory = Path(Config["instrument.calibration.home"])
            if self.verifyPaths and not instrumentConfig.calibrationDirectory.exists():
                raise _createFileNotFoundError("[calibration directory]", instrumentConfig.calibrationDirectory)

        return instrumentConfig

    def _readInstrumentParameters(self) -> Dict[str, Any]:
        instrumentParameterMap: Dict[str, Any] = {}
        try:
            with open(self.instrumentConfigPath, "r") as json_file:
                instrumentParameterMap = json.load(json_file)
            return instrumentParameterMap
        except FileNotFoundError as e:
            raise _createFileNotFoundError("Instrument configuration file", self.instrumentConfigPath) from e

    def readStateConfig(self, runId: str) -> StateConfig:
        previousDiffCalRecord: CalibrationRecord = self.readCalibrationRecord(runId)
        if previousDiffCalRecord is None:
            diffCalibration: Calibration = self.readCalibrationState(runId)
        else:
            diffCalibration: Calibration = previousDiffCalRecord.calibrationFittingIngredients
        stateId, _ = self._generateStateId(runId)

        return StateConfig(
            calibration=diffCalibration,
            # TODO fix group map to point to focus group
            focusGroups=diffCalibration.instrumentState.groupMap,
            stateId=stateId,
<<<<<<< HEAD
        )
=======
        )  # TODO: fill with real value

    def _readFocusGroups(self, runId: str) -> List[FocusGroup]:  # noqa: ARG002
        reductionParameters = self._readReductionParameters(runId)
        # TODO: fix hardcode reductionParameters["focGroupLst"]
        # dont have time to figure out why its reading the wrong data
        focusGroupNames = ["Column", "Bank", "All"]
        focusGroups = []
        for i, name in enumerate(focusGroupNames):
            focusGroups.append(
                FocusGroup(
                    name=name,
                    definition=str(
                        self.instrumentConfig.calibrationDirectory
                        / "Powder"
                        / self.instrumentConfig.pixelGroupingDirectory
                        / reductionParameters["focGroupDefinition"][i]
                    ),
                )
            )
        return focusGroups
>>>>>>> 762c532d

    def readRunConfig(self, runId: str) -> RunConfig:
        return self._readRunConfig(runId)

    def _readRunConfig(self, runId: str) -> RunConfig:
        # lookup IPST number
        iptsPath = self.groceryService.getIPTS(runId)

        return RunConfig(
            IPTS=iptsPath,
            runNumber=runId,
            maskFileName="",
            maskFileDirectory=iptsPath + self.instrumentConfig.sharedDirectory,
            gsasFileDirectory=iptsPath + self.instrumentConfig.reducedDataDirectory,
            calibrationState=None,
        )  # TODO: where to find case? "before" "after"

    def _constructPVFilePath(self, runId: str):
        runConfig = self._readRunConfig(runId)
        return (
            runConfig.IPTS
            + self.instrumentConfig.nexusDirectory
            + "/SNAP_"
            + str(runConfig.runNumber)
            + self.instrumentConfig.nexusFileExtension
        )

    def _readPVFile(self, runId: str):
        fName: str = self._constructPVFilePath(runId)

        if os.path.exists(fName):
            f = h5py.File(fName, "r")
        else:
            raise FileNotFoundError("File {} does not exist".format(fName))
        return f

    @ExceptionHandler(StateValidationException)
    def _generateStateId(self, runId: str) -> Tuple[Any, Any]:
        if runId in self.stateIdCache:
            return self.stateIdCache[runId]

        f = self._readPVFile(runId)

        try:
            det_arc1 = f.get("entry/DASlogs/det_arc1/value")[0]
            det_arc2 = f.get("entry/DASlogs/det_arc2/value")[0]
            wav = f.get("entry/DASlogs/BL3:Chop:Skf1:WavelengthUserReq/value")[0]
            freq = f.get("entry/DASlogs/BL3:Det:TH:BL:Frequency/value")[0]
            GuideIn = f.get("entry/DASlogs/BL3:Mot:OpticsPos:Pos/value")[0]
        except:  # noqa: E722
            raise ValueError("Could not find all required logs in file {}".format(self._constructPVFilePath(runId)))

        stateID = StateId(
            vdet_arc1=det_arc1,
            vdet_arc2=det_arc2,
            WavelengthUserReq=wav,
            Frequency=freq,
            Pos=GuideIn,
        )
        hasher = hashlib.shake_256()

        decodedKey = json.dumps(stateID.__dict__).encode("utf-8")

        hasher.update(decodedKey)

        hashedKey = hasher.digest(8).hex()
        self.stateIdCache[runId] = hashedKey, decodedKey

        return hashedKey, decodedKey

    def _findMatchingFileList(self, pattern, throws=True) -> List[str]:
        fileList: List[str] = []
        for fname in glob.glob(pattern, recursive=True):
            if os.path.isfile(fname):
                fileList.append(fname)
        if len(fileList) == 0 and throws:
            raise ValueError(f"No files could be found with pattern: {pattern}")

        return fileList

    def _findMatchingDirList(self, pattern, throws=True) -> List[str]:
        """
        Similar to the above method `_findMatchingFileList` except for directories!
        Throw if nothing found.(Or dont!)
        """
        fileList: List[str] = []
        for fname in glob.glob(pattern, recursive=True):
            if os.path.isdir(fname):
                fileList.append(fname)
        if len(fileList) == 0 and throws:
            raise ValueError(f"No directories could be found with pattern: {pattern}")

        return fileList

    def _constructCalibrationStatePath(self, stateId):
        # TODO: Propogate pathlib through codebase
        return f"{self.instrumentConfig.calibrationDirectory / 'Powder' / stateId}/"

    def readCalibrationIndex(self, runId: str):
        # Need to run this because of its side effect, TODO: Remove side effect
        stateId, _ = self._generateStateId(runId)
        calibrationPath: str = self._constructCalibrationStatePath(stateId)
        indexPath: str = calibrationPath + "CalibrationIndex.json"
        calibrationIndex: List[CalibrationIndexEntry] = []
        if os.path.exists(indexPath):
            calibrationIndex = parse_file_as(List[CalibrationIndexEntry], indexPath)
        return calibrationIndex

    def readNormalizationIndex(self, runId: str):
        # Need to run this because of its side effect, TODO: Remove side effect
        stateId, _ = self._generateStateId(runId)
        normalizationPath: str = self._constructCalibrationStatePath(stateId)
        indexPath: str = normalizationPath + "NormalizationIndex.json"
        normalizationIndex: List[NormalizationIndexEntry] = []
        if os.path.exists(indexPath):
            normalizationIndex = parse_file_as(List[NormalizationIndexEntry], indexPath)
        return normalizationIndex

    def _isApplicableEntry(self, calibrationIndexEntry, runId):
        """
        Checks to see if an entry in the calibration index applies to a given run id via numerical comparison.
        """
        if calibrationIndexEntry.appliesTo == runId:
            return True
        if calibrationIndexEntry.appliesTo.startswith(">"):
            # get latest entry that applies to a runId greater than this runId
            if int(runId) > int(calibrationIndexEntry.appliesTo[1:]):
                return True
        if calibrationIndexEntry.appliesTo.startswith("<"):
            # get latest entry that applies to a runId less than this runId
            if int(runId) < int(calibrationIndexEntry.appliesTo[1:]):
                return True
        return False

    def _getVersionFromCalibrationIndex(self, runId: str):
        """
        Loads calibration index and inspects all entries to attain latest calibration version that applies to the run id
        """
        # lookup calibration index
        calibrationIndex = self.readCalibrationIndex(runId)
        # From the index find the latest calibration
        latestCalibration = None
        version = None
        if calibrationIndex:
            # sort by timestamp
            calibrationIndex.sort(key=lambda x: x.timestamp)
            # filter for latest applicable
            relevantEntries = list(filter(lambda x: self._isApplicableEntry(x, runId), calibrationIndex))
            if len(relevantEntries) < 1:
                raise ValueError(f"No applicable calibration index entries found for runId {runId}")
            latestCalibration = relevantEntries[-1]
            version = latestCalibration.version
        return version

    def _getVersionFromNormalizationIndex(self, runId: str):
        """
        Loads normalization index and inspects all entries to attain
        latest normalization version that applies to the run id
        """
        # lookup normalization index
        normalizationIndex = self.readNormalizationIndex(runId)
        # From the index find the latest normalization
        latestNormalization = None
        version = None
        if normalizationIndex:
            # sort by timestamp
            normalizationIndex.sort(key=lambda x: x.timestamp)
            # filter for latest applicable
            relevantEntries = list(filter(lambda x: self._isApplicableEntry(x, runId), normalizationIndex))
            if len(relevantEntries) < 1:
                raise ValueError(f"No applicable calibration index entries found for runId {runId}")
            latestNormalization = relevantEntries[-1]
            version = latestNormalization.version
        return version

    def _constructCalibrationDataPath(self, runId: str, version: str):
        """
        Generates the path for an instrument state's versioned calibration files.
        """
        stateId, _ = self._generateStateId(runId)
        statePath = self._constructCalibrationStatePath(stateId)
        cablibrationVersionPath: str = statePath + "v_{}/".format(version)
        return cablibrationVersionPath

    def _getCalibrationDataPath(self, runId: str):
        """
        Given a run id, get the latest and greatest calibration file set's path for said run.
        """
        version = self._getVersionFromCalibrationIndex(runId)
        if version is None:
            raise ValueError(f"No calibration data found for runId {runId}")
        return self._constructCalibrationDataPath(runId, version)

    def writeCalibrationIndexEntry(self, entry: CalibrationIndexEntry):
        stateId, _ = self._generateStateId(entry.runNumber)
        calibrationPath: str = self._constructCalibrationStatePath(stateId)
        indexPath: str = calibrationPath + "CalibrationIndex.json"
        # append to index and write to file
        calibrationIndex = self.readCalibrationIndex(entry.runNumber)
        calibrationIndex.append(entry)
        write_model_list_pretty(calibrationIndex, indexPath)

    def writeNormalizationIndexEntry(self, entry: NormalizationIndexEntry):
        stateId, _ = self._generateStateId(entry.runNumber)
        normalizationPath: str = self._constructCalibrationStatePath(stateId)
        indexPath: str = normalizationPath + "NormalizationIndex.json"
        # append to index and write to file
        normalizationIndex = self.readNormalizationIndex(entry.runNumber)
        normalizationIndex.append(entry)
        write_model_list_pretty(normalizationIndex, indexPath)

    def getCalibrationRecordPath(self, runId: str, version: str):
        recordPath: str = f"{self._constructCalibrationDataPath(runId, version)}CalibrationRecord.json"
        return recordPath

    def getNormalizationRecordPath(self, runId: str, version: str):
        recordPath: str = f"{self._constructCalibrationDataPath(runId, version)}NormalizationRecord.json"
        return recordPath

    def _extractFileVersion(self, file: str):
        return int(file.split("/v_")[-1].split("/")[0])

    def _getFileOfVersion(self, fileRegex: str, version):
        foundFiles = self._findMatchingFileList(fileRegex, throws=False)
        returnFile = None
        for file in foundFiles:
            fileVersion = self._extractFileVersion(file)
            if fileVersion == version:
                returnFile = file
                break
        return returnFile

    def _getLatestFile(self, fileRegex: str):
        foundFiles = self._findMatchingFileList(fileRegex, throws=False)
        latestVersion = 0
        latestFile = None
        for file in foundFiles:
            version = self._extractFileVersion(file)
            if version > latestVersion:
                latestVersion = version
                latestFile = file
        return latestFile

    def _getLatestCalibrationVersion(self, stateId: str):
        """
        Ignoring the calibration index, whats the last set of calibration files to be generated.
        """
        calibrationStatePath = self._constructCalibrationStatePath(stateId)
        calibrationVersionPath = f"{calibrationStatePath}v_*/"
        latestVersion = 0
        versionDirs = self._findMatchingDirList(calibrationVersionPath, throws=False)
        for versionDir in versionDirs:
            version = int(versionDir.split("/")[-2].split("_")[-1])
            if version > latestVersion:
                latestVersion = version
        return latestVersion

    def readNormalizationRecord(self, runId: str, version: str = None):
        recordPath: str = self.getNormalizationRecordPath(runId, "*")
        latestFile = ""
        if version:
            latestFile = self._getFileOfVersion(recordPath, version)
        else:
            latestFile = self._getLatestFile(recordPath)
        record: NormalizationRecord = None  # noqa: F821
        if latestFile:
            record = parse_file_as(NormalizationRecord, latestFile)  # noqa: F821
        return record

    def writeNormalizationRecord(self, record: NormalizationRecord, version: int = None):  # noqa: F821
        """
        Persists a `NormalizationRecord` to either a new version folder, or overwrite a specific version.
        """
        runNumber = record.runNumber
        stateId, _ = self._generateStateId(runNumber)
        previousVersion = self._getLatestCalibrationVersion(stateId)
        if not version:
            version = previousVersion + 1
        recordPath: str = self.getNormalizationRecordPath(runNumber, version)
        record.version = version
        normalizationPath = self._constructCalibrationDataPath(runNumber, version)
        # check if directory exists for runId
        if not os.path.exists(normalizationPath):
            os.makedirs(normalizationPath)
        # append to record and write to file
        write_model_pretty(record, recordPath)

        self.writeNormalizationState(runNumber, record.normalization, version)
        for workspace in record.workspaceNames:
            self.groceryService.writeWorkspace(normalizationPath, workspace)
        return record

    def readCalibrationRecord(self, runId: str, version: str = None):
        recordPath: str = self.getCalibrationRecordPath(runId, "*")
        # find the latest version
        latestFile = ""
        if version:
            latestFile = self._getFileOfVersion(recordPath, version)
        else:
            latestFile = self._getLatestFile(recordPath)
        # read the file
        record: CalibrationRecord = None
        if latestFile:
            record = parse_file_as(CalibrationRecord, latestFile)
        return record

    def writeCalibrationRecord(self, record: CalibrationRecord, version: int = None):
        """
        Persists a `CalibrationRecord` to either a new version folder, or overwrite a specific version.
        """
        runNumber = record.runNumber
        stateId, _ = self._generateStateId(runNumber)
        previousVersion = self._getLatestCalibrationVersion(stateId)
        if not version:
            version = previousVersion + 1
        recordPath: str = self.getCalibrationRecordPath(runNumber, version)
        record.version = version
        calibrationPath = self._constructCalibrationDataPath(runNumber, version)
        # check if directory exists for runId
        if not os.path.exists(calibrationPath):
            os.makedirs(calibrationPath)
        # append to record and write to file
        write_model_pretty(record, recordPath)

        self.writeCalibrationState(runNumber, record.calibrationFittingIngredients, version)
        for workspace in record.workspaceNames:
            self.groceryService.writeWorkspace(calibrationPath, workspace)
        return record

    def writeCalibrationReductionResult(self, runId: str, workspaceName: WorkspaceName, dryrun: bool = False):
        # use mantid to write workspace to file
        stateId, _ = self._generateStateId(runId)
        calibrationPath: str = self._constructCalibrationStatePath(stateId)
        filenameFormat = f"{calibrationPath}{runId}/{workspaceName}" + "_v{}.nxs"
        # find total number of files
        foundFiles = self._findMatchingFileList(filenameFormat.format("*"), throws=False)
        version = len(foundFiles) + 1

        filename = filenameFormat.format(version)
        if not dryrun:
            self.groceryService.writeWorkspace(filename, workspaceName)
        return filename

    def writeCalibrantSample(self, sample: CalibrantSamples):
        samplePath: str = Config["samples.home"]
        fileName: str = sample.name + "_" + sample.unique_id
        # TODO: Test code should not pollute production code, why is this here?
        if fileName == "test_id123":
            filePath = os.path.join(Resource._resourcesPath + fileName) + ".json"
        else:
            filePath = os.path.join(samplePath, fileName) + ".json"
        if os.path.exists(filePath):
            raise ValueError(f"the file '{filePath}' already exists")
        write_model_pretty(sample, filePath)

    def readCalibrantSample(self, filePath: str):
        if not os.path.exists(filePath):
            raise ValueError(f"The file '{filePath}' does not exist")
        with open(filePath, "r") as file:
            sampleJson = json.load(file)
            if "mass-density" in sampleJson and "packingFraction" in sampleJson:
                warnings.warn(  # noqa: F821
                    "Can't specify both mass-density and packing fraction for single-element materials"
                )  # noqa: F821
            del sampleJson["material"]["packingFraction"]
            for atom in sampleJson["crystallography"]["atoms"]:
                atom["symbol"] = atom.pop("atom_type")
                atom["coordinates"] = atom.pop("atom_coordinates")
                atom["siteOccupationFactor"] = atom.pop("site_occupation_factor")
            sample = CalibrantSamples.parse_raw(json.dumps(sampleJson))
            return sample

    def readCifFilePath(self, sampleId: str):
        samplePath: str = Config["samples.home"]
        fileName: str = sampleId + ".json"
        filePath = os.path.join(samplePath, fileName)
        if not os.path.exists(filePath):
            raise ValueError(f"the file '{filePath}' does not exist")
        with open(filePath, "r") as f:
            calibrantSampleDict = json.load(f)
        return calibrantSampleDict["crystallography"]["cifFile"]

    def _getCurrentCalibrationRecord(self, runId: str):
        version = self._getVersionFromCalibrationIndex(runId)
        return self.readCalibrationRecord(runId, version)

    def _getCurrentNormalizationRecord(self, runId: str):
        version = self._getVersionFromNormalizationIndex(runId)
        return self.readNormalizationRecord(runId, version)

    def getCalibrationStatePath(self, runId: str, version: str):
        statePath: str = f"{self._constructCalibrationDataPath(runId, version)}CalibrationParameters.json"
        return statePath

    def getNormalizationStatePath(self, runId: str, version: str):
        # TODO make its own path?
        statePath: str = f"{self._constructCalibrationDataPath(runId, version)}NormalizationParameters.json"
        return statePath

    def readCalibrationState(self, runId: str, version: str = None):
        # get stateId and check to see if such a folder exists, if not create an initialize it
        stateId, _ = self._generateStateId(runId)
        calibrationStatePath = self.getCalibrationStatePath(runId, "*")

        latestFile = ""
        if version:
            latestFile = self._getFileOfVersion(calibrationStatePath, version)
        else:
            # TODO: This should refer to the calibration index
            latestFile = self._getLatestFile(calibrationStatePath)

        calibrationState = None
        if latestFile:
            calibrationState = parse_file_as(Calibration, latestFile)

        return calibrationState

    def readNormalizationState(self, runId: str, version: str = None):
        stateId, _ = self._generateStateId(runId)
        normalizationStatePath = self.getCalibrationStatePath(runId, "*")

        latestFile = ""
        if version:
            latestFile = self._getFileOfVersion(normalizationStatePath, version)
        else:
            # TODO: This should refer to the calibration index
            latestFile = self._getLatestFile(normalizationStatePath)

        normalizationState = None
        if latestFile:
            normalizationState = parse_file_as(Normalization, latestFile)  # noqa: F821

        return normalizationState

    def writeCalibrationState(self, runId: str, calibration: Calibration, version: int = None):
        """
        Writes a `Calibration` to either a new version folder, or overwrite a specific version.
        """
        stateId, _ = self._generateStateId(runId)
        calibrationPath: str = self._constructCalibrationStatePath(stateId)
        previousVersion = self._getLatestCalibrationVersion(stateId)
        if not version:
            version = previousVersion + 1
        # check for the existenece of a calibration parameters file
        calibrationParametersPath = self.getCalibrationStatePath(runId, version)
        calibration.version = version
        calibrationPath = self._constructCalibrationDataPath(runId, version)
        if not os.path.exists(calibrationPath):
            os.makedirs(calibrationPath)
        # write the file and return the calibration state
        write_model_pretty(calibration, calibrationParametersPath)

    def writeNormalizationState(self, runId: str, normalization: Normalization, version: int = None):  # noqa: F821
        """
        Writes a `Normalization` to either a new version folder, or overwrite a specific version.
        """
        stateId, _ = self._generateStateId(runId)
        normalizationPath: str = self._constructCalibrationStatePath(stateId)
        previousVersion = self._getLatestCalibrationVersion(stateId)
        if not version:
            version = previousVersion + 1
        # check for the existenece of a calibration parameters file
        normalizationParametersPath = self.getNormalizationStatePath(runId, version)
        normalization.version = version
        normalizationPath = self._constructCalibrationDataPath(runId, version)
        if not os.path.exists(normalizationPath):
            os.makedirs(normalizationPath)
        write_model_pretty(normalization, normalizationParametersPath)

    @ExceptionHandler(StateValidationException)
    def initializeState(self, runId: str, name: str = None):
        # pull pv data similar to how we generate stateId
        pvFile = self._readPVFile(runId)
        detectorState = DetectorState(
            arc=[pvFile.get("entry/DASlogs/det_arc1/value")[0], pvFile.get("entry/DASlogs/det_arc2/value")[0]],
            wav=pvFile.get("entry/DASlogs/BL3:Chop:Skf1:WavelengthUserReq/value")[0],
            freq=pvFile.get("entry/DASlogs/BL3:Det:TH:BL:Frequency/value")[0],
            guideStat=pvFile.get("entry/DASlogs/BL3:Mot:OpticsPos:Pos/value")[0],
            lin=[pvFile.get("entry/DASlogs/det_lin1/value")[0], pvFile.get("entry/DASlogs/det_lin2/value")[0]],
        )
        # then read data from the common calibration state parameters stored at root of calibration directory
        instrumentConfig = self.readInstrumentConfig()
        # then pull static values specified by malcolm from resources
        defaultGroupSliceValue = Config["calibration.parameters.default.groupSliceValue"]
        fwhmMultiplier = Limit(
            minimum=Config["calibration.parameters.default.FWHMMultiplier"][0],
            maximum=Config["calibration.parameters.default.FWHMMultiplier"][1],
        )
        peakTailCoefficient = Config["calibration.parameters.default.peakTailCoefficient"]
        gsasParameters = GSASParameters(
            alpha=Config["calibration.parameters.default.alpha"], beta=Config["calibration.parameters.default.beta"]
        )
        # then calculate the derived values
        lambdaLimit = Limit(
            minimum=detectorState.wav - (instrumentConfig.bandwidth / 2),
            maximum=detectorState.wav + (instrumentConfig.bandwidth / 2),
        )
        L = instrumentConfig.L1 + instrumentConfig.L2
        tofLimit = Limit(
            minimum=lambdaLimit.minimum * L / self.CONVERSION_FACTOR,
            maximum=lambdaLimit.maximum * L / self.CONVERSION_FACTOR,
        )
        particleBounds = ParticleBounds(wavelength=lambdaLimit, tof=tofLimit)
        # finally add seedRun, creation date, and a human readable name
        instrumentState = InstrumentState(
            instrumentConfig=instrumentConfig,
            detectorState=detectorState,
            gsasParameters=gsasParameters,
            particleBounds=particleBounds,
            defaultGroupingSliceValue=defaultGroupSliceValue,
            fwhmMultiplierLimit=fwhmMultiplier,
            peakTailCoefficient=peakTailCoefficient,
        )

        calibration = Calibration(
            instrumentState=instrumentState,
            name=name,
            seedRun=runId,
            creationDate=datetime.datetime.now(),
            version=0,
        )

        self.writeCalibrationState(runId, calibration)
        return calibration

    def checkCalibrationFileExists(self, runId: str):
        stateID, _ = self._generateStateId(runId)
        calibrationStatePath: str = self._constructCalibrationStatePath(stateID)

        if os.path.exists(calibrationStatePath):
            return True
        else:
            return False

    def readSamplePaths(self):
        sampleFolder = Config["instrument.calibration.sample.home"]
        extensions = Config["instrument.calibration.sample.extensions"]
        # collect list of all json in folder
        sampleFiles = set()
        for extension in extensions:
            sampleFiles.update(self._findMatchingFileList(f"{sampleFolder}/*.{extension}", throws=False))
        if len(sampleFiles) < 1:
            raise RuntimeError(f"No samples found in {sampleFolder} for extensions {extensions}")
        return list(sampleFiles)

    def readGroupingFiles(self):
        groupingFolder = Config["instrument.calibration.powder.grouping.home"]
        extensions = Config["instrument.calibration.powder.grouping.extensions"]
        # collect list of all files in folder that are applicable extensions
        groupingFiles = []
        for extension in extensions:
            groupingFiles += self._findMatchingFileList(f"{groupingFolder}/*.{extension}", throws=False)
        if len(groupingFiles) < 1:
            raise RuntimeError(f"No grouping files found in {groupingFolder} for extensions {extensions}")
        return groupingFiles<|MERGE_RESOLUTION|>--- conflicted
+++ resolved
@@ -8,10 +8,7 @@
 from typing import Any, Dict, List, Tuple
 
 import h5py
-<<<<<<< HEAD
-=======
 from mantid.kernel import PhysicalConstants
->>>>>>> 762c532d
 from pydantic import parse_file_as
 
 from snapred.backend.dao import (
@@ -121,9 +118,6 @@
             # TODO fix group map to point to focus group
             focusGroups=diffCalibration.instrumentState.groupMap,
             stateId=stateId,
-<<<<<<< HEAD
-        )
-=======
         )  # TODO: fill with real value
 
     def _readFocusGroups(self, runId: str) -> List[FocusGroup]:  # noqa: ARG002
@@ -145,7 +139,6 @@
                 )
             )
         return focusGroups
->>>>>>> 762c532d
 
     def readRunConfig(self, runId: str) -> RunConfig:
         return self._readRunConfig(runId)
