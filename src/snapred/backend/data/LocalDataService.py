import datetime
import glob
import json
import os
from errno import ENOENT as NOT_FOUND
from pathlib import Path
from typing import Any, Dict, List, Tuple

import h5py
from mantid.kernel import PhysicalConstants
from pydantic import parse_file_as

from snapred.backend.dao import (
    GSASParameters,
    InstrumentConfig,
    Limit,
    ObjectSHA,
    ParticleBounds,
    RunConfig,
    StateConfig,
    StateId,
)
from snapred.backend.dao.calibration import Calibration, CalibrationIndexEntry, CalibrationRecord
from snapred.backend.dao.normalization import Normalization, NormalizationIndexEntry, NormalizationRecord
from snapred.backend.dao.state import (
    DetectorState,
    DiffractionCalibrant,
    FocusGroup,
    GroupingMap,
    InstrumentState,
    NormalizationCalibrant,
)
from snapred.backend.dao.state.CalibrantSample import CalibrantSamples
from snapred.backend.data.GroceryService import GroceryService
from snapred.backend.error.StateValidationException import StateValidationException
from snapred.backend.log.logger import snapredLogger
from snapred.meta.Config import Config, Resource
from snapred.meta.decorators.ExceptionHandler import ExceptionHandler
from snapred.meta.decorators.Singleton import Singleton
from snapred.meta.mantid.WorkspaceNameGenerator import WorkspaceName
from snapred.meta.redantic import (
    write_model_list_pretty,
    write_model_pretty,
)

logger = snapredLogger.getLogger(__name__)

"""
    Looks up data on disk
    TBD the interface such that it is fairly generic
    but intersects that of the potential oncat data service interface
"""


def _createFileNotFoundError(msg, filename):
    return FileNotFoundError(NOT_FOUND, os.strerror(NOT_FOUND) + " " + msg, filename)


@Singleton
class LocalDataService:
    iptsCache: Dict[str, Any] = {}
    stateIdCache: Dict[str, ObjectSHA] = {}
    instrumentConfig: "InstrumentConfig"  # Optional[InstrumentConfig]
    verifyPaths: bool = True
    groceryService: GroceryService = GroceryService()
    # conversion factor from microsecond/Angstrom to meters
    CONVERSION_FACTOR = Config["constants.m2cm"] * PhysicalConstants.h / PhysicalConstants.NeutronMass

    def __init__(self) -> None:
        self.verifyPaths = Config["localdataservice.config.verifypaths"]
        self.instrumentConfig = self.readInstrumentConfig()

    def _determineInstrConfigPaths(self) -> None:
        """This method locates the instrument configuration path and
        sets the instance variable ``instrumentConfigPath``."""
        # verify parent directory exists
        self.dataPath = Path(Config["instrument.home"])
        if self.verifyPaths and not self.dataPath.exists():
            raise _createFileNotFoundError("Config['instrument.home']", self.dataPath)

        # look for the config file and verify it exists
        self.instrumentConfigPath = Config["instrument.config"]

    def readInstrumentConfig(self) -> InstrumentConfig:
        self._determineInstrConfigPaths()

        instrumentParameterMap = self._readInstrumentParameters()
        try:
            instrumentParameterMap["bandwidth"] = instrumentParameterMap.pop("neutronBandwidth")
            instrumentParameterMap["maxBandwidth"] = instrumentParameterMap.pop("extendedNeutronBandwidth")
            instrumentParameterMap["delTOverT"] = instrumentParameterMap.pop("delToT")
            instrumentParameterMap["delLOverL"] = instrumentParameterMap.pop("delLoL")
            instrumentConfig = InstrumentConfig(**instrumentParameterMap)
        except KeyError as e:
            raise KeyError(f"{e}: while reading instrument configuration '{self.instrumentConfigPath}'") from e
        if self.dataPath:
            instrumentConfig.calibrationDirectory = Path(Config["instrument.calibration.home"])
            if self.verifyPaths and not instrumentConfig.calibrationDirectory.exists():
                raise _createFileNotFoundError("[calibration directory]", instrumentConfig.calibrationDirectory)

        return instrumentConfig

    def _readInstrumentParameters(self) -> Dict[str, Any]:
        instrumentParameterMap: Dict[str, Any] = {}
        try:
            with open(self.instrumentConfigPath, "r") as json_file:
                instrumentParameterMap = json.load(json_file)
            return instrumentParameterMap
        except FileNotFoundError as e:
            raise _createFileNotFoundError("Instrument configuration file", self.instrumentConfigPath) from e

    def readStateConfig(self, runId: str) -> StateConfig:
        previousDiffCalRecord: CalibrationRecord = self.readCalibrationRecord(runId)
        if previousDiffCalRecord is None:
            diffCalibration: Calibration = self.readCalibrationState(runId)
        else:
            diffCalibration: Calibration = previousDiffCalRecord.calibrationFittingIngredients

        stateId = diffCalibration.instrumentState.id

        # Read the grouping-schema map associated with this `StateConfig`.
        groupingMap = None
        if self._groupingMapPath(str(stateId)).exists():
            groupingMap = self._readGroupingMap(stateId)
        else:
            # If no `GroupingMap` JSON file is present at the <state root>,
            #   it is assumed that this is the first time that this state configuration has been initialized.
            # Any `StateConfig`'s `GroupingMap` always starts as a copy of the default `GroupingMap`.
            groupingMap = self._readDefaultGroupingMap()
            groupingMap.coerceStateId(stateId)
            # This is the _ONLY_ place that the grouping-schema map is written
            #   to its separate JSON file at <state root>.
            self._writeGroupingMap(stateId, groupingMap)

        return StateConfig(
            calibration=diffCalibration,
<<<<<<< HEAD
            # TODO fix group map to point to focus group
            focusGroups=diffCalibration.instrumentState.groupMap,
            stateId=stateId,
        )  # TODO: fill with real value
=======
            rawVanadiumCorrectionFileName=reductionParameters["rawVCorrFileName"],
            vanadiumFilePath=str(
                self.instrumentConfig.calibrationDirectory
                / "Powder"
                / diffCalibration.instrumentState.id.hex
                / reductionParameters["rawVCorrFileName"]
            ),
            groupingMap=groupingMap,
            stateId=diffCalibration.instrumentState.id,
        )
>>>>>>> daae5895

    def _readFocusGroups(self, runId: str) -> List[FocusGroup]:  # noqa: ARG002
        reductionParameters = self._readReductionParameters(runId)
        # TODO: fix hardcode reductionParameters["focGroupLst"]
        # dont have time to figure out why its reading the wrong data
        focusGroupNames = ["Column", "Bank", "All"]
        focusGroups = []
        for i, name in enumerate(focusGroupNames):
            focusGroups.append(
                FocusGroup(
                    name=name,
                    definition=str(
                        self.instrumentConfig.calibrationDirectory
                        / "Powder"
                        / self.instrumentConfig.pixelGroupingDirectory
                        / reductionParameters["focGroupDefinition"][i]
                    ),
                )
            )
        return focusGroups

    def readRunConfig(self, runId: str) -> RunConfig:
        return self._readRunConfig(runId)

    def _readRunConfig(self, runId: str) -> RunConfig:
        # lookup IPST number
        iptsPath = self.groceryService.getIPTS(runId)

        return RunConfig(
            IPTS=iptsPath,
            runNumber=runId,
            maskFileName="",
            maskFileDirectory=iptsPath + self.instrumentConfig.sharedDirectory,
            gsasFileDirectory=iptsPath + self.instrumentConfig.reducedDataDirectory,
            calibrationState=None,
        )  # TODO: where to find case? "before" "after"

    def _constructPVFilePath(self, runId: str):
        runConfig = self._readRunConfig(runId)
        return (
            runConfig.IPTS
            + self.instrumentConfig.nexusDirectory
            + "/SNAP_"
            + str(runConfig.runNumber)
            + self.instrumentConfig.nexusFileExtension
        )

    def _readPVFile(self, runId: str):
        fName: str = self._constructPVFilePath(runId)

        if os.path.exists(fName):
            f = h5py.File(fName, "r")
        else:
            raise FileNotFoundError("File {} does not exist".format(fName))
        return f

    @ExceptionHandler(StateValidationException)
    def _generateStateId(self, runId: str) -> Tuple[str, str]:
        if runId in self.stateIdCache:
            SHA = self.stateIdCache[runId]
            return SHA.hex, SHA.decodedKey

        f = self._readPVFile(runId)

        try:
            det_arc1 = f.get("entry/DASlogs/det_arc1/value")[0]
            det_arc2 = f.get("entry/DASlogs/det_arc2/value")[0]
            wav = f.get("entry/DASlogs/BL3:Chop:Skf1:WavelengthUserReq/value")[0]
            freq = f.get("entry/DASlogs/BL3:Det:TH:BL:Frequency/value")[0]
            GuideIn = f.get("entry/DASlogs/BL3:Mot:OpticsPos:Pos/value")[0]
        except:  # noqa: E722
            raise ValueError("Could not find all required logs in file {}".format(self._constructPVFilePath(runId)))

        stateID = StateId(
            vdet_arc1=det_arc1,
            vdet_arc2=det_arc2,
            WavelengthUserReq=wav,
            Frequency=freq,
            Pos=GuideIn,
        )
        SHA = ObjectSHA.fromObject(stateID)
        self.stateIdCache[runId] = SHA

        return SHA.hex, SHA.decodedKey

    def _findMatchingFileList(self, pattern, throws=True) -> List[str]:
        fileList: List[str] = []
        for fname in glob.glob(pattern, recursive=True):
            if os.path.isfile(fname):
                fileList.append(fname)
        if len(fileList) == 0 and throws:
            raise ValueError(f"No files could be found with pattern: {pattern}")

        return fileList

    def _findMatchingDirList(self, pattern, throws=True) -> List[str]:
        """
        Similar to the above method `_findMatchingFileList` except for directories!
        Throw if nothing found.(Or dont!)
        """
        fileList: List[str] = []
        for fname in glob.glob(pattern, recursive=True):
            if os.path.isdir(fname):
                fileList.append(fname)
        if len(fileList) == 0 and throws:
            raise ValueError(f"No directories could be found with pattern: {pattern}")

        return fileList

    def _constructCalibrationStatePath(self, stateId):
        # TODO: Propagate pathlib through codebase
        return f"{self.instrumentConfig.calibrationDirectory / 'Powder' / stateId}/"

    def readCalibrationIndex(self, runId: str):
        # Need to run this because of its side effect, TODO: Remove side effect
        stateId, _ = self._generateStateId(runId)
        calibrationPath: str = self._constructCalibrationStatePath(stateId)
        indexPath: str = calibrationPath + "CalibrationIndex.json"
        calibrationIndex: List[CalibrationIndexEntry] = []
        if os.path.exists(indexPath):
            calibrationIndex = parse_file_as(List[CalibrationIndexEntry], indexPath)
        return calibrationIndex

    def readNormalizationIndex(self, runId: str):
        # Need to run this because of its side effect, TODO: Remove side effect
        stateId, _ = self._generateStateId(runId)
        normalizationPath: str = self._constructCalibrationStatePath(stateId)
        indexPath: str = normalizationPath + "NormalizationIndex.json"
        normalizationIndex: List[NormalizationIndexEntry] = []
        if os.path.exists(indexPath):
            normalizationIndex = parse_file_as(List[NormalizationIndexEntry], indexPath)
        return normalizationIndex

    def _isApplicableEntry(self, calibrationIndexEntry, runId):
        """
        Checks to see if an entry in the calibration index applies to a given run id via numerical comparison.
        """
        if calibrationIndexEntry.appliesTo == runId:
            return True
        if calibrationIndexEntry.appliesTo.startswith(">"):
            # get latest entry that applies to a runId greater than this runId
            if int(runId) > int(calibrationIndexEntry.appliesTo[1:]):
                return True
        if calibrationIndexEntry.appliesTo.startswith("<"):
            # get latest entry that applies to a runId less than this runId
            if int(runId) < int(calibrationIndexEntry.appliesTo[1:]):
                return True
        return False

    def _getVersionFromCalibrationIndex(self, runId: str):
        """
        Loads calibration index and inspects all entries to attain latest calibration version that applies to the run id
        """
        # lookup calibration index
        calibrationIndex = self.readCalibrationIndex(runId)
        # From the index find the latest calibration
        latestCalibration = None
        version = None
        if calibrationIndex:
            # sort by timestamp
            calibrationIndex.sort(key=lambda x: x.timestamp)
            # filter for latest applicable
            relevantEntries = list(filter(lambda x: self._isApplicableEntry(x, runId), calibrationIndex))
            if len(relevantEntries) < 1:
                raise ValueError(f"No applicable calibration index entries found for runId {runId}")
            latestCalibration = relevantEntries[-1]
            version = latestCalibration.version
        return version

    def _getVersionFromNormalizationIndex(self, runId: str):
        """
        Loads normalization index and inspects all entries to attain
        latest normalization version that applies to the run id
        """
        # lookup normalization index
        normalizationIndex = self.readNormalizationIndex(runId)
        # From the index find the latest normalization
        latestNormalization = None
        version = None
        if normalizationIndex:
            # sort by timestamp
            normalizationIndex.sort(key=lambda x: x.timestamp)
            # filter for latest applicable
            relevantEntries = list(filter(lambda x: self._isApplicableEntry(x, runId), normalizationIndex))
            if len(relevantEntries) < 1:
                raise ValueError(f"No applicable calibration index entries found for runId {runId}")
            latestNormalization = relevantEntries[-1]
            version = latestNormalization.version
        return version

    def _constructCalibrationDataPath(self, runId: str, version: str):
        """
        Generates the path for an instrument state's versioned calibration files.
        """
        stateId, _ = self._generateStateId(runId)
        statePath = self._constructCalibrationStatePath(stateId)
        cablibrationVersionPath: str = statePath + "v_{}/".format(version)
        return cablibrationVersionPath

    def _getCalibrationDataPath(self, runId: str):
        """
        Given a run id, get the latest and greatest calibration file set's path for said run.
        """
        version = self._getVersionFromCalibrationIndex(runId)
        if version is None:
            raise ValueError(f"No calibration data found for runId {runId}")
        return self._constructCalibrationDataPath(runId, version)

    def writeCalibrationIndexEntry(self, entry: CalibrationIndexEntry):
        stateId, _ = self._generateStateId(entry.runNumber)
        calibrationPath: str = self._constructCalibrationStatePath(stateId)
        indexPath: str = calibrationPath + "CalibrationIndex.json"
        # append to index and write to file
        calibrationIndex = self.readCalibrationIndex(entry.runNumber)
        calibrationIndex.append(entry)
        write_model_list_pretty(calibrationIndex, indexPath)

    def writeNormalizationIndexEntry(self, entry: NormalizationIndexEntry):
        stateId, _ = self._generateStateId(entry.runNumber)
        normalizationPath: str = self._constructCalibrationStatePath(stateId)
        indexPath: str = normalizationPath + "NormalizationIndex.json"
        # append to index and write to file
        normalizationIndex = self.readNormalizationIndex(entry.runNumber)
        normalizationIndex.append(entry)
        write_model_list_pretty(normalizationIndex, indexPath)

    def getCalibrationRecordPath(self, runId: str, version: str):
        recordPath: str = f"{self._constructCalibrationDataPath(runId, version)}CalibrationRecord.json"
        return recordPath

    def getNormalizationRecordPath(self, runId: str, version: str):
        recordPath: str = f"{self._constructCalibrationDataPath(runId, version)}NormalizationRecord.json"
        return recordPath

    def _extractFileVersion(self, file: str):
        return int(file.split("/v_")[-1].split("/")[0])

    def _getFileOfVersion(self, fileRegex: str, version):
        foundFiles = self._findMatchingFileList(fileRegex, throws=False)
        returnFile = None
        for file in foundFiles:
            fileVersion = self._extractFileVersion(file)
            if fileVersion == version:
                returnFile = file
                break
        return returnFile

    def _getLatestFile(self, fileRegex: str):
        foundFiles = self._findMatchingFileList(fileRegex, throws=False)
        latestVersion = 0
        latestFile = None
        for file in foundFiles:
            version = self._extractFileVersion(file)
            if version > latestVersion:
                latestVersion = version
                latestFile = file
        return latestFile

    def _getLatestCalibrationVersion(self, stateId: str):
        """
        Ignoring the calibration index, whats the last set of calibration files to be generated.
        """
        calibrationStatePath = self._constructCalibrationStatePath(stateId)
        calibrationVersionPath = f"{calibrationStatePath}v_*/"
        latestVersion = 0
        versionDirs = self._findMatchingDirList(calibrationVersionPath, throws=False)
        for versionDir in versionDirs:
            version = int(versionDir.split("/")[-2].split("_")[-1])
            if version > latestVersion:
                latestVersion = version
        return latestVersion

    def readNormalizationRecord(self, runId: str, version: str = None):
<<<<<<< HEAD
=======
        stateId, _ = self._generateStateId(runId)
        self._readReductionParameters(runId)
>>>>>>> daae5895
        recordPath: str = self.getNormalizationRecordPath(runId, "*")
        latestFile = ""
        if version:
            latestFile = self._getFileOfVersion(recordPath, version)
        else:
            latestFile = self._getLatestFile(recordPath)
        record: NormalizationRecord = None  # noqa: F821
        if latestFile:
            logger.info(f"reading NormalizationRecord from {latestFile}")
            record = parse_file_as(NormalizationRecord, latestFile)  # noqa: F821

        return record

    def writeNormalizationRecord(self, record: NormalizationRecord, version: int = None):  # noqa: F821
        """
        Persists a `NormalizationRecord` to either a new version folder, or overwrite a specific version.
        -- side effect: updates version numbers of incoming `NormalizationRecord` and its nested `Normalization`.
        """
        runNumber = record.runNumber
        stateId, _ = self._generateStateId(runNumber)
        previousVersion = self._getLatestCalibrationVersion(stateId)
        if not version:
            version = previousVersion + 1
        recordPath: str = self.getNormalizationRecordPath(runNumber, version)
        record.version = version

        # There seems no need to write the _nested_ Normalization,
        # because it's written to a separate file during 'writeNormalizationState'.
        # However, if it is going to be _nested_, this marks it with the correct version.
        # (For example, use pydantic Field(exclude=True) to _stop_ nesting it.)
        record.normalization.version = version

        normalizationPath = self._constructCalibrationDataPath(runNumber, version)
        # check if directory exists for runId
        if not os.path.exists(normalizationPath):
            os.makedirs(normalizationPath)
        # append to record and write to file
        write_model_pretty(record, recordPath)

        self.writeNormalizationState(runNumber, record.normalization, version)
        for workspace in record.workspaceNames:
            self.groceryService.writeWorkspace(normalizationPath, workspace)
        logger.info(f"wrote NormalizationRecord: version: {version}")
        return record

    def readCalibrationRecord(self, runId: str, version: str = None):
        stateId, _ = self._generateStateId(runId)
        recordPath: str = self.getCalibrationRecordPath(runId, "*")
        # find the latest version
        latestFile = ""
        if version:
            latestFile = self._getFileOfVersion(recordPath, version)
        else:
            latestFile = self._getLatestFile(recordPath)
        # read the file
        record: CalibrationRecord = None
        if latestFile:
            logger.info(f"reading CalibrationRecord from {latestFile}")
            record = parse_file_as(CalibrationRecord, latestFile)

        return record

    def writeCalibrationRecord(self, record: CalibrationRecord, version: int = None):
        """
        Persists a `CalibrationRecord` to either a new version folder, or overwrite a specific version.
        -- side effect: updates version numbers of incoming `CalibrationRecord` and its nested `Calibration`.
        """
        runNumber = record.runNumber
        stateId, _ = self._generateStateId(runNumber)
        previousVersion = self._getLatestCalibrationVersion(stateId)
        if not version:
            version = previousVersion + 1
        recordPath: str = self.getCalibrationRecordPath(runNumber, version)
        record.version = version

        # As above at 'writeNormalizationRecord':
        # There seems no need to write the _nested_ Calibration,
        # because it's written to a separate file during 'writeCalibrationState'.
        # However, if it is going to be _nested_, this marks it with the correct version.
        # (For example, use pydantic Field(exclude=True) to _stop_ nesting it.)
        record.calibrationFittingIngredients.version = version

        calibrationPath = self._constructCalibrationDataPath(runNumber, version)
        # check if directory exists for runId
        if not os.path.exists(calibrationPath):
            os.makedirs(calibrationPath)
        # append to record and write to file
        write_model_pretty(record, recordPath)

        self.writeCalibrationState(runNumber, record.calibrationFittingIngredients, version)
        for workspace in record.workspaceNames:
            self.groceryService.writeWorkspace(calibrationPath, workspace)
        logger.info(f"Wrote CalibrationRecord: version: {version}")
        return record

    def writeCalibrationReductionResult(self, runId: str, workspaceName: WorkspaceName, dryrun: bool = False):
        # use mantid to write workspace to file
        stateId, _ = self._generateStateId(runId)
        calibrationPath: str = self._constructCalibrationStatePath(stateId)
        filenameFormat = f"{calibrationPath}{runId}/{workspaceName}" + "_v{}.nxs"
        # find total number of files
        foundFiles = self._findMatchingFileList(filenameFormat.format("*"), throws=False)
        version = len(foundFiles) + 1

        filename = filenameFormat.format(version)
        if not dryrun:
            self.groceryService.writeWorkspace(filename, workspaceName)
        return filename

    def writeCalibrantSample(self, sample: CalibrantSamples):
        samplePath: str = Config["samples.home"]
        fileName: str = sample.name + "_" + sample.unique_id
        # TODO: Test code should not pollute production code, why is this here?
        if fileName == "test_id123":
            filePath = os.path.join(Resource._resourcesPath + fileName) + ".json"
        else:
            filePath = os.path.join(samplePath, fileName) + ".json"
        if os.path.exists(filePath):
            raise ValueError(f"the file '{filePath}' already exists")
        write_model_pretty(sample, filePath)

    def readCalibrantSample(self, filePath: str):
        if not os.path.exists(filePath):
            raise ValueError(f"The file '{filePath}' does not exist")
        with open(filePath, "r") as file:
            sampleJson = json.load(file)
            if "mass-density" in sampleJson and "packingFraction" in sampleJson:
                warnings.warn(  # noqa: F821
                    "Can't specify both mass-density and packing fraction for single-element materials"
                )  # noqa: F821
            del sampleJson["material"]["packingFraction"]
            for atom in sampleJson["crystallography"]["atoms"]:
                atom["symbol"] = atom.pop("atom_type")
                atom["coordinates"] = atom.pop("atom_coordinates")
                atom["siteOccupationFactor"] = atom.pop("site_occupation_factor")
            sample = CalibrantSamples.parse_raw(json.dumps(sampleJson))
            return sample

    def readCifFilePath(self, sampleId: str):
        samplePath: str = Config["samples.home"]
        fileName: str = sampleId + ".json"
        filePath = os.path.join(samplePath, fileName)
        if not os.path.exists(filePath):
            raise ValueError(f"the file '{filePath}' does not exist")
        with open(filePath, "r") as f:
            calibrantSampleDict = json.load(f)
        return calibrantSampleDict["crystallography"]["cifFile"]

    def _getCurrentCalibrationRecord(self, runId: str):
        version = self._getVersionFromCalibrationIndex(runId)
        return self.readCalibrationRecord(runId, version)

    def _getCurrentNormalizationRecord(self, runId: str):
        version = self._getVersionFromNormalizationIndex(runId)
        return self.readNormalizationRecord(runId, version)

    def getCalibrationStatePath(self, runId: str, version: str):
        statePath: str = f"{self._constructCalibrationDataPath(runId, version)}CalibrationParameters.json"
        return statePath

    def getNormalizationStatePath(self, runId: str, version: str):
        # TODO make its own path?
        statePath: str = f"{self._constructCalibrationDataPath(runId, version)}NormalizationParameters.json"
        return statePath

    def readCalibrationState(self, runId: str, version: str = None):
        # get stateId and check to see if such a folder exists, if not create it and initialize it
        stateId, _ = self._generateStateId(runId)
        calibrationStatePath = self.getCalibrationStatePath(runId, "*")

        latestFile = ""
        if version:
            latestFile = self._getFileOfVersion(calibrationStatePath, version)
        else:
            # TODO: This should refer to the calibration index
            latestFile = self._getLatestFile(calibrationStatePath)

        calibrationState = None
        if latestFile:
            calibrationState = parse_file_as(Calibration, latestFile)

        return calibrationState

    def readNormalizationState(self, runId: str, version: str = None):
        stateId, _ = self._generateStateId(runId)
        normalizationStatePath = self.getCalibrationStatePath(runId, "*")

        latestFile = ""
        if version:
            latestFile = self._getFileOfVersion(normalizationStatePath, version)
        else:
            # TODO: This should refer to the calibration index
            latestFile = self._getLatestFile(normalizationStatePath)

        normalizationState = None
        if latestFile:
            normalizationState = parse_file_as(Normalization, latestFile)  # noqa: F821

        return normalizationState

    def writeCalibrationState(self, runId: str, calibration: Calibration, version: int = None):
        """
        Writes a `Calibration` to either a new version folder, or overwrites a specific version.
        -- side effect: updates version number of incoming `Calibration`.
        """
        stateId, _ = self._generateStateId(runId)
        calibrationPath: str = self._constructCalibrationStatePath(stateId)
        previousVersion = self._getLatestCalibrationVersion(stateId)
        if not version:
            version = previousVersion + 1
        # check for the existenece of a calibration parameters file
        calibrationParametersPath = self.getCalibrationStatePath(runId, version)
        calibration.version = version
        calibrationPath = self._constructCalibrationDataPath(runId, version)
        if not os.path.exists(calibrationPath):
            os.makedirs(calibrationPath)
        # write the calibration state.
        write_model_pretty(calibration, calibrationParametersPath)

    def writeNormalizationState(self, runId: str, normalization: Normalization, version: int = None):  # noqa: F821
        """
        Writes a `Normalization` to either a new version folder, or overwrites a specific version.
        -- side effect: updates version number of incoming `Normalization`.
        """
        stateId, _ = self._generateStateId(runId)
        normalizationPath: str = self._constructCalibrationStatePath(stateId)
        previousVersion = self._getLatestCalibrationVersion(stateId)
        if not version:
            version = previousVersion + 1
        # check for the existenece of a calibration parameters file
        normalizationParametersPath = self.getNormalizationStatePath(runId, version)
        normalization.version = version
        normalizationPath = self._constructCalibrationDataPath(runId, version)
        if not os.path.exists(normalizationPath):
            os.makedirs(normalizationPath)
        write_model_pretty(normalization, normalizationParametersPath)

    @ExceptionHandler(StateValidationException)
    def initializeState(self, runId: str, name: str = None):
        stateId, _ = self._generateStateId(runId)

        # pull pv data similar to how we generate stateId
        pvFile = self._readPVFile(runId)
        detectorState = DetectorState(
            arc=[pvFile.get("entry/DASlogs/det_arc1/value")[0], pvFile.get("entry/DASlogs/det_arc2/value")[0]],
            wav=pvFile.get("entry/DASlogs/BL3:Chop:Skf1:WavelengthUserReq/value")[0],
            freq=pvFile.get("entry/DASlogs/BL3:Det:TH:BL:Frequency/value")[0],
            guideStat=pvFile.get("entry/DASlogs/BL3:Mot:OpticsPos:Pos/value")[0],
            lin=[pvFile.get("entry/DASlogs/det_lin1/value")[0], pvFile.get("entry/DASlogs/det_lin2/value")[0]],
        )
        # then read data from the common calibration state parameters stored at root of calibration directory
        instrumentConfig = self.readInstrumentConfig()
        # then pull static values specified by Malcolm from resources
        defaultGroupSliceValue = Config["calibration.parameters.default.groupSliceValue"]
        fwhmMultiplier = Limit(
            minimum=Config["calibration.parameters.default.FWHMMultiplier"][0],
            maximum=Config["calibration.parameters.default.FWHMMultiplier"][1],
        )
        peakTailCoefficient = Config["calibration.parameters.default.peakTailCoefficient"]
        gsasParameters = GSASParameters(
            alpha=Config["calibration.parameters.default.alpha"], beta=Config["calibration.parameters.default.beta"]
        )
        # then calculate the derived values
        lambdaLimit = Limit(
            minimum=detectorState.wav - (instrumentConfig.bandwidth / 2),
            maximum=detectorState.wav + (instrumentConfig.bandwidth / 2),
        )
        L = instrumentConfig.L1 + instrumentConfig.L2
        tofLimit = Limit(
            minimum=lambdaLimit.minimum * L / self.CONVERSION_FACTOR,
            maximum=lambdaLimit.maximum * L / self.CONVERSION_FACTOR,
        )
        particleBounds = ParticleBounds(wavelength=lambdaLimit, tof=tofLimit)

        instrumentState = InstrumentState(
            id=stateId,
            instrumentConfig=instrumentConfig,
            detectorState=detectorState,
            gsasParameters=gsasParameters,
            particleBounds=particleBounds,
            defaultGroupingSliceValue=defaultGroupSliceValue,
            fwhmMultiplierLimit=fwhmMultiplier,
            peakTailCoefficient=peakTailCoefficient,
        )

        # finally add seedRun, creation date, and a human readable name
        calibration = Calibration(
            instrumentState=instrumentState,
            name=name,
            seedRun=runId,
            creationDate=datetime.datetime.now(),
            version=0,
        )
        self.writeCalibrationState(runId, calibration)

        return calibration

    def checkCalibrationFileExists(self, runId: str):
        stateID, _ = self._generateStateId(runId)
        calibrationStatePath: str = self._constructCalibrationStatePath(stateID)

        if os.path.exists(calibrationStatePath):
            return True
        else:
            return False

    def readSamplePaths(self):
        sampleFolder = Config["instrument.calibration.sample.home"]
        extensions = Config["instrument.calibration.sample.extensions"]
        # collect list of all json in folder
        sampleFiles = set()
        for extension in extensions:
            sampleFiles.update(self._findMatchingFileList(f"{sampleFolder}/*.{extension}", throws=False))
        if len(sampleFiles) < 1:
            raise RuntimeError(f"No samples found in {sampleFolder} for extensions {extensions}")
        return list(sampleFiles)

    def _readGroupingMap(self, stateId: str) -> GroupingMap:
        path = self._groupingMapPath(stateId)
        if not path.exists():
            raise FileNotFoundError(f'required grouping-schema map for state "{stateId}" at "{path}" does not exist')
        return parse_file_as(GroupingMap, path)

    def _readDefaultGroupingMap(self) -> GroupingMap:
        path = self._defaultGroupingMapPath()
        if not path.exists():
            raise FileNotFoundError(f'required default grouping-schema map "{path}" does not exist')
        return parse_file_as(GroupingMap, path)

    def _writeGroupingMap(self, stateId: str, groupingMap: GroupingMap):
        # Write a GroupingMap to a file in JSON format, but only if it has been modified.
        groupingMapPath = self._groupingMapPath(stateId)
        if not groupingMapPath.parent.exists():
            raise FileNotFoundError(f'state-root directory "{groupingMapPath.parent}" does not exist')

        # Only write once and do not allow overwrite.
        if groupingMap.isDirty and not groupingMapPath.exists():
            write_model_pretty(groupingMap, groupingMapPath)
            groupingMap.setDirty(False)

    def _defaultGroupingMapPath(self) -> Path:
        return GroupingMap.calibrationGroupingHome() / "defaultGroupingMap.json"

    def _groupingMapPath(self, stateId) -> Path:
        return Path(self._constructCalibrationStatePath(stateId)) / "groupingMap.json"

    def readGroupingFiles(self):
        groupingFolder = Config["instrument.calibration.powder.grouping.home"]
        extensions = Config["instrument.calibration.powder.grouping.extensions"]
        # collect list of all files in folder that are applicable extensions
        groupingFiles = []
        for extension in extensions:
            groupingFiles.extend(self._findMatchingFileList(f"{groupingFolder}/*.{extension}", throws=False))
        if len(groupingFiles) < 1:
            raise RuntimeError(f"No grouping files found in {groupingFolder} for extensions {extensions}")
        return groupingFiles

    def readFocusGroups(self):
        groupingFiles = self.readGroupingFiles()
        focusGroups = {}
        for file in groupingFiles:
            focusGroups[file] = FocusGroup(
                name=self.groupingSchemaFromPath(file),
                definition=file,
            )
        return focusGroups

    def groupingSchemaFromPath(self, path: str) -> str:
        return path.split("/")[-1].split("_")[-1].split(".")[0]<|MERGE_RESOLUTION|>--- conflicted
+++ resolved
@@ -134,43 +134,9 @@
 
         return StateConfig(
             calibration=diffCalibration,
-<<<<<<< HEAD
-            # TODO fix group map to point to focus group
-            focusGroups=diffCalibration.instrumentState.groupMap,
-            stateId=stateId,
-        )  # TODO: fill with real value
-=======
-            rawVanadiumCorrectionFileName=reductionParameters["rawVCorrFileName"],
-            vanadiumFilePath=str(
-                self.instrumentConfig.calibrationDirectory
-                / "Powder"
-                / diffCalibration.instrumentState.id.hex
-                / reductionParameters["rawVCorrFileName"]
-            ),
             groupingMap=groupingMap,
             stateId=diffCalibration.instrumentState.id,
         )
->>>>>>> daae5895
-
-    def _readFocusGroups(self, runId: str) -> List[FocusGroup]:  # noqa: ARG002
-        reductionParameters = self._readReductionParameters(runId)
-        # TODO: fix hardcode reductionParameters["focGroupLst"]
-        # dont have time to figure out why its reading the wrong data
-        focusGroupNames = ["Column", "Bank", "All"]
-        focusGroups = []
-        for i, name in enumerate(focusGroupNames):
-            focusGroups.append(
-                FocusGroup(
-                    name=name,
-                    definition=str(
-                        self.instrumentConfig.calibrationDirectory
-                        / "Powder"
-                        / self.instrumentConfig.pixelGroupingDirectory
-                        / reductionParameters["focGroupDefinition"][i]
-                    ),
-                )
-            )
-        return focusGroups
 
     def readRunConfig(self, runId: str) -> RunConfig:
         return self._readRunConfig(runId)
@@ -424,11 +390,6 @@
         return latestVersion
 
     def readNormalizationRecord(self, runId: str, version: str = None):
-<<<<<<< HEAD
-=======
-        stateId, _ = self._generateStateId(runId)
-        self._readReductionParameters(runId)
->>>>>>> daae5895
         recordPath: str = self.getNormalizationRecordPath(runId, "*")
         latestFile = ""
         if version:
