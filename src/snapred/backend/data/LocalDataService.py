import datetime
import glob
import json
import os
from copy import deepcopy
from errno import ENOENT as NOT_FOUND
from pathlib import Path
from typing import Any, Dict, List, Literal, Optional, Tuple, Union

import h5py
from mantid.kernel import PhysicalConstants
from mantid.simpleapi import GetIPTS, mtd
from pydantic import parse_file_as, validate_arguments

from snapred.backend.dao import (
    GSASParameters,
    InstrumentConfig,
    ObjectSHA,
    ParticleBounds,
    RunConfig,
    StateConfig,
    StateId,
)
from snapred.backend.dao.calibration import Calibration, CalibrationIndexEntry, CalibrationRecord
from snapred.backend.dao.Limit import Limit, Pair
from snapred.backend.dao.normalization import Normalization, NormalizationIndexEntry, NormalizationRecord
from snapred.backend.dao.state import (
    DetectorState,
    GroupingMap,
    InstrumentState,
)
from snapred.backend.dao.state.CalibrantSample import CalibrantSamples
from snapred.backend.error.RecoverableException import RecoverableException
from snapred.backend.error.StateValidationException import StateValidationException
from snapred.backend.log.logger import snapredLogger
from snapred.backend.recipe.algorithm.MantidSnapper import MantidSnapper
from snapred.meta.Config import Config
from snapred.meta.decorators.ExceptionHandler import ExceptionHandler
from snapred.meta.decorators.Singleton import Singleton
from snapred.meta.mantid.WorkspaceNameGenerator import ValueFormatter as wnvf
from snapred.meta.mantid.WorkspaceNameGenerator import WorkspaceName
from snapred.meta.mantid.WorkspaceNameGenerator import WorkspaceNameGenerator as wng
from snapred.meta.mantid.WorkspaceNameGenerator import WorkspaceType as wngt
from snapred.meta.redantic import (
    write_model_list_pretty,
    write_model_pretty,
)

Version = Union[int, Literal["*"]]
logger = snapredLogger.getLogger(__name__)

"""
    Looks up data on disk
    TBD the interface such that it is fairly generic
    but intersects that of the potential oncat data service interface
"""


def _createFileNotFoundError(msg, filename):
    return FileNotFoundError(NOT_FOUND, os.strerror(NOT_FOUND) + " " + msg, filename)


@Singleton
class LocalDataService:
    reductionParameterCache: Dict[str, Any] = {}
    iptsCache: Dict[Tuple[str, str], Any] = {}
    stateIdCache: Dict[str, ObjectSHA] = {}
    instrumentConfig: "InstrumentConfig"
    verifyPaths: bool = True

    # conversion factor from microsecond/Angstrom to meters
    CONVERSION_FACTOR = Config["constants.m2cm"] * PhysicalConstants.h / PhysicalConstants.NeutronMass

    def __init__(self) -> None:
        self.verifyPaths = Config["localdataservice.config.verifypaths"]
        self.instrumentConfig = self.readInstrumentConfig()
        self.mantidSnapper = MantidSnapper(None, "Utensils")

    def fileExists(self, path):
        return os.path.isfile(path)

    def _determineInstrConfigPaths(self) -> None:
        """This method locates the instrument configuration path and
        sets the instance variable ``instrumentConfigPath``."""
        # verify parent directory exists
        self.dataPath = Path(Config["instrument.home"])
        if self.verifyPaths and not self.dataPath.exists():
            raise _createFileNotFoundError(Config["instrument.home"], self.dataPath)

        # look for the config file and verify it exists
        self.instrumentConfigPath = Config["instrument.config"]
        if self.verifyPaths and not Path(self.instrumentConfigPath).exists():
            raise _createFileNotFoundError("Missing Instrument Config", Config["instrument.config"])

    def readInstrumentConfig(self) -> InstrumentConfig:
        self._determineInstrConfigPaths()

        instrumentParameterMap = self._readInstrumentParameters()
        try:
            instrumentParameterMap["bandwidth"] = instrumentParameterMap.pop("neutronBandwidth")
            instrumentParameterMap["maxBandwidth"] = instrumentParameterMap.pop("extendedNeutronBandwidth")
            instrumentParameterMap["delTOverT"] = instrumentParameterMap.pop("delToT")
            instrumentParameterMap["delLOverL"] = instrumentParameterMap.pop("delLoL")
            instrumentConfig = InstrumentConfig(**instrumentParameterMap)
        except KeyError as e:
            raise KeyError(f"{e}: while reading instrument configuration '{self.instrumentConfigPath}'") from e
        if self.dataPath:
            instrumentConfig.calibrationDirectory = Path(Config["instrument.calibration.home"])
            if self.verifyPaths and not instrumentConfig.calibrationDirectory.exists():
                raise _createFileNotFoundError("[calibration directory]", instrumentConfig.calibrationDirectory)

        return instrumentConfig

    def _readInstrumentParameters(self) -> Dict[str, Any]:
        instrumentParameterMap: Dict[str, Any] = {}
        try:
            with open(self.instrumentConfigPath, "r") as json_file:
                instrumentParameterMap = json.load(json_file)
            return instrumentParameterMap
        except FileNotFoundError as e:
            raise _createFileNotFoundError("Instrument configuration file", self.instrumentConfigPath) from e

    def readStateConfig(self, runId: str, useLiteMode: bool) -> StateConfig:
        previousDiffCalRecord: CalibrationRecord = self.readCalibrationRecord(runId, useLiteMode=useLiteMode)
        if previousDiffCalRecord is None:
            diffCalibration: Calibration = self.readCalibrationState(runId, useLiteMode)
        else:
            diffCalibration: Calibration = previousDiffCalRecord.calibrationFittingIngredients

        stateId = diffCalibration.instrumentState.id

        # Read the grouping-schema map associated with this `StateConfig`.
        groupingMap = None
        if self._groupingMapPath(str(stateId)).exists():
            groupingMap = self._readGroupingMap(stateId)
        else:
            # If no `GroupingMap` JSON file is present at the <state root>,
            #   it is assumed that this is the first time that this state configuration has been initialized.
            # WARNING: `_prepareStateRoot` is also called at `initializeState`: this allows
            #   some order independence of initialization if the back-end is run separately (e.g. in unit tests).
            self._prepareStateRoot(stateId)
            groupingMap = self._readGroupingMap(stateId)

        return StateConfig(
            calibration=diffCalibration,
            groupingMap=groupingMap,
            stateId=diffCalibration.instrumentState.id,
        )

    def getIPTS(self, runNumber: str, instrumentName: str = Config["instrument.name"]) -> str:
        key = (runNumber, instrumentName)
        if key not in self.iptsCache:
            self.iptsCache[key] = GetIPTS(RunNumber=int(runNumber), Instrument=instrumentName)
        return str(self.iptsCache[key])

    def workspaceIsInstance(self, wsName: str, wsType: Any) -> bool:
        # Is the workspace an instance of the specified type.
        if not mtd.doesExist(wsName):
            return False
        return isinstance(mtd[wsName], wsType)

    def readRunConfig(self, runId: str) -> RunConfig:
        return self._readRunConfig(runId)

    def _readRunConfig(self, runId: str) -> RunConfig:
        # lookup path for IPTS number
        iptsPath = self.getIPTS(runId)

        return RunConfig(
            IPTS=iptsPath,
            runNumber=runId,
            maskFileName="",
            maskFileDirectory=iptsPath + self.instrumentConfig.sharedDirectory,
            gsasFileDirectory=iptsPath + self.instrumentConfig.reducedDataDirectory,
            calibrationState=None,
        )  # TODO: where to find case? "before" "after"

    def _constructPVFilePath(self, runId: str):
        runConfig = self._readRunConfig(runId)
        return (
            runConfig.IPTS
            + self.instrumentConfig.nexusDirectory
            + "/SNAP_"
            + str(runConfig.runNumber)
            + self.instrumentConfig.nexusFileExtension
        )

    def _readPVFile(self, runId: str):
        fName: str = self._constructPVFilePath(runId)

        if os.path.exists(fName):
            f = h5py.File(fName, "r")
        else:
            raise FileNotFoundError(f"PVFile '{fName}' does not exist")
        return f

    @ExceptionHandler(StateValidationException)
    def _generateStateId(self, runId: str) -> Tuple[str, str]:
        if runId in self.stateIdCache:
            SHA = self.stateIdCache[runId]
            return SHA.hex, SHA.decodedKey

        detectorState = self.readDetectorState(runId)
        stateID = StateId(
            vdet_arc1=detectorState.arc[0],
            vdet_arc2=detectorState.arc[1],
            WavelengthUserReq=detectorState.wav,
            Frequency=detectorState.freq,
            Pos=detectorState.guideStat,
            # TODO: these should probably be added:
            #   if they change with the runId, there will be a potential hash collision.
            # det_lin1=detectorState.lin[0],
            # det_lin2=detectorState.lin[1],
        )
        SHA = ObjectSHA.fromObject(stateID)
        self.stateIdCache[runId] = SHA

        return SHA.hex, SHA.decodedKey

    def _findMatchingFileList(self, pattern, throws=True) -> List[str]:
        """
        Find all files matching a glob pattern.
        Optional: throws exception if nothing found.
        """
        fileList: List[str] = []
        for fname in glob.glob(pattern, recursive=True):
            if os.path.isfile(fname):
                fileList.append(fname)
        if len(fileList) == 0 and throws:
            raise ValueError(f"No files could be found with pattern: {pattern}")

        return fileList

    def _findMatchingDirList(self, pattern, throws=True) -> List[str]:
        """
        Find all directories matching a glob pattern.
        Optional: throws exception if nothing found.
        """
        fileList: List[str] = []
        for fname in glob.glob(pattern, recursive=True):
            if os.path.isdir(fname):
                fileList.append(fname)
        if len(fileList) == 0 and throws:
            raise ValueError(f"No directories could be found with pattern: {pattern}")

        return fileList

    def _constructCalibrationStateRoot(self, stateId):
        # TODO: Propagate pathlib through codebase
        return f"{Config['instrument.calibration.powder.home']}/{str(stateId)}/"

    def _constructCalibrationStatePath(self, stateId, useLiteMode):
        # TODO: Propagate pathlib through codebase
        if useLiteMode:
            mode = "lite"
        else:
            mode = "native"
        return f"{self._constructCalibrationStateRoot(stateId)}/{str(mode)}/diffraction/"

    def _constructNormalizationCalibrationStatePath(self, stateId, useLiteMode):
        # TODO: Propagate pathlib through codebase
        if useLiteMode:
            mode = "lite"
        else:
            mode = "native"
        return f"{self._constructCalibrationStateRoot(stateId)}/{str(mode)}/normalization/"

    def readCalibrationIndex(self, runId: str, useLiteMode: bool):
        # Need to run this because of its side effect, TODO: Remove side effect
        stateId, _ = self._generateStateId(runId)
        calibrationPath: str = self._constructCalibrationStatePath(stateId, useLiteMode)
        indexPath: str = calibrationPath + "CalibrationIndex.json"
        calibrationIndex: List[CalibrationIndexEntry] = []
        if os.path.exists(indexPath):
            calibrationIndex = parse_file_as(List[CalibrationIndexEntry], indexPath)
        return calibrationIndex

    def readNormalizationIndex(self, runId: str, useLiteMode: bool):
        # Need to run this because of its side effect, TODO: Remove side effect
        stateId, _ = self._generateStateId(runId)
        normalizationPath: str = self._constructNormalizationCalibrationStatePath(stateId, useLiteMode)
        indexPath: str = normalizationPath + "NormalizationIndex.json"
        normalizationIndex: List[NormalizationIndexEntry] = []
        if os.path.exists(indexPath):
            normalizationIndex = parse_file_as(List[NormalizationIndexEntry], indexPath)
        return normalizationIndex

    def _parseAppliesTo(self, appliesTo: str):
        return CalibrationIndexEntry.parseAppliesTo(appliesTo)

    def _compareRunNumbers(self, runNumber1: str, runNumber2: str, symbol: str):
        expressions = {
            ">=": lambda x, y: x >= y,
            "<=": lambda x, y: x <= y,
            "<": lambda x, y: x < y,
            ">": lambda x, y: x > y,
            "": lambda x, y: x == y,
        }
        return expressions[symbol](int(runNumber1), int(runNumber2))

    def _isApplicableEntry(self, calibrationIndexEntry, runId):
        """
        Checks to see if an entry in the calibration index applies to a given run id via numerical comparison.
        """

        symbol, runNumber = self._parseAppliesTo(calibrationIndexEntry.appliesTo)
        return self._compareRunNumbers(runId, runNumber, symbol)

    def _getVersionFromCalibrationIndex(self, runId: str, useLiteMode: bool) -> int:
        """
        Loads calibration index and inspects all entries to attain latest calibration version that applies to the run id
        """
        # lookup calibration index
        calibrationIndex = self.readCalibrationIndex(runId, useLiteMode)
        # From the index find the latest calibration
        latestCalibration = None
        version = None
        if calibrationIndex:
            # sort by timestamp
            calibrationIndex.sort(key=lambda x: x.timestamp)
            # filter for latest applicable
            relevantEntries = list(filter(lambda x: self._isApplicableEntry(x, runId), calibrationIndex))
            if len(relevantEntries) < 1:
                raise ValueError(f"No applicable calibration index entries found for runId {runId}")
            latestCalibration = relevantEntries[-1]
            version = latestCalibration.version
        return version

    def _getVersionFromNormalizationIndex(self, runId: str, useLiteMode: bool) -> int:
        """
        Loads normalization index and inspects all entries to attain
        latest normalization version that applies to the run id
        """
        # lookup normalization index
        normalizationIndex = self.readNormalizationIndex(runId, useLiteMode)
        # From the index find the latest normalization
        latestNormalization = None
        version = None
        if normalizationIndex:
            # sort by timestamp
            normalizationIndex.sort(key=lambda x: x.timestamp)
            # filter for latest applicable
            relevantEntries = list(filter(lambda x: self._isApplicableEntry(x, runId), normalizationIndex))
            if len(relevantEntries) < 1:
                raise ValueError(f"No applicable calibration index entries found for runId {runId}")
            latestNormalization = relevantEntries[-1]
            version = latestNormalization.version
        return version

    @validate_arguments
<<<<<<< HEAD
    def _constructCalibrationDataPath(self, runId: str, useLiteMode: bool, version: Version):
=======
    def _constructCalibrationDataPath(self, runId: str, version: str, useLiteMode: bool):
>>>>>>> 9d0e360b
        """
        Generates the path for an instrument state's versioned calibration files.
        """
        stateId, _ = self._generateStateId(runId)
        statePath = self._constructCalibrationStatePath(stateId, useLiteMode)
        calibrationVersionPath: str = statePath + "v_{}/".format(
            wnvf.formatVersion(version=version, use_v_prefix=False)
        )
        return calibrationVersionPath

    @validate_arguments
<<<<<<< HEAD
    def _constructNormalizationCalibrationDataPath(self, runId: str, useLiteMode: bool, version: Version):
=======
    def _constructNormalizationCalibrationDataPath(self, runId: str, version: str, useLiteMode: bool):
>>>>>>> 9d0e360b
        """
        Generates the path for an instrument state's versioned normalization calibration files.
        """
        stateId, _ = self._generateStateId(runId)
        statePath = self._constructNormalizationCalibrationStatePath(stateId, useLiteMode)
        normalizationVersionPath: str = statePath + "v_{}/".format(
            wnvf.formatVersion(version=version, use_v_prefix=False)
        )
        return normalizationVersionPath

    def writeCalibrationIndexEntry(self, entry: CalibrationIndexEntry):
        stateId, _ = self._generateStateId(entry.runNumber)
        calibrationPath: str = self._constructCalibrationStatePath(stateId, entry.useLiteMode)
        indexPath: str = calibrationPath + "CalibrationIndex.json"
        # append to index and write to file
        calibrationIndex = self.readCalibrationIndex(entry.runNumber, entry.useLiteMode)
        calibrationIndex.append(entry)
        write_model_list_pretty(calibrationIndex, indexPath)

    def writeNormalizationIndexEntry(self, entry: NormalizationIndexEntry):
        stateId, _ = self._generateStateId(entry.runNumber)
        normalizationPath: str = self._constructNormalizationCalibrationStatePath(stateId, entry.useLiteMode)
        indexPath: str = normalizationPath + "NormalizationIndex.json"
        # append to index and write to file
        normalizationIndex = self.readNormalizationIndex(entry.runNumber, entry.useLiteMode)
        normalizationIndex.append(entry)
        write_model_list_pretty(normalizationIndex, indexPath)

    @validate_arguments
<<<<<<< HEAD
    def getCalibrationRecordPath(self, runId: str, useLiteMode: bool, version: Version):
        recordPath: str = f"{self._constructCalibrationDataPath(runId, useLiteMode, version)}CalibrationRecord.json"
        return recordPath

    @validate_arguments
    def getNormalizationRecordPath(self, runId: str, useLiteMode: bool, version: Version):
=======
    def getCalibrationRecordPath(self, runId: str, version: str, useLiteMode: bool):
        recordPath: str = f"{self._constructCalibrationDataPath(runId, version, useLiteMode)}CalibrationRecord.json"
        return recordPath

    @validate_arguments
    def getNormalizationRecordPath(self, runId: str, version: str, useLiteMode: bool):
>>>>>>> 9d0e360b
        recordPath: str = (
            f"{self._constructNormalizationCalibrationDataPath(runId, useLiteMode, version)}NormalizationRecord.json"
        )
        return recordPath

    def _extractFileVersion(self, file: str) -> int:
        return int(file.split("/v_")[-1].split("/")[0])

    def _getFileOfVersion(self, fileRegex: str, version: Version):
        foundFiles = self._findMatchingFileList(fileRegex, throws=False)
        returnFile = None
        for file in foundFiles:
            fileVersion = self._extractFileVersion(file)
            if fileVersion == int(version):
                returnFile = file
                break
        return returnFile

    def _getLatestFile(self, fileRegex: str):
        foundFiles = self._findMatchingFileList(fileRegex, throws=False)
        latestVersion = 0
        latestFile = None
        for file in foundFiles:
            version = self._extractFileVersion(file)
            if version > latestVersion:
                latestVersion = version
                latestFile = file
        return latestFile

    def _getLatestCalibrationVersionNumber(self, stateId: str, useLiteMode: bool) -> int:
        """
        Ignoring the calibration index, get the version number of the latest set of calibration files.
        """
        calibrationStatePath = self._constructCalibrationStatePath(stateId, useLiteMode)
        calibrationVersionPath = f"{calibrationStatePath}v_*/"
        latestVersion = 0
        versionDirs = self._findMatchingDirList(calibrationVersionPath, throws=False)
        for versionDir in versionDirs:
            version = int(versionDir.split("/")[-2].split("_")[-1])
            if version > latestVersion:
                latestVersion = version
        return latestVersion

    def _getLatestNormalizationCalibrationVersionNumber(self, stateId: str, useLiteMode: bool) -> int:
        """
        Ignoring the normalization index, get the version number of the latest set of normalization files.
        """
        normalizationStatePath = self._constructNormalizationCalibrationStatePath(stateId, useLiteMode)
        normalizationVersionPath = f"{normalizationStatePath}v_*/"
        latestVersion = 0
        versionDirs = self._findMatchingDirList(normalizationVersionPath, throws=False)
        for versionDir in versionDirs:
            version = int(versionDir.split("/")[-2].split("_")[-1])
            if version > latestVersion:
                latestVersion = version
        return latestVersion

    @validate_arguments
<<<<<<< HEAD
    def readNormalizationRecord(self, runId: str, useLiteMode: bool, version: Optional[Version] = None):
=======
    def readNormalizationRecord(self, runId: str, version: str = None, useLiteMode: bool = False):
>>>>>>> 9d0e360b
        latestFile = ""
        recordPath: str = self.getNormalizationRecordPath(runId, useLiteMode, version if version else "*")
        if version:
            latestFile = self._getFileOfVersion(recordPath, version)
        else:
            latestFile = self._getLatestFile(recordPath)
        record: NormalizationRecord = None  # noqa: F821
        if latestFile:
            logger.info(f"reading NormalizationRecord from {latestFile}")
            record = parse_file_as(NormalizationRecord, latestFile)  # noqa: F821

        return record

    def writeNormalizationRecord(
        self, record: NormalizationRecord, version: Optional[int] = None
    ) -> NormalizationRecord:  # noqa: F821
        """
        Persists a `NormalizationRecord` to either a new version folder, or overwrite a specific version.
        -- side effect: updates version numbers of incoming `NormalizationRecord` and its nested `Normalization`.
        """
        runNumber = record.runNumber
        stateId, _ = self._generateStateId(runNumber)
        previousVersion = self._getLatestNormalizationCalibrationVersionNumber(stateId, record.useLiteMode)
        if not version:
            version = record.version
        if not version:
            version = previousVersion + 1
        recordPath: str = self.getNormalizationRecordPath(runNumber, record.useLiteMode, version)
        record.version = version

        # There seems no need to write the _nested_ Normalization,
        # because it's written to a separate file during 'writeNormalizationState'.
        # However, if it is going to be _nested_, this marks it with the correct version.
        # (For example, use pydantic Field(exclude=True) to _stop_ nesting it.)
        record.calibration.version = version

        normalizationPath = self._constructNormalizationCalibrationDataPath(runNumber, record.useLiteMode, version)
        # check if directory exists for runId
        if not os.path.exists(normalizationPath):
            os.makedirs(normalizationPath)
        # append to record and write to file
        write_model_pretty(record, recordPath)
        logger.info(f"wrote NormalizationRecord: version: {version}")
        return record

    def writeNormalizationWorkspaces(self, record: NormalizationRecord) -> NormalizationRecord:
        """
        Writes the workspaces associated with a `NormalizationRecord` to disk:
        -- assumes that `writeNormalizationRecord` has already been called, and that the version folder exists
        """
        normalizationDataPath = Path(
            self._constructNormalizationCalibrationDataPath(record.runNumber, record.useLiteMode, record.version)
        )
        for workspace in record.workspaceNames:
            filename = workspace + "_" + wnvf.formatVersion(record.version)
            ws = mtd[workspace]
            if ws.isRaggedWorkspace():
                filename = Path(filename + ".tar")
                self.writeRaggedWorkspace(normalizationDataPath, filename, workspace)
            else:
                filename = Path(filename + ".nxs")
                self.writeWorkspace(normalizationDataPath, filename, workspace)
        return record

    @validate_arguments
<<<<<<< HEAD
    def readCalibrationRecord(self, runId: str, useLiteMode: bool, version: Optional[Version] = None):
=======
    def readCalibrationRecord(self, runId: str, version: str = None, useLiteMode: bool = False):
>>>>>>> 9d0e360b
        recordFile: str = None
        if version:
            recordPath: str = self.getCalibrationRecordPath(runId, useLiteMode, version)
            recordFile = self._getFileOfVersion(recordPath, int(version))
        else:
            recordPath: str = self.getCalibrationRecordPath(runId, useLiteMode, "*")
            recordFile = self._getLatestFile(recordPath)
        record: CalibrationRecord = None
        if recordFile:
            logger.info(f"reading CalibrationRecord from {recordFile}")
            record = parse_file_as(CalibrationRecord, recordFile)
        return record

    def writeCalibrationRecord(self, record: CalibrationRecord, version: Optional[int] = None):
        """
        Persists a `CalibrationRecord` to either a new version folder, or overwrite a specific version.
        -- side effect: updates version numbers of incoming `CalibrationRecord` and its nested `Calibration`.
        """
        runNumber = record.runNumber
        stateId, _ = self._generateStateId(runNumber)
        previousVersion: int = self._getLatestCalibrationVersionNumber(stateId, record.useLiteMode)
        if not version:
            version = record.version
        if not version:
            version = previousVersion + 1
        recordPath: str = self.getCalibrationRecordPath(runNumber, record.useLiteMode, version)
        record.version = version

        # As above at 'writeNormalizationRecord':
        # There seems no need to write the _nested_ Calibration,
        # because it's written to a separate file during 'writeCalibrationState'.
        # However, if it is going to be _nested_, this marks it with the correct version.
        # (For example, use pydantic Field(exclude=True) to _stop_ nesting it.)
        record.calibrationFittingIngredients.version = version

        calibrationPath = self._constructCalibrationDataPath(runNumber, record.useLiteMode, version)
        # check if directory exists for runId
        if not os.path.exists(calibrationPath):
            os.makedirs(calibrationPath)

        # Update the to-be saved record's "workspaces" information
        #   to correspond to the filenames that will actually be saved to disk.
        savedWorkspaces = {}
        workspaces = record.workspaces.copy()
        wss = []
        for wsName in workspaces.pop(wngt.DIFFCAL_OUTPUT, []):
            # Rebuild the workspace name to strip any "iteration" number:
            #   * WARNING: this workaround does not work correctly if there are multiple workspaces of each "unit" type.
            if wng.Units.TOF.lower() in wsName:
                ws = (
                    wng.diffCalOutput()
                    .unit(wng.Units.TOF)
                    .runNumber(record.runNumber)
                    .version(record.version)
                    .group(record.focusGroupCalibrationMetrics.focusGroupName)
                    .build()
                )
            elif wng.Units.DSP.lower() in wsName:
                ws = (
                    wng.diffCalOutput()
                    .unit(wng.Units.DSP)
                    .runNumber(record.runNumber)
                    .version(record.version)
                    .group(record.focusGroupCalibrationMetrics.focusGroupName)
                    .build()
                )
            else:
                raise RuntimeError(
                    f"cannot save a workspace-type: {wngt.DIFFCAL_OUTPUT} without a units token in its name {wsName}"
                )
            wss.append(ws)
        savedWorkspaces[wngt.DIFFCAL_OUTPUT] = wss
        wss = []
        for wsName in workspaces.pop(wngt.DIFFCAL_TABLE, []):
            # Rebuild the workspace name to strip any "iteration" number:
            #   * WARNING: this workaround does not work correctly if there are multiple table workspaces.
            ws = wng.diffCalTable().runNumber(record.runNumber).version(record.version).build()
            wss.append(ws)
        savedWorkspaces[wngt.DIFFCAL_TABLE] = wss
        wss = []
        for wsName in workspaces.pop(wngt.DIFFCAL_MASK, []):
            # Rebuild the workspace name to strip any "iteration" number:
            #   * WARNING: this workaround does not work correctly if there are multiple mask workspaces.
            ws = wng.diffCalMask().runNumber(record.runNumber).version(record.version).build()
            wss.append(ws)
        savedWorkspaces[wngt.DIFFCAL_MASK] = wss
        savedRecord = deepcopy(record)
        savedRecord.workspaces = savedWorkspaces
        # write record to file
        write_model_pretty(savedRecord, recordPath)

        self.writeCalibrationState(record.calibrationFittingIngredients, version)

        logger.info(f"Wrote CalibrationRecord: version: {version}")
        return record

    def writeCalibrationWorkspaces(self, record: CalibrationRecord):
        """
        Writes the workspaces associated with a `CalibrationRecord` to disk:
        -- assumes that `writeCalibrationRecord` has already been called, and that the version folder exists
        """
        calibrationDataPath = Path(
            self._constructCalibrationDataPath(record.runNumber, record.useLiteMode, record.version)
        )

        # Assumes all workspaces are of WNG-type:
        workspaces = record.workspaces.copy()
        for wsName in workspaces.pop(wngt.DIFFCAL_OUTPUT, []):
            # Rebuild the filename to strip any "iteration" number:
            #   * WARNING: this workaround does not work correctly if there are multiple workspaces of each "unit" type.
            ext = Config["calibration.diffraction.output.extension"]
            if wng.Units.TOF.lower() in wsName:
                filename = Path(
                    wng.diffCalOutput()
                    .unit(wng.Units.TOF)
                    .runNumber(record.runNumber)
                    .version(record.version)
                    .group(record.focusGroupCalibrationMetrics.focusGroupName)
                    .build()
                    + ext
                )
            elif wng.Units.DSP.lower() in wsName:
                filename = Path(
                    wng.diffCalOutput()
                    .unit(wng.Units.DSP)
                    .runNumber(record.runNumber)
                    .version(record.version)
                    .group(record.focusGroupCalibrationMetrics.focusGroupName)
                    .build()
                    + ext
                )
            else:
                raise RuntimeError(
                    f"cannot save a workspace-type: {wngt.DIFFCAL_OUTPUT} without a units token in its name {wsName}"
                )
            self.writeRaggedWorkspace(calibrationDataPath, filename, wsName)
        for tableWSName, maskWSName in zip(
            workspaces.pop(wngt.DIFFCAL_TABLE, []),
            workspaces.pop(wngt.DIFFCAL_MASK, []),
        ):
            # Rebuild the filename to strip any "iteration" number:
            #   * WARNING: this workaround does not work correctly if there are multiple table workspaces.
            diffCalFilename = Path(
                wng.diffCalTable().runNumber(record.runNumber).version(record.version).build() + ".h5"
            )
            self.writeDiffCalWorkspaces(
                calibrationDataPath,
                diffCalFilename,
                tableWorkspaceName=tableWSName,
                maskWorkspaceName=maskWSName,
            )
        if workspaces:
            raise RuntimeError(f"not implemented: unable to save unexpected workspace types: {workspaces}")
        return record

    def writeCalibrantSample(self, sample: CalibrantSamples):
        samplePath: str = Config["samples.home"]
        fileName: str = sample.name + "_" + sample.unique_id
        filePath = os.path.join(samplePath, fileName) + ".json"
        if os.path.exists(filePath):
            raise ValueError(f"the file '{filePath}' already exists")
        write_model_pretty(sample, filePath)

    def readCalibrantSample(self, filePath: str):
        if not os.path.exists(filePath):
            raise ValueError(f"The file '{filePath}' does not exist")
        with open(filePath, "r") as file:
            sampleJson = json.load(file)
            if "mass-density" in sampleJson and "packingFraction" in sampleJson:
                warnings.warn(  # noqa: F821
                    "Can't specify both mass-density and packing fraction for single-element materials"
                )  # noqa: F821
            del sampleJson["material"]["packingFraction"]
            for atom in sampleJson["crystallography"]["atoms"]:
                atom["symbol"] = atom.pop("atom_type")
                atom["coordinates"] = atom.pop("atom_coordinates")
                atom["siteOccupationFactor"] = atom.pop("site_occupation_factor")
            sample = CalibrantSamples.parse_raw(json.dumps(sampleJson))
            return sample

    def readCifFilePath(self, sampleId: str):
        samplePath: str = Config["samples.home"]
        fileName: str = sampleId + ".json"
        filePath = os.path.join(samplePath, fileName)
        if not os.path.exists(filePath):
            raise ValueError(f"the file '{filePath}' does not exist")
        with open(filePath, "r") as f:
            calibrantSampleDict = json.load(f)
        filePath = Path(calibrantSampleDict["crystallography"]["cifFile"])
        # Allow relative paths:
        if not filePath.is_absolute():
            filePath = Path(Config["samples.home"]).joinpath(filePath)
        return str(filePath)

    @validate_arguments
    def _getCurrentCalibrationRecord(self, runId: str, useLiteMode: bool):
        version = self._getVersionFromCalibrationIndex(runId, useLiteMode)
        return self.readCalibrationRecord(runId, useLiteMode, version)

    @validate_arguments
    def _getCurrentNormalizationRecord(self, runId: str, useLiteMode: bool):
        version = self._getVersionFromNormalizationIndex(runId, useLiteMode)
        return self.readNormalizationRecord(runId, useLiteMode, version)

    @validate_arguments
<<<<<<< HEAD
    def _constructCalibrationParametersFilePath(self, runId: str, useLiteMode: bool, version: Version):
        statePath: str = f"{self._constructCalibrationDataPath(runId, useLiteMode, version)}CalibrationParameters.json"
        return statePath

    @validate_arguments
    def _constructNormalizationParametersFilePath(self, runId: str, useLiteMode: bool, version: Version):
        statePath: str = f"{self._constructNormalizationCalibrationDataPath(runId, useLiteMode, version)}NormalizationParameters.json"  # noqa: E501
=======
    def _constructCalibrationParametersFilePath(self, runId: str, version: str, useLiteMode: bool):
        statePath: str = f"{self._constructCalibrationDataPath(runId, version, useLiteMode)}CalibrationParameters.json"
        return statePath

    @validate_arguments
    def _constructNormalizationParametersFilePath(self, runId: str, version: str, useLiteMode: bool):
        statePath: str = f"{self._constructNormalizationCalibrationDataPath(runId, version, useLiteMode)}NormalizationParameters.json"  # noqa: E501
>>>>>>> 9d0e360b
        return statePath

    @validate_arguments
    @ExceptionHandler(RecoverableException, "'NoneType' object has no attribute 'instrumentState'")
    def readCalibrationState(self, runId: str, useLiteMode: bool, version: Optional[Version] = None):
        # get stateId and check to see if such a folder exists, if not create it and initialize it
        stateId, _ = self._generateStateId(runId)
        calibrationStatePath = self._constructCalibrationParametersFilePath(runId, useLiteMode, "*")

        latestFile = ""
        if version is not None:
            latestFile = self._getFileOfVersion(calibrationStatePath, version)
        else:
            # TODO: This should refer to the calibration index
            latestFile = self._getLatestFile(calibrationStatePath)

        calibrationState = None
        if latestFile:
            calibrationState = parse_file_as(Calibration, latestFile)

        if calibrationState is None:
            raise ValueError("calibrationState is None")

        return calibrationState

    @validate_arguments
<<<<<<< HEAD
    def readNormalizationState(self, runId: str, useLiteMode: bool, version: Optional[Version] = None):
=======
    def readNormalizationState(self, runId: str, version: str = None, useLiteMode: bool = False):
>>>>>>> 9d0e360b
        stateId, _ = self._generateStateId(runId)
        normalizationStatePathGlob = self._constructNormalizationParametersFilePath(runId, useLiteMode, "*")

        latestFile = ""
        if version:
            latestFile = self._getFileOfVersion(normalizationStatePathGlob, version)
        else:
            # TODO: This should refer to the calibration index
            latestFile = self._getLatestFile(normalizationStatePathGlob)

        normalizationState = None
        if latestFile:
            normalizationState = parse_file_as(Normalization, latestFile)  # noqa: F821

        return normalizationState

<<<<<<< HEAD
    def writeCalibrationState(self, calibration: Calibration, version: Optional[Version] = None):
=======
    @validate_arguments
    def writeCalibrationState(
        self, runId: str, calibration: Calibration, version: str = None, useLiteMode: bool = False
    ):
>>>>>>> 9d0e360b
        """
        Writes a `Calibration` to either a new version folder, or overwrites a specific version.
        -- side effect: updates version number of incoming `Calibration`.
        """
        stateId, _ = self._generateStateId(calibration.seedRun)
        previousVersion: int = self._getLatestCalibrationVersionNumber(stateId, calibration.useLiteMode)
        if version is None:
            version = max(calibration.version, previousVersion + 1)

        # Check for the existence of a calibration parameters file
        calibrationParametersFilePath = self._constructCalibrationParametersFilePath(
            calibration.seedRun,
            calibration.useLiteMode,
            version,
        )
        if os.path.exists(calibrationParametersFilePath):
            logger.warning(f"overwriting calibration parameters at {calibrationParametersFilePath}")

        calibration.version = int(version)
        calibrationDataPath = self._constructCalibrationDataPath(
            calibration.seedRun,
            calibration.useLiteMode,
            version,
        )
        if not os.path.exists(calibrationDataPath):
            os.makedirs(calibrationDataPath)
        # write the calibration state.
        write_model_pretty(calibration, calibrationParametersFilePath)

<<<<<<< HEAD
    def writeNormalizationState(self, normalization: Normalization, version: Optional[Version] = None):  # noqa: F821
=======
    @validate_arguments
    def writeNormalizationState(
        self, runId: str, normalization: Normalization, version: str = None, useLiteMode: bool = False
    ):  # noqa: F821
>>>>>>> 9d0e360b
        """
        Writes a `Normalization` to either a new version folder, or overwrites a specific version.
        -- side effect: updates version number of incoming `Normalization`.
        """
        stateId, _ = self._generateStateId(normalization.seedRun)
        previousVersion: int = self._getLatestNormalizationCalibrationVersionNumber(stateId, normalization.useLiteMode)
        if version is None:
            version = max(normalization.version, previousVersion + 1)
        # check for the existence of a normalization parameters file
        normalizationParametersFilePath = self._constructNormalizationParametersFilePath(
            normalization.seedRun,
            normalization.useLiteMode,
            version,
        )
        if os.path.exists(normalizationParametersFilePath):
            logger.warning(f"overwriting normalization parameters at {normalizationParametersFilePath}")
        normalization.version = int(version)
        normalizationDataPath = self._constructNormalizationCalibrationDataPath(
            normalization.seedRun,
            normalization.useLiteMode,
            version,
        )
        if not os.path.exists(normalizationDataPath):
            os.makedirs(normalizationDataPath)
        write_model_pretty(normalization, normalizationParametersFilePath)

    def readDetectorState(self, runId: str) -> DetectorState:
        detectorState = None
        pvFile = self._readPVFile(runId)
        try:
            detectorState = DetectorState(
                arc=[pvFile.get("entry/DASlogs/det_arc1/value")[0], pvFile.get("entry/DASlogs/det_arc2/value")[0]],
                wav=pvFile.get("entry/DASlogs/BL3:Chop:Skf1:WavelengthUserReq/value")[0],
                freq=pvFile.get("entry/DASlogs/BL3:Det:TH:BL:Frequency/value")[0],
                guideStat=pvFile.get("entry/DASlogs/BL3:Mot:OpticsPos:Pos/value")[0],
                lin=[pvFile.get("entry/DASlogs/det_lin1/value")[0], pvFile.get("entry/DASlogs/det_lin2/value")[0]],
            )
        except:  # noqa: E722
            raise ValueError(f"Could not find all required logs in file '{self._constructPVFilePath(runId)}'")
        return detectorState

    @validate_arguments
    def _writeDefaultDiffCalTable(self, runNumber: str, useLiteMode: bool):
        from snapred.backend.data.GroceryService import GroceryService

        version = 1
        grocer = GroceryService()
        filename = Path(grocer._createDiffcalTableWorkspaceName("default", useLiteMode, str(version)) + ".h5")
        outWS = grocer.fetchDefaultDiffCalTable(runNumber, useLiteMode, version)

        calibrationDataPath = self._constructCalibrationDataPath(runNumber, useLiteMode, version)

        self.writeDiffCalWorkspaces(calibrationDataPath, filename, outWS)
        calibrationIndexEntry = CalibrationIndexEntry(
            runNumber=runNumber,
            useLiteMode=useLiteMode,
            version=version,
            comments="Inferred from the instrument geometry",
            author="Generated automatically by SNAPRed",
        )
        self.writeCalibrationIndexEntry(calibrationIndexEntry)

    @validate_arguments
    @ExceptionHandler(StateValidationException)
    def initializeState(self, runId: str, useLiteMode: bool, name: str = None):
        stateId, _ = self._generateStateId(runId)

        # Read the detector state from the pv data file
        detectorState = self.readDetectorState(runId)

        # then read data from the common calibration state parameters stored at root of calibration directory
        instrumentConfig = self.readInstrumentConfig()
        # then pull static values specified by Malcolm from resources
        defaultGroupSliceValue = Config["calibration.parameters.default.groupSliceValue"]
        fwhmMultipliers = Pair.parse_obj(Config["calibration.parameters.default.FWHMMultiplier"])
        peakTailCoefficient = Config["calibration.parameters.default.peakTailCoefficient"]
        gsasParameters = GSASParameters(
            alpha=Config["calibration.parameters.default.alpha"], beta=Config["calibration.parameters.default.beta"]
        )
        # then calculate the derived values
        lambdaLimit = Limit(
            minimum=detectorState.wav - (instrumentConfig.bandwidth / 2),
            maximum=detectorState.wav + (instrumentConfig.bandwidth / 2),
        )
        L = instrumentConfig.L1 + instrumentConfig.L2
        tofLimit = Limit(
            minimum=lambdaLimit.minimum * L / self.CONVERSION_FACTOR,
            maximum=lambdaLimit.maximum * L / self.CONVERSION_FACTOR,
        )
        particleBounds = ParticleBounds(wavelength=lambdaLimit, tof=tofLimit)

        instrumentState = InstrumentState(
            id=stateId,
            instrumentConfig=instrumentConfig,
            detectorState=detectorState,
            gsasParameters=gsasParameters,
            particleBounds=particleBounds,
            defaultGroupingSliceValue=defaultGroupSliceValue,
            fwhmMultipliers=fwhmMultipliers,
            peakTailCoefficient=peakTailCoefficient,
        )

        # finally add seedRun, creation date, and a human readable name
        calibration = Calibration(
            instrumentState=instrumentState,
            name=name,
            seedRun=runId,
            useLiteMode=useLiteMode,
            creationDate=datetime.datetime.now(),
            version=0,
        )

        # Make sure that the state root directory has been initialized:
        stateRootPath = self._constructCalibrationStateRoot(stateId)
        if not os.path.exists(stateRootPath):
            # WARNING: `_prepareStateRoot` is also called at `readStateConfig`; this allows
            #   some order independence of initialization if the back-end is run separately (e.g. in unit tests).
            self._prepareStateRoot(stateId)

        self.writeCalibrationState(calibration)
        self._writeDefaultDiffCalTable(runId, useLiteMode)

        return calibration

    def _prepareStateRoot(self, stateId: str):
        """
        Create the state root directory, and populate it with any necessary metadata files.
        """
        stateRootPath = self._constructCalibrationStateRoot(stateId)
        if not os.path.exists(stateRootPath):
            os.makedirs(stateRootPath)

        # If no `GroupingMap` JSON file is present at the <state root>,
        #   it is assumed that this is the first time that this state configuration has been initialized.
        # Any `StateConfig`'s `GroupingMap` always starts as a copy of the default `GroupingMap`.
        groupingMap = self._readDefaultGroupingMap()
        groupingMap.coerceStateId(stateId)
        # This is the _ONLY_ place that the grouping-schema map is written
        #   to its separate JSON file at <state root>.
        self._writeGroupingMap(stateId, groupingMap)

    def checkCalibrationFileExists(self, runId: str):
        # first perform some basic validation of the run ID
        # - it must be a string of only digits
        # - it must be greater than some minimal run number
        if not runId.isdigit() or int(runId) < Config["instrument.startingRunNumber"]:
            return False

        # first make sure the run number has a valid IPTS
        try:
            self.getIPTS(runId)
        # if no IPTS found, return false
        except RuntimeError:
            return False
        # if found, try to construct the path and test if the path exists
        else:
            stateID, _ = self._generateStateId(runId)
            calibrationStatePath: str = self._constructCalibrationStateRoot(stateID)
            if os.path.exists(calibrationStatePath):
                return True
            else:
                return False

    def readSamplePaths(self):
        sampleFolder = Config["instrument.calibration.sample.home"]
        extensions = Config["instrument.calibration.sample.extensions"]
        # collect list of all json in folder
        sampleFiles = set()
        for extension in extensions:
            sampleFiles.update(self._findMatchingFileList(f"{sampleFolder}/*.{extension}", throws=False))
        if len(sampleFiles) < 1:
            raise RuntimeError(f"No samples found in {sampleFolder} for extensions {extensions}")
        sampleFiles = list(sampleFiles)
        sampleFiles.sort()
        return sampleFiles

    def _readGroupingMap(self, stateId: str) -> GroupingMap:
        path = self._groupingMapPath(stateId)
        if not path.exists():
            raise FileNotFoundError(f'required grouping-schema map for state "{stateId}" at "{path}" does not exist')
        return parse_file_as(GroupingMap, path)

    def readGroupingMap(self, runNumber: str):
        # if the state exists then lookup its grouping map
        if self.checkCalibrationFileExists(runNumber):
            stateId, _ = self._generateStateId(runNumber)
            return self._readGroupingMap(stateId)
        # otherwise return the default map
        else:
            return self._readDefaultGroupingMap()

    def _readDefaultGroupingMap(self) -> GroupingMap:
        path = self._defaultGroupingMapPath()
        if not path.exists():
            raise FileNotFoundError(f'required default grouping-schema map "{path}" does not exist')
        return parse_file_as(GroupingMap, path)

    def _writeGroupingMap(self, stateId: str, groupingMap: GroupingMap):
        # Write a GroupingMap to a file in JSON format, but only if it has been modified.
        groupingMapPath = self._groupingMapPath(stateId)
        if not groupingMapPath.parent.exists():
            raise FileNotFoundError(f'state-root directory "{groupingMapPath.parent}" does not exist')

        # Only write once and do not allow overwrite.
        if groupingMap.isDirty and not groupingMapPath.exists():
            # For consistency: write out `_isDirty` as False
            groupingMap.setDirty(False)
            write_model_pretty(groupingMap, groupingMapPath)

    def _defaultGroupingMapPath(self) -> Path:
        return GroupingMap.calibrationGroupingHome() / "defaultGroupingMap.json"

    def _groupingMapPath(self, stateId) -> Path:
        return Path(self._constructCalibrationStateRoot(stateId)) / "groupingMap.json"

    ## WRITING WORKSPACES TO DISK

    def writeWorkspace(self, path: Path, filename: Path, workspaceName: WorkspaceName):
        """
        Write a MatrixWorkspace (derived) workspace to disk in nexus format.
        """
        if filename.suffix != ".nxs":
            raise RuntimeError(f"[writeWorkspace]: specify filename including '.nxs' extension, not {filename}")
        self.mantidSnapper.SaveNexus(
            "Save a workspace with Nexus",
            InputWorkspace=workspaceName,
            Filename=str(path / filename),
        )
        self.mantidSnapper.executeQueue()

    def writeRaggedWorkspace(self, path: Path, filename: Path, workspaceName: WorkspaceName):
        """
        Write a ragged workspace to disk in a .tar format.
        """
        self.mantidSnapper.WrapLeftovers(
            "Store the ragged workspace",
            InputWorkspace=workspaceName,
            Filename=str(path / filename),
        )
        self.mantidSnapper.executeQueue()

    def readRaggedWorkspace(self, path: Path, filename: Path, workspaceName: WorkspaceName):
        """
        Read a ragged workspace from disk in a .tar format.
        """
        self.mantidSnapper.ReheatLeftovers(
            "Load a ragged workspace",
            Filename=str(path / filename),
            OutputWorkspace=workspaceName,
        )
        self.mantidSnapper.executeQueue()

    def writeGroupingWorkspace(self, path: Path, filename: Path, workspaceName: WorkspaceName):
        """
        Write a grouping workspace to disk in Mantid 'SaveDiffCal' hdf-5 format.
        """
        self.writeDiffCalWorkspaces(path, filename, groupingWorkspaceName=workspaceName)

    def writeDiffCalWorkspaces(
        self,
        path: Path,
        filename: Path,
        tableWorkspaceName: WorkspaceName = "",
        maskWorkspaceName: WorkspaceName = "",
        groupingWorkspaceName: WorkspaceName = "",
    ):
        """
        Writes any or all of the calibration table, mask and grouping workspaces to disk:
        -- up to three workspaces may be written to one 'SaveDiffCal' hdf-5 format file.
        """
        if filename.suffix != ".h5":
            raise RuntimeError(
                f"[writeCalibrationWorkspaces]: specify filename including '.h5' extension, not {filename}"
            )
        self.mantidSnapper.SaveDiffCal(
            "Save a diffcal table or grouping file",
            CalibrationWorkspace=tableWorkspaceName,
            MaskWorkspace=maskWorkspaceName,
            GroupingWorkspace=groupingWorkspaceName,
            Filename=str(path / filename),
        )
        self.mantidSnapper.executeQueue()<|MERGE_RESOLUTION|>--- conflicted
+++ resolved
@@ -348,11 +348,7 @@
         return version
 
     @validate_arguments
-<<<<<<< HEAD
     def _constructCalibrationDataPath(self, runId: str, useLiteMode: bool, version: Version):
-=======
-    def _constructCalibrationDataPath(self, runId: str, version: str, useLiteMode: bool):
->>>>>>> 9d0e360b
         """
         Generates the path for an instrument state's versioned calibration files.
         """
@@ -364,11 +360,7 @@
         return calibrationVersionPath
 
     @validate_arguments
-<<<<<<< HEAD
     def _constructNormalizationCalibrationDataPath(self, runId: str, useLiteMode: bool, version: Version):
-=======
-    def _constructNormalizationCalibrationDataPath(self, runId: str, version: str, useLiteMode: bool):
->>>>>>> 9d0e360b
         """
         Generates the path for an instrument state's versioned normalization calibration files.
         """
@@ -398,21 +390,12 @@
         write_model_list_pretty(normalizationIndex, indexPath)
 
     @validate_arguments
-<<<<<<< HEAD
     def getCalibrationRecordPath(self, runId: str, useLiteMode: bool, version: Version):
         recordPath: str = f"{self._constructCalibrationDataPath(runId, useLiteMode, version)}CalibrationRecord.json"
         return recordPath
 
     @validate_arguments
     def getNormalizationRecordPath(self, runId: str, useLiteMode: bool, version: Version):
-=======
-    def getCalibrationRecordPath(self, runId: str, version: str, useLiteMode: bool):
-        recordPath: str = f"{self._constructCalibrationDataPath(runId, version, useLiteMode)}CalibrationRecord.json"
-        return recordPath
-
-    @validate_arguments
-    def getNormalizationRecordPath(self, runId: str, version: str, useLiteMode: bool):
->>>>>>> 9d0e360b
         recordPath: str = (
             f"{self._constructNormalizationCalibrationDataPath(runId, useLiteMode, version)}NormalizationRecord.json"
         )
@@ -471,11 +454,7 @@
         return latestVersion
 
     @validate_arguments
-<<<<<<< HEAD
     def readNormalizationRecord(self, runId: str, useLiteMode: bool, version: Optional[Version] = None):
-=======
-    def readNormalizationRecord(self, runId: str, version: str = None, useLiteMode: bool = False):
->>>>>>> 9d0e360b
         latestFile = ""
         recordPath: str = self.getNormalizationRecordPath(runId, useLiteMode, version if version else "*")
         if version:
@@ -541,11 +520,7 @@
         return record
 
     @validate_arguments
-<<<<<<< HEAD
     def readCalibrationRecord(self, runId: str, useLiteMode: bool, version: Optional[Version] = None):
-=======
-    def readCalibrationRecord(self, runId: str, version: str = None, useLiteMode: bool = False):
->>>>>>> 9d0e360b
         recordFile: str = None
         if version:
             recordPath: str = self.getCalibrationRecordPath(runId, useLiteMode, version)
@@ -751,7 +726,6 @@
         return self.readNormalizationRecord(runId, useLiteMode, version)
 
     @validate_arguments
-<<<<<<< HEAD
     def _constructCalibrationParametersFilePath(self, runId: str, useLiteMode: bool, version: Version):
         statePath: str = f"{self._constructCalibrationDataPath(runId, useLiteMode, version)}CalibrationParameters.json"
         return statePath
@@ -759,15 +733,6 @@
     @validate_arguments
     def _constructNormalizationParametersFilePath(self, runId: str, useLiteMode: bool, version: Version):
         statePath: str = f"{self._constructNormalizationCalibrationDataPath(runId, useLiteMode, version)}NormalizationParameters.json"  # noqa: E501
-=======
-    def _constructCalibrationParametersFilePath(self, runId: str, version: str, useLiteMode: bool):
-        statePath: str = f"{self._constructCalibrationDataPath(runId, version, useLiteMode)}CalibrationParameters.json"
-        return statePath
-
-    @validate_arguments
-    def _constructNormalizationParametersFilePath(self, runId: str, version: str, useLiteMode: bool):
-        statePath: str = f"{self._constructNormalizationCalibrationDataPath(runId, version, useLiteMode)}NormalizationParameters.json"  # noqa: E501
->>>>>>> 9d0e360b
         return statePath
 
     @validate_arguments
@@ -794,11 +759,7 @@
         return calibrationState
 
     @validate_arguments
-<<<<<<< HEAD
     def readNormalizationState(self, runId: str, useLiteMode: bool, version: Optional[Version] = None):
-=======
-    def readNormalizationState(self, runId: str, version: str = None, useLiteMode: bool = False):
->>>>>>> 9d0e360b
         stateId, _ = self._generateStateId(runId)
         normalizationStatePathGlob = self._constructNormalizationParametersFilePath(runId, useLiteMode, "*")
 
@@ -815,14 +776,7 @@
 
         return normalizationState
 
-<<<<<<< HEAD
     def writeCalibrationState(self, calibration: Calibration, version: Optional[Version] = None):
-=======
-    @validate_arguments
-    def writeCalibrationState(
-        self, runId: str, calibration: Calibration, version: str = None, useLiteMode: bool = False
-    ):
->>>>>>> 9d0e360b
         """
         Writes a `Calibration` to either a new version folder, or overwrites a specific version.
         -- side effect: updates version number of incoming `Calibration`.
@@ -852,14 +806,7 @@
         # write the calibration state.
         write_model_pretty(calibration, calibrationParametersFilePath)
 
-<<<<<<< HEAD
     def writeNormalizationState(self, normalization: Normalization, version: Optional[Version] = None):  # noqa: F821
-=======
-    @validate_arguments
-    def writeNormalizationState(
-        self, runId: str, normalization: Normalization, version: str = None, useLiteMode: bool = False
-    ):  # noqa: F821
->>>>>>> 9d0e360b
         """
         Writes a `Normalization` to either a new version folder, or overwrites a specific version.
         -- side effect: updates version number of incoming `Normalization`.
