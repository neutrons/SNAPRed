--- conflicted
+++ resolved
@@ -135,23 +135,9 @@
 
         return StateConfig(
             calibration=diffCalibration,
-<<<<<<< HEAD
-            focusGroups=list(self.readFocusGroups().values()),
-            vanadiumFilePath="",  # TODO remove vanadiumFilePath
-            stateId=stateId,
-        )  # TODO: fill with real value
-=======
-            rawVanadiumCorrectionFileName=reductionParameters["rawVCorrFileName"],
-            vanadiumFilePath=str(
-                self.instrumentConfig.calibrationDirectory
-                / "Powder"
-                / diffCalibration.instrumentState.id.hex
-                / reductionParameters["rawVCorrFileName"]
-            ),
             groupingMap=groupingMap,
             stateId=diffCalibration.instrumentState.id,
         )
->>>>>>> daae5895
 
     def readRunConfig(self, runId: str) -> RunConfig:
         return self._readRunConfig(runId)
@@ -405,11 +391,6 @@
         return latestVersion
 
     def readNormalizationRecord(self, runId: str, version: str = None):
-<<<<<<< HEAD
-=======
-        stateId, _ = self._generateStateId(runId)
-        self._readReductionParameters(runId)
->>>>>>> daae5895
         recordPath: str = self.getNormalizationRecordPath(runId, "*")
         latestFile = ""
         if version:
