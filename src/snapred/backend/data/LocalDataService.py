--- conflicted
+++ resolved
@@ -379,11 +379,7 @@
 
     def writeNormalizationIndexEntry(self, entry: NormalizationIndexEntry):
         stateId, _ = self._generateStateId(entry.runNumber)
-<<<<<<< HEAD
-        normalizationPath: str = self._constructNormalizationStatePath(stateId, useLiteMode)
-=======
-        normalizationPath: str = self._constructNormalizationCalibrationStatePath(stateId, entry.useLiteMode)
->>>>>>> d2ea0c93
+        normalizationPath: str = self._constructNormalizationStatePath(stateId, entry.useLiteMode)
         indexPath: str = normalizationPath + "NormalizationIndex.json"
         # append to index and write to file
         normalizationIndex = self.readNormalizationIndex(entry.runNumber, entry.useLiteMode)
@@ -796,17 +792,10 @@
         Writes a `Normalization` to either a new version folder, or overwrites a specific version.
         -- side effect: updates version number of incoming `Normalization`.
         """
-<<<<<<< HEAD
-        stateId, _ = self._generateStateId(runId)
-        previousVersion: int = self._getLatestNormalizationVersionNumber(stateId, useLiteMode)
-        if not version:
-            version = previousVersion + 1
-=======
         stateId, _ = self._generateStateId(normalization.seedRun)
-        previousVersion: int = self._getLatestNormalizationCalibrationVersionNumber(stateId, normalization.useLiteMode)
+        previousVersion: int = self._getLatestNormalizationVersionNumber(stateId, normalization.useLiteMode)
         if version is None:
             version = max(normalization.version, previousVersion + 1)
->>>>>>> d2ea0c93
         # check for the existence of a normalization parameters file
         normalizationParametersFilePath = self._constructNormalizationParametersFilePath(
             normalization.seedRun,
@@ -815,17 +804,12 @@
         )
         if os.path.exists(normalizationParametersFilePath):
             logger.warning(f"overwriting normalization parameters at {normalizationParametersFilePath}")
-<<<<<<< HEAD
-        normalization.version = version
-        normalizationDataPath = self._constructNormalizationDataPath(runId, str(version), useLiteMode)
-=======
         normalization.version = int(version)
-        normalizationDataPath = self._constructNormalizationCalibrationDataPath(
+        normalizationDataPath = self._constructNormalizationDataPath(
             normalization.seedRun,
             str(version),
             normalization.useLiteMode,
         )
->>>>>>> d2ea0c93
         if not os.path.exists(normalizationDataPath):
             os.makedirs(normalizationDataPath)
         write_model_pretty(normalization, normalizationParametersFilePath)
