import datetime
import glob
import json
import os
from copy import deepcopy
from errno import ENOENT as NOT_FOUND
from pathlib import Path
from typing import Any, Dict, List, Tuple, Union

import h5py
from mantid.kernel import PhysicalConstants
from mantid.simpleapi import GetIPTS, mtd
from pydantic import parse_file_as

from snapred.backend.dao import (
    GSASParameters,
    InstrumentConfig,
    ObjectSHA,
    ParticleBounds,
    RunConfig,
    StateConfig,
    StateId,
)
from snapred.backend.dao.calibration import Calibration, CalibrationIndexEntry, CalibrationRecord
from snapred.backend.dao.Limit import Limit, Pair
from snapred.backend.dao.normalization import Normalization, NormalizationIndexEntry, NormalizationRecord
from snapred.backend.dao.state import (
    DetectorState,
    GroupingMap,
    InstrumentState,
)
from snapred.backend.dao.state.CalibrantSample import CalibrantSamples
from snapred.backend.error.RecoverableException import RecoverableException
from snapred.backend.error.StateValidationException import StateValidationException
from snapred.backend.log.logger import snapredLogger
from snapred.backend.recipe.algorithm.MantidSnapper import MantidSnapper
from snapred.meta.Config import Config
from snapred.meta.decorators.ExceptionHandler import ExceptionHandler
from snapred.meta.decorators.Singleton import Singleton
from snapred.meta.mantid.WorkspaceNameGenerator import ValueFormatter as wnvf
from snapred.meta.mantid.WorkspaceNameGenerator import WorkspaceName
from snapred.meta.mantid.WorkspaceNameGenerator import WorkspaceNameGenerator as wng
from snapred.meta.mantid.WorkspaceNameGenerator import WorkspaceType as wngt
from snapred.meta.redantic import (
    write_model_list_pretty,
    write_model_pretty,
)

logger = snapredLogger.getLogger(__name__)

"""
    Looks up data on disk
    TBD the interface such that it is fairly generic
    but intersects that of the potential oncat data service interface
"""


def version_pattern(x: int) -> str:
    return wnvf.formatVersion(x, wnvf.vPrefix.FILE)


def _createFileNotFoundError(msg, filename):
    return FileNotFoundError(NOT_FOUND, os.strerror(NOT_FOUND) + " " + msg, filename)


@Singleton
class LocalDataService:
    reductionParameterCache: Dict[str, Any] = {}
    iptsCache: Dict[Tuple[str, str], Any] = {}
    stateIdCache: Dict[str, ObjectSHA] = {}
    instrumentConfig: "InstrumentConfig"
    verifyPaths: bool = True

    # starting version number -- the first run printed
    VERSION_START = Config["instrument.startingVersionNumber"]
    # conversion factor from microsecond/Angstrom to meters
    CONVERSION_FACTOR = Config["constants.m2cm"] * PhysicalConstants.h / PhysicalConstants.NeutronMass

    def __init__(self) -> None:
        self.verifyPaths = Config["localdataservice.config.verifypaths"]
        self.instrumentConfig = self.readInstrumentConfig()
        self.mantidSnapper = MantidSnapper(None, "Utensils")

    def fileExists(self, path):
        return os.path.isfile(path)

    def _determineInstrConfigPaths(self) -> None:
        """This method locates the instrument configuration path and
        sets the instance variable ``instrumentConfigPath``."""
        # verify parent directory exists
        self.dataPath = Path(Config["instrument.home"])
        if self.verifyPaths and not self.dataPath.exists():
            raise _createFileNotFoundError(Config["instrument.home"], self.dataPath)

        # look for the config file and verify it exists
        self.instrumentConfigPath = Config["instrument.config"]
        if self.verifyPaths and not Path(self.instrumentConfigPath).exists():
            raise _createFileNotFoundError("Missing Instrument Config", Config["instrument.config"])

    def readInstrumentConfig(self) -> InstrumentConfig:
        self._determineInstrConfigPaths()

        instrumentParameterMap = self._readInstrumentParameters()
        try:
            instrumentParameterMap["bandwidth"] = instrumentParameterMap.pop("neutronBandwidth")
            instrumentParameterMap["maxBandwidth"] = instrumentParameterMap.pop("extendedNeutronBandwidth")
            instrumentParameterMap["delTOverT"] = instrumentParameterMap.pop("delToT")
            instrumentParameterMap["delLOverL"] = instrumentParameterMap.pop("delLoL")
            instrumentConfig = InstrumentConfig(**instrumentParameterMap)
        except KeyError as e:
            raise KeyError(f"{e}: while reading instrument configuration '{self.instrumentConfigPath}'") from e
        if self.dataPath:
            instrumentConfig.calibrationDirectory = Path(Config["instrument.calibration.home"])
            if self.verifyPaths and not instrumentConfig.calibrationDirectory.exists():
                raise _createFileNotFoundError("[calibration directory]", instrumentConfig.calibrationDirectory)

        return instrumentConfig

    def _readInstrumentParameters(self) -> Dict[str, Any]:
        instrumentParameterMap: Dict[str, Any] = {}
        try:
            with open(self.instrumentConfigPath, "r") as json_file:
                instrumentParameterMap = json.load(json_file)
            return instrumentParameterMap
        except FileNotFoundError as e:
            raise _createFileNotFoundError("Instrument configuration file", self.instrumentConfigPath) from e

    def readStateConfig(self, runId: str, useLiteMode: bool) -> StateConfig:
        previousDiffCalRecord: CalibrationRecord = self.readCalibrationRecord(runId, useLiteMode=useLiteMode)
        if previousDiffCalRecord is None:
            diffCalibration: Calibration = self.readCalibrationState(runId, useLiteMode)
        else:
            diffCalibration: Calibration = previousDiffCalRecord.calibrationFittingIngredients

        stateId = diffCalibration.instrumentState.id

        # Read the grouping-schema map associated with this `StateConfig`.
        groupingMap = None
        if self._groupingMapPath(str(stateId)).exists():
            groupingMap = self._readGroupingMap(stateId)
        else:
            # If no `GroupingMap` JSON file is present at the <state root>,
            #   it is assumed that this is the first time that this state configuration has been initialized.
            # WARNING: `_prepareStateRoot` is also called at `initializeState`: this allows
            #   some order independence of initialization if the back-end is run separately (e.g. in unit tests).
            self._prepareStateRoot(stateId)
            groupingMap = self._readGroupingMap(stateId)

        return StateConfig(
            calibration=diffCalibration,
            groupingMap=groupingMap,
            stateId=diffCalibration.instrumentState.id,
        )

    def getIPTS(self, runNumber: str, instrumentName: str = Config["instrument.name"]) -> str:
        key = (runNumber, instrumentName)
        if key not in self.iptsCache:
            self.iptsCache[key] = GetIPTS(RunNumber=int(runNumber), Instrument=instrumentName)
        return str(self.iptsCache[key])

    def workspaceIsInstance(self, wsName: str, wsType: Any) -> bool:
        # Is the workspace an instance of the specified type.
        if not mtd.doesExist(wsName):
            return False
        return isinstance(mtd[wsName], wsType)

    def readRunConfig(self, runId: str) -> RunConfig:
        return self._readRunConfig(runId)

    def _readRunConfig(self, runId: str) -> RunConfig:
        # lookup path for IPTS number
        iptsPath = self.getIPTS(runId)

        return RunConfig(
            IPTS=iptsPath,
            runNumber=runId,
            maskFileName="",
            maskFileDirectory=iptsPath + self.instrumentConfig.sharedDirectory,
            gsasFileDirectory=iptsPath + self.instrumentConfig.reducedDataDirectory,
            calibrationState=None,
        )  # TODO: where to find case? "before" "after"

    def _constructPVFilePath(self, runId: str):
        runConfig = self._readRunConfig(runId)
        return (
            runConfig.IPTS
            + self.instrumentConfig.nexusDirectory
            + "/SNAP_"
            + str(runConfig.runNumber)
            + self.instrumentConfig.nexusFileExtension
        )

    def _readPVFile(self, runId: str):
        fName: str = self._constructPVFilePath(runId)

        if os.path.exists(fName):
            f = h5py.File(fName, "r")
        else:
            raise FileNotFoundError(f"PVFile '{fName}' does not exist")
        return f

    @ExceptionHandler(StateValidationException)
    def _generateStateId(self, runId: str) -> Tuple[str, str]:
        if runId in self.stateIdCache:
            SHA = self.stateIdCache[runId]
            return SHA.hex, SHA.decodedKey

        detectorState = self.readDetectorState(runId)
        stateID = StateId(
            vdet_arc1=detectorState.arc[0],
            vdet_arc2=detectorState.arc[1],
            WavelengthUserReq=detectorState.wav,
            Frequency=detectorState.freq,
            Pos=detectorState.guideStat,
            # TODO: these should probably be added:
            #   if they change with the runId, there will be a potential hash collision.
            # det_lin1=detectorState.lin[0],
            # det_lin2=detectorState.lin[1],
        )
        SHA = ObjectSHA.fromObject(stateID)
        self.stateIdCache[runId] = SHA

        return SHA.hex, SHA.decodedKey

    def _findMatchingFileList(self, pattern, throws=True) -> List[str]:
        """
        Find all files matching a glob pattern.
        Optional: throws exception if nothing found.
        """
        fileList: List[str] = []
        for fname in glob.glob(pattern, recursive=True):
            if os.path.isfile(fname):
                fileList.append(fname)
        if len(fileList) == 0 and throws:
            raise ValueError(f"No files could be found with pattern: {pattern}")
        return fileList

    def _findMatchingDirList(self, pattern, throws=True) -> List[str]:
        """
        Find all directories matching a glob pattern.
        Optional: throws exception if nothing found.
        """
        fileList: List[str] = []
        for fname in glob.glob(pattern, recursive=True):
            if os.path.isdir(fname):
                fileList.append(fname)
        if len(fileList) == 0 and throws:
            raise ValueError(f"No directories could be found with pattern: {pattern}")

        return fileList

    def _constructCalibrationStateRoot(self, stateId):
        # TODO: Propagate pathlib through codebase
        return f"{Config['instrument.calibration.powder.home']}/{str(stateId)}/"

    def _constructCalibrationStatePath(self, stateId, useLiteMode):
        # TODO: Propagate pathlib through codebase
        if useLiteMode:
            mode = "lite"
        else:
            mode = "native"
        return f"{self._constructCalibrationStateRoot(stateId)}/{str(mode)}/diffraction/"

    def _constructNormalizationStatePath(self, stateId, useLiteMode):
        # TODO: Propagate pathlib through codebase
        if useLiteMode:
            mode = "lite"
        else:
            mode = "native"
        return f"{self._constructCalibrationStateRoot(stateId)}/{str(mode)}/normalization/"

    def readCalibrationIndex(self, runId: str, useLiteMode: bool):
        # Need to run this because of its side effect, TODO: Remove side effect
        stateId, _ = self._generateStateId(runId)
        calibrationPath: str = self._constructCalibrationStatePath(stateId, useLiteMode)
        indexPath: str = calibrationPath + "CalibrationIndex.json"
        calibrationIndex: List[CalibrationIndexEntry] = []
        if os.path.exists(indexPath):
            calibrationIndex = parse_file_as(List[CalibrationIndexEntry], indexPath)
        return calibrationIndex

    def readNormalizationIndex(self, runId: str, useLiteMode: bool):
        # Need to run this because of its side effect, TODO: Remove side effect
        stateId, _ = self._generateStateId(runId)
        normalizationPath: str = self._constructNormalizationStatePath(stateId, useLiteMode)
        indexPath: str = normalizationPath + "NormalizationIndex.json"
        normalizationIndex: List[NormalizationIndexEntry] = []
        if os.path.exists(indexPath):
            normalizationIndex = parse_file_as(List[NormalizationIndexEntry], indexPath)
        return normalizationIndex

    def _parseAppliesTo(self, appliesTo: str):
        return CalibrationIndexEntry.parseAppliesTo(appliesTo)

    def _compareRunNumbers(self, runNumber1: str, runNumber2: str, symbol: str):
        expressions = {
            ">=": lambda x, y: x >= y,
            "<=": lambda x, y: x <= y,
            "<": lambda x, y: x < y,
            ">": lambda x, y: x > y,
            "": lambda x, y: x == y,
        }
        return expressions[symbol](int(runNumber1), int(runNumber2))

    def _isApplicableEntry(self, calibrationIndexEntry, runId):
        """
        Checks to see if an entry in the calibration index applies to a given run id via numerical comparison.
        """

        symbol, runNumber = self._parseAppliesTo(calibrationIndexEntry.appliesTo)
        return self._compareRunNumbers(runId, runNumber, symbol)

    def _getVersionFromCalibrationIndex(self, runId: str, useLiteMode: bool) -> str:
        """
        Loads calibration index and inspects all entries to attain latest calibration version that applies to the run id
        """
        # lookup calibration index
        calibrationIndex = self.readCalibrationIndex(runId, useLiteMode)
        # From the index find the latest calibration
        latestCalibration = None
        version = None
        if calibrationIndex:
            # sort by timestamp
            calibrationIndex.sort(key=lambda x: x.timestamp)
            # filter for latest applicable
            relevantEntries = list(filter(lambda x: self._isApplicableEntry(x, runId), calibrationIndex))
            if len(relevantEntries) < 1:
                raise ValueError(f"No applicable calibration index entries found for runId {runId}")
            latestCalibration = relevantEntries[-1]
            version = latestCalibration.version
        return version

    def _getVersionFromNormalizationIndex(self, runId: str, useLiteMode: bool) -> str:
        """
        Loads normalization index and inspects all entries to attain
        latest normalization version that applies to the run id
        """
        # lookup normalization index
        normalizationIndex = self.readNormalizationIndex(runId, useLiteMode)
        # From the index find the latest normalization
        latestNormalization = None
        version = None
        if normalizationIndex:
            # sort by timestamp
            normalizationIndex.sort(key=lambda x: x.timestamp)
            # filter for latest applicable
            relevantEntries = list(filter(lambda x: self._isApplicableEntry(x, runId), normalizationIndex))
            if len(relevantEntries) < 1:
                raise ValueError(f"No applicable calibration index entries found for runId {runId}")
            latestNormalization = relevantEntries[-1]
            version = latestNormalization.version
        return version

    def _constructCalibrationDataPath(self, runId: str, useLiteMode: bool, version: str):
        """
        Generates the path for an instrument state's versioned calibration files.
        """
        stateId, _ = self._generateStateId(runId)
        statePath = self._constructCalibrationStatePath(stateId, useLiteMode)
        calibrationVersionPath: str = statePath + f"{version_pattern(version)}/"
        return calibrationVersionPath

<<<<<<< HEAD
    def _constructNormalizationCalibrationDataPath(self, runId: str, useLiteMode: bool, version: str):
=======
    def _constructNormalizationDataPath(self, runId: str, version: str, useLiteMode: bool):
>>>>>>> ac89a46e
        """
        Generates the path for an instrument state's versioned normalization calibration files.
        """
        stateId, _ = self._generateStateId(runId)
<<<<<<< HEAD
        statePath = self._constructNormalizationCalibrationStatePath(stateId, useLiteMode)
        normalizationVersionPath: str = statePath + f"{version_pattern(version)}/"
=======
        statePath = self._constructNormalizationStatePath(stateId, useLiteMode)
        normalizationVersionPath: str = statePath + "v_{}/".format(
            wnvf.formatVersion(version=version, use_v_prefix=False)
        )
>>>>>>> ac89a46e
        return normalizationVersionPath

    def writeCalibrationIndexEntry(self, entry: CalibrationIndexEntry):
        stateId, _ = self._generateStateId(entry.runNumber)
        calibrationPath: str = self._constructCalibrationStatePath(stateId, entry.useLiteMode)
        indexPath: str = calibrationPath + "CalibrationIndex.json"
        # append to index and write to file
        calibrationIndex = self.readCalibrationIndex(entry.runNumber, entry.useLiteMode)
        calibrationIndex.append(entry)
        write_model_list_pretty(calibrationIndex, indexPath)

    def writeNormalizationIndexEntry(self, entry: NormalizationIndexEntry):
        stateId, _ = self._generateStateId(entry.runNumber)
        normalizationPath: str = self._constructNormalizationStatePath(stateId, entry.useLiteMode)
        indexPath: str = normalizationPath + "NormalizationIndex.json"
        # append to index and write to file
        normalizationIndex = self.readNormalizationIndex(entry.runNumber, entry.useLiteMode)
        normalizationIndex.append(entry)
        write_model_list_pretty(normalizationIndex, indexPath)

    def getCalibrationRecordPath(self, runId: str, useLiteMode: bool, version: str):
        recordPath: str = f"{self._constructCalibrationDataPath(runId, useLiteMode, version)}CalibrationRecord.json"
        return recordPath

<<<<<<< HEAD
    def getNormalizationRecordPath(self, runId: str, useLiteMode: bool, version: str):
        recordPath: str = (
            f"{self._constructNormalizationCalibrationDataPath(runId, useLiteMode, version)}NormalizationRecord.json"
        )
=======
    def getNormalizationRecordPath(self, runId: str, version: str, useLiteMode: bool):
        recordPath: str = f"{self._constructNormalizationDataPath(runId, version, useLiteMode)}NormalizationRecord.json"
>>>>>>> ac89a46e
        return recordPath

    def _extractFileVersion(self, file: str) -> int:
        if not isinstance(file, str):
            return None
        else:
            return int(file.split("/v_")[-1].split("/")[0])

    def _extractDirVersion(self, dire: str) -> int:
        if not isinstance(dire, str):
            return None
        return int(dire.split("/")[-2].split("_")[-1])

    def _getLatestThing(
        self,
        things: List[Any],
        otherThings: List[Any] = None,
    ) -> Union[Any, Tuple[Any, Any]]:
        """
        This doesn't need to be its own function,
        but it represents a common pattern in code
        """
        if otherThings is None:
            return max(things, default=self.VERSION_START)
        else:
            return max(zip(things, otherThings), default=(self.VERSION_START, None))

    def _getFileOfVersion(self, fileRegex: str, version):
        foundFiles = self._findMatchingFileList(fileRegex, throws=False)
        fileVersions = [self._extractFileVersion(file) for file in foundFiles]
        where = fileVersions.index(version)
        return foundFiles[where]

    def _getLatestFile(self, fileRegex: str):
        foundFiles = self._findMatchingFileList(fileRegex, throws=False)
        fileVersions = [self._extractFileVersion(file) for file in foundFiles]
        _, latestFile = self._getLatestThing(fileVersions, otherThings=foundFiles)
        return latestFile

    def _getLatestCalibrationVersionNumber(self, stateId: str, useLiteMode: bool) -> int:
        """
        Ignoring the calibration index, get the version number of the latest set of calibration files.
        """
        calibrationStatePath = self._constructCalibrationStatePath(stateId, useLiteMode)
        calibrationVersionPath = f"{calibrationStatePath}v_*/"
        versionDirs = self._findMatchingDirList(calibrationVersionPath, throws=False)
        versions = [self._extractDirVersion(dire) for dire in versionDirs]
        print(f"GETTING LATEST VERSIONS {versions}")
        return self._getLatestThing(versions)

    def _getLatestNormalizationVersionNumber(self, stateId: str, useLiteMode: bool) -> int:
        """
        Ignoring the normalization index, get the version number of the latest set of normalization files.
        """
        normalizationStatePath = self._constructNormalizationStatePath(stateId, useLiteMode)
        normalizationVersionPath = f"{normalizationStatePath}v_*/"
        versionDirs = self._findMatchingDirList(normalizationVersionPath, throws=False)
        versions = [self._extractDirVersion(dire) for dire in versionDirs]
        return self._getLatestThing(versions)

    def readNormalizationRecord(self, runId: str, useLiteMode: bool, version: str = None):
        latestFile = ""
        recordPath: str = self.getNormalizationRecordPath(runId, useLiteMode, version if version is not None else "*")
        if version:
            latestFile = self._getFileOfVersion(recordPath, version)
        else:
            latestFile = self._getLatestFile(recordPath)
        record: NormalizationRecord = None  # noqa: F821
        if latestFile:
            logger.info(f"reading NormalizationRecord from {latestFile}")
            record = parse_file_as(NormalizationRecord, latestFile)  # noqa: F821

        return record

    def writeNormalizationRecord(self, record: NormalizationRecord, version: int = None) -> NormalizationRecord:  # noqa: F821
        """
        Persists a `NormalizationRecord` to either a new version folder, or overwrite a specific version.
        -- side effect: updates version numbers of incoming `NormalizationRecord` and its nested `Normalization`.
        """
        runNumber = record.runNumber
        stateId, _ = self._generateStateId(runNumber)
<<<<<<< HEAD
        previousVersion = self._getLatestNormalizationCalibrationVersionNumber(stateId, record.useLiteMode)
        if version is None:
            version = max(record.version, previousVersion + 1)
        recordPath: str = self.getNormalizationRecordPath(runNumber, record.useLiteMode, version)
=======
        previousVersion = self._getLatestNormalizationVersionNumber(stateId, record.useLiteMode)
        if not version:
            version = record.version
        if not version:
            version = previousVersion + 1
        recordPath: str = self.getNormalizationRecordPath(runNumber, version, record.useLiteMode)
>>>>>>> ac89a46e
        record.version = version

        # There seems no need to write the _nested_ Normalization,
        # because it's written to a separate file during 'writeNormalizationState'.
        # However, if it is going to be _nested_, this marks it with the correct version.
        # (For example, use pydantic Field(exclude=True) to _stop_ nesting it.)
        record.calibration.version = version

<<<<<<< HEAD
        normalizationPath = self._constructNormalizationCalibrationDataPath(runNumber, record.useLiteMode, version)
=======
        normalizationPath = self._constructNormalizationDataPath(runNumber, version, record.useLiteMode)
>>>>>>> ac89a46e
        # check if directory exists for runId
        if not os.path.exists(normalizationPath):
            os.makedirs(normalizationPath)
        # append to record and write to file
        write_model_pretty(record, recordPath)
        logger.info(f"wrote NormalizationRecord: version: {version}")
        return record

    def writeNormalizationWorkspaces(self, record: NormalizationRecord) -> NormalizationRecord:
        """
        Writes the workspaces associated with a `NormalizationRecord` to disk:
        -- assumes that `writeNormalizationRecord` has already been called, and that the version folder exists
        """
        normalizationDataPath = Path(
<<<<<<< HEAD
            self._constructNormalizationCalibrationDataPath(record.runNumber, record.useLiteMode, record.version)
=======
            self._constructNormalizationDataPath(record.runNumber, record.version, record.useLiteMode)
>>>>>>> ac89a46e
        )
        for workspace in record.workspaceNames:
            filename = workspace + "_" + wnvf.formatVersion(record.version)
            ws = mtd[workspace]
            if ws.isRaggedWorkspace():
                filename = Path(filename + ".tar")
                self.writeRaggedWorkspace(normalizationDataPath, filename, workspace)
            else:
                filename = Path(filename + ".nxs")
                self.writeWorkspace(normalizationDataPath, filename, workspace)
        return record

    def readCalibrationRecord(self, runId: str, useLiteMode: bool, version: str = None):
        recordFile: str = None
        if version:
            recordPath: str = self.getCalibrationRecordPath(runId, useLiteMode, version)
            recordFile = self._getFileOfVersion(recordPath, int(version))
        else:
            recordPath: str = self.getCalibrationRecordPath(runId, useLiteMode, "*")
            recordFile = self._getLatestFile(recordPath)
        record: CalibrationRecord = None
        if recordFile:
            logger.info(f"reading CalibrationRecord from {recordFile}")
            record = parse_file_as(CalibrationRecord, recordFile)
        return record

    def writeCalibrationRecord(self, record: CalibrationRecord, version: str = None):
        """
        Persists a `CalibrationRecord` to either a new version folder, or overwrite a specific version.
        -- side effect: updates version numbers of incoming `CalibrationRecord` and its nested `Calibration`.
        """
        runNumber = record.runNumber
        stateId, _ = self._generateStateId(runNumber)
        previousVersion: int = self._getLatestCalibrationVersionNumber(stateId, record.useLiteMode)
        if version is None:
            version = max(record.version, previousVersion + 1)
        recordPath: str = self.getCalibrationRecordPath(runNumber, record.useLiteMode, str(version))
        record.version = version

        # As above at 'writeNormalizationRecord':
        # There seems no need to write the _nested_ Calibration,
        # because it's written to a separate file during 'writeCalibrationState'.
        # However, if it is going to be _nested_, this marks it with the correct version.
        # (For example, use pydantic Field(exclude=True) to _stop_ nesting it.)
        record.calibrationFittingIngredients.version = version

        calibrationPath = self._constructCalibrationDataPath(runNumber, record.useLiteMode, str(version))
        # check if directory exists for runId
        if not os.path.exists(calibrationPath):
            os.makedirs(calibrationPath)

        # Update the to-be saved record's "workspaces" information
        #   to correspond to the filenames that will actually be saved to disk.
        savedWorkspaces = {}
        workspaces = record.workspaces.copy()
        wss = []
        for wsName in workspaces.pop(wngt.DIFFCAL_OUTPUT, []):
            # Rebuild the workspace name to strip any "iteration" number:
            #   * WARNING: this workaround does not work correctly if there are multiple workspaces of each "unit" type.
            if wng.Units.TOF.lower() in wsName:
                ws = (
                    wng.diffCalOutput()
                    .unit(wng.Units.TOF)
                    .runNumber(record.runNumber)
                    .version(record.version)
                    .group(record.focusGroupCalibrationMetrics.focusGroupName)
                    .build()
                )
            elif wng.Units.DSP.lower() in wsName:
                ws = (
                    wng.diffCalOutput()
                    .unit(wng.Units.DSP)
                    .runNumber(record.runNumber)
                    .version(record.version)
                    .group(record.focusGroupCalibrationMetrics.focusGroupName)
                    .build()
                )
            else:
                raise RuntimeError(
                    f"cannot save a workspace-type: {wngt.DIFFCAL_OUTPUT} without a units token in its name {wsName}"
                )
            wss.append(ws)
        savedWorkspaces[wngt.DIFFCAL_OUTPUT] = wss
        wss = []
        for wsName in workspaces.pop(wngt.DIFFCAL_TABLE, []):
            # Rebuild the workspace name to strip any "iteration" number:
            #   * WARNING: this workaround does not work correctly if there are multiple table workspaces.
            ws = wng.diffCalTable().runNumber(record.runNumber).version(record.version).build()
            wss.append(ws)
        savedWorkspaces[wngt.DIFFCAL_TABLE] = wss
        wss = []
        for wsName in workspaces.pop(wngt.DIFFCAL_MASK, []):
            # Rebuild the workspace name to strip any "iteration" number:
            #   * WARNING: this workaround does not work correctly if there are multiple mask workspaces.
            ws = wng.diffCalMask().runNumber(record.runNumber).version(record.version).build()
            wss.append(ws)
        savedWorkspaces[wngt.DIFFCAL_MASK] = wss
        savedRecord = deepcopy(record)
        savedRecord.workspaces = savedWorkspaces
        # write record to file
        write_model_pretty(savedRecord, recordPath)

<<<<<<< HEAD
        self.writeCalibrationState(runNumber, record.calibrationFittingIngredients, record.useLiteMode, str(version))
=======
        self.writeCalibrationState(record.calibrationFittingIngredients, str(version))
>>>>>>> ac89a46e

        logger.info(f"Wrote CalibrationRecord: version: {version}")
        return record

    def writeCalibrationWorkspaces(self, record: CalibrationRecord):
        """
        Writes the workspaces associated with a `CalibrationRecord` to disk:
        -- assumes that `writeCalibrationRecord` has already been called, and that the version folder exists
        """
        calibrationDataPath = Path(
            self._constructCalibrationDataPath(record.runNumber, record.useLiteMode, str(record.version))
        )

        # Assumes all workspaces are of WNG-type:
        workspaces = record.workspaces.copy()
        for wsName in workspaces.pop(wngt.DIFFCAL_OUTPUT, []):
            # Rebuild the filename to strip any "iteration" number:
            #   * WARNING: this workaround does not work correctly if there are multiple workspaces of each "unit" type.
            ext = Config["calibration.diffraction.output.extension"]
            if wng.Units.TOF.lower() in wsName:
                filename = Path(
                    wng.diffCalOutput()
                    .unit(wng.Units.TOF)
                    .runNumber(record.runNumber)
                    .version(record.version)
                    .group(record.focusGroupCalibrationMetrics.focusGroupName)
                    .build()
                    + ext
                )
            elif wng.Units.DSP.lower() in wsName:
                filename = Path(
                    wng.diffCalOutput()
                    .unit(wng.Units.DSP)
                    .runNumber(record.runNumber)
                    .version(record.version)
                    .group(record.focusGroupCalibrationMetrics.focusGroupName)
                    .build()
                    + ext
                )
            else:
                raise RuntimeError(
                    f"cannot save a workspace-type: {wngt.DIFFCAL_OUTPUT} without a units token in its name {wsName}"
                )
            self.writeRaggedWorkspace(calibrationDataPath, filename, wsName)
        for tableWSName, maskWSName in zip(
            workspaces.pop(wngt.DIFFCAL_TABLE, []),
            workspaces.pop(wngt.DIFFCAL_MASK, []),
        ):
            # Rebuild the filename to strip any "iteration" number:
            #   * WARNING: this workaround does not work correctly if there are multiple table workspaces.
            diffCalFilename = Path(
                wng.diffCalTable().runNumber(record.runNumber).version(record.version).build() + ".h5"
            )
            self.writeDiffCalWorkspaces(
                calibrationDataPath,
                diffCalFilename,
                tableWorkspaceName=tableWSName,
                maskWorkspaceName=maskWSName,
            )
        if workspaces:
            raise RuntimeError(f"not implemented: unable to save unexpected workspace types: {workspaces}")
        return record

    def writeCalibrantSample(self, sample: CalibrantSamples):
        samplePath: str = Config["samples.home"]
        fileName: str = sample.name + "_" + sample.unique_id
        filePath = os.path.join(samplePath, fileName) + ".json"
        if os.path.exists(filePath):
            raise ValueError(f"the file '{filePath}' already exists")
        write_model_pretty(sample, filePath)

    def readCalibrantSample(self, filePath: str):
        if not os.path.exists(filePath):
            raise ValueError(f"The file '{filePath}' does not exist")
        with open(filePath, "r") as file:
            sampleJson = json.load(file)
            if "mass-density" in sampleJson and "packingFraction" in sampleJson:
                warnings.warn(  # noqa: F821
                    "Can't specify both mass-density and packing fraction for single-element materials"
                )  # noqa: F821
            del sampleJson["material"]["packingFraction"]
            for atom in sampleJson["crystallography"]["atoms"]:
                atom["symbol"] = atom.pop("atom_type")
                atom["coordinates"] = atom.pop("atom_coordinates")
                atom["siteOccupationFactor"] = atom.pop("site_occupation_factor")
            sample = CalibrantSamples.parse_raw(json.dumps(sampleJson))
            return sample

    def readCifFilePath(self, sampleId: str):
        samplePath: str = Config["samples.home"]
        fileName: str = sampleId + ".json"
        filePath = os.path.join(samplePath, fileName)
        if not os.path.exists(filePath):
            raise ValueError(f"the file '{filePath}' does not exist")
        with open(filePath, "r") as f:
            calibrantSampleDict = json.load(f)
        filePath = Path(calibrantSampleDict["crystallography"]["cifFile"])
        # Allow relative paths:
        if not filePath.is_absolute():
            filePath = Path(Config["samples.home"]).joinpath(filePath)
        return str(filePath)

    def _getCurrentCalibrationRecord(self, runId: str, useLiteMode: bool):
        version = self._getVersionFromCalibrationIndex(runId, useLiteMode)
        return self.readCalibrationRecord(runId, useLiteMode, version)

    def _getCurrentNormalizationRecord(self, runId: str, useLiteMode: bool):
        version = self._getVersionFromNormalizationIndex(runId, useLiteMode)
        return self.readNormalizationRecord(runId, useLiteMode, version)

    def _constructCalibrationParametersFilePath(self, runId: str, useLiteMode: bool, version: str):
        statePath: str = f"{self._constructCalibrationDataPath(runId, useLiteMode, version)}CalibrationParameters.json"
        return statePath

<<<<<<< HEAD
    def _constructNormalizationParametersFilePath(self, runId: str, useLiteMode: bool, version: str):
        statePath: str = f"{self._constructNormalizationCalibrationDataPath(runId, useLiteMode, version)}NormalizationParameters.json"  # noqa: E501
=======
    def _constructNormalizationParametersFilePath(self, runId: str, version: str, useLiteMode: bool):
        statePath: str = (
            f"{self._constructNormalizationDataPath(runId, version, useLiteMode)}NormalizationParameters.json"  # noqa: E501
        )
>>>>>>> ac89a46e
        return statePath

    @ExceptionHandler(RecoverableException, "'NoneType' object has no attribute 'instrumentState'")
    def readCalibrationState(self, runId: str, useLiteMode: bool, version: str = None):
        # get stateId and check to see if such a folder exists, if not create it and initialize it
        # stateId, _ = self._generateStateId(runId)
        calibrationStatePath = self._constructCalibrationParametersFilePath(runId, useLiteMode, "*")

        latestFile = ""
        if version is not None:
            latestFile = self._getFileOfVersion(calibrationStatePath, version)
        else:
            # TODO: This should refer to the calibration index
            latestFile = self._getLatestFile(calibrationStatePath)

        calibrationState = None
        if latestFile:
            calibrationState = parse_file_as(Calibration, latestFile)

        if calibrationState is None:
            raise ValueError("calibrationState is None")

        return calibrationState

    def readNormalizationState(self, runId: str, useLiteMode: bool, version: str = None):
        # stateId, _ = self._generateStateId(runId)
        normalizationStatePathGlob = self._constructNormalizationParametersFilePath(runId, useLiteMode, "*")

        latestFile = ""
        if version:
            latestFile = self._getFileOfVersion(normalizationStatePathGlob, version)
        else:
            # TODO: This should refer to the calibration index
            latestFile = self._getLatestFile(normalizationStatePathGlob)

        normalizationState = None
        if latestFile:
            normalizationState = parse_file_as(Normalization, latestFile)  # noqa: F821

        return normalizationState

<<<<<<< HEAD
    def writeCalibrationState(self, runId: str, calibration: Calibration, useLiteMode: bool, version: str = None):
=======
    def writeCalibrationState(self, calibration: Calibration, version: str = None):
>>>>>>> ac89a46e
        """
        Writes a `Calibration` to either a new version folder, or overwrites a specific version.
        -- side effect: updates version number of incoming `Calibration`.
        """
<<<<<<< HEAD
        stateId, _ = self._generateStateId(runId)
        previousVersion: int = self._getLatestCalibrationVersionNumber(stateId, useLiteMode)
=======
        stateId, _ = self._generateStateId(calibration.seedRun)
        previousVersion: int = self._getLatestCalibrationVersionNumber(stateId, calibration.useLiteMode)
>>>>>>> ac89a46e
        if version is None:
            version = max(calibration.version, previousVersion + 1)

        # Check for the existence of a calibration parameters file
<<<<<<< HEAD
        calibrationParametersFilePath = self._constructCalibrationParametersFilePath(runId, useLiteMode, str(version))
=======
        calibrationParametersFilePath = self._constructCalibrationParametersFilePath(
            calibration.seedRun, str(version), calibration.useLiteMode
        )
>>>>>>> ac89a46e
        if os.path.exists(calibrationParametersFilePath):
            logger.warning(f"overwriting calibration parameters at {calibrationParametersFilePath}")

        calibration.version = int(version)
<<<<<<< HEAD
        calibrationDataPath = self._constructCalibrationDataPath(runId, useLiteMode, str(version))
=======
        calibrationDataPath = self._constructCalibrationDataPath(
            calibration.seedRun, str(version), calibration.useLiteMode
        )
>>>>>>> ac89a46e
        if not os.path.exists(calibrationDataPath):
            os.makedirs(calibrationDataPath)
        # write the calibration state.
        write_model_pretty(calibration, calibrationParametersFilePath)

<<<<<<< HEAD
    def writeNormalizationState(self, runId: str, normalization: Normalization, useLiteMode: bool, version: str = None):  # noqa: F821
=======
    def writeNormalizationState(self, normalization: Normalization, version: str = None):  # noqa: F821
>>>>>>> ac89a46e
        """
        Writes a `Normalization` to either a new version folder, or overwrites a specific version.
        -- side effect: updates version number of incoming `Normalization`.
        """
<<<<<<< HEAD
        stateId, _ = self._generateStateId(runId)
        previousVersion: int = self._getLatestNormalizationCalibrationVersionNumber(stateId, useLiteMode)
=======
        stateId, _ = self._generateStateId(normalization.seedRun)
        previousVersion: int = self._getLatestNormalizationVersionNumber(stateId, normalization.useLiteMode)
>>>>>>> ac89a46e
        if version is None:
            version = max(normalization.version, previousVersion + 1)
        # check for the existence of a normalization parameters file
        normalizationParametersFilePath = self._constructNormalizationParametersFilePath(
<<<<<<< HEAD
            runId,
            useLiteMode,
            str(version),
=======
            normalization.seedRun,
            str(version),
            normalization.useLiteMode,
>>>>>>> ac89a46e
        )
        if os.path.exists(normalizationParametersFilePath):
            logger.warning(f"overwriting normalization parameters at {normalizationParametersFilePath}")
        normalization.version = int(version)
<<<<<<< HEAD
        normalizationDataPath = self._constructNormalizationCalibrationDataPath(runId, useLiteMode, str(version))
=======
        normalizationDataPath = self._constructNormalizationDataPath(
            normalization.seedRun,
            str(version),
            normalization.useLiteMode,
        )
>>>>>>> ac89a46e
        if not os.path.exists(normalizationDataPath):
            os.makedirs(normalizationDataPath)
        write_model_pretty(normalization, normalizationParametersFilePath)

    def readDetectorState(self, runId: str) -> DetectorState:
        detectorState = None
        pvFile = self._readPVFile(runId)
        try:
            detectorState = DetectorState(
                arc=[pvFile.get("entry/DASlogs/det_arc1/value")[0], pvFile.get("entry/DASlogs/det_arc2/value")[0]],
                wav=pvFile.get("entry/DASlogs/BL3:Chop:Skf1:WavelengthUserReq/value")[0],
                freq=pvFile.get("entry/DASlogs/BL3:Det:TH:BL:Frequency/value")[0],
                guideStat=pvFile.get("entry/DASlogs/BL3:Mot:OpticsPos:Pos/value")[0],
                lin=[pvFile.get("entry/DASlogs/det_lin1/value")[0], pvFile.get("entry/DASlogs/det_lin2/value")[0]],
            )
        except:  # noqa: E722
            raise ValueError(f"Could not find all required logs in file '{self._constructPVFilePath(runId)}'")
        return detectorState

    def _writeDefaultDiffCalTable(self, runNumber: str, useLiteMode: bool):
        from snapred.backend.data.GroceryService import GroceryService

        version = self.VERSION_START
        grocer = GroceryService()
        filename = Path(grocer._createDiffcalTableWorkspaceName("default", version) + ".h5")
        outWS = grocer.fetchDefaultDiffCalTable(runNumber, useLiteMode, version)

        calibrationDataPath = self._constructCalibrationDataPath(runNumber, useLiteMode, str(version))

        self.writeDiffCalWorkspaces(calibrationDataPath, filename, outWS)
        calibrationIndexEntry = CalibrationIndexEntry(
            runNumber=runNumber,
            useLiteMode=useLiteMode,
            version=version,
            comments="Inferred from the instrument geometry",
            author="Generated automatically by SNAPRed",
        )
        self.writeCalibrationIndexEntry(calibrationIndexEntry)

    @ExceptionHandler(StateValidationException)
    def initializeState(self, runId: str, useLiteMode: bool, name: str = None):
        stateId, _ = self._generateStateId(runId)

        # Read the detector state from the pv data file
        detectorState = self.readDetectorState(runId)

        # then read data from the common calibration state parameters stored at root of calibration directory
        instrumentConfig = self.readInstrumentConfig()
        # then pull static values specified by Malcolm from resources
        defaultGroupSliceValue = Config["calibration.parameters.default.groupSliceValue"]
        fwhmMultipliers = Pair.parse_obj(Config["calibration.parameters.default.FWHMMultiplier"])
        peakTailCoefficient = Config["calibration.parameters.default.peakTailCoefficient"]
        gsasParameters = GSASParameters(
            alpha=Config["calibration.parameters.default.alpha"], beta=Config["calibration.parameters.default.beta"]
        )
        # then calculate the derived values
        lambdaLimit = Limit(
            minimum=detectorState.wav - (instrumentConfig.bandwidth / 2),
            maximum=detectorState.wav + (instrumentConfig.bandwidth / 2),
        )
        L = instrumentConfig.L1 + instrumentConfig.L2
        tofLimit = Limit(
            minimum=lambdaLimit.minimum * L / self.CONVERSION_FACTOR,
            maximum=lambdaLimit.maximum * L / self.CONVERSION_FACTOR,
        )
        particleBounds = ParticleBounds(wavelength=lambdaLimit, tof=tofLimit)

        instrumentState = InstrumentState(
            id=stateId,
            instrumentConfig=instrumentConfig,
            detectorState=detectorState,
            gsasParameters=gsasParameters,
            particleBounds=particleBounds,
            defaultGroupingSliceValue=defaultGroupSliceValue,
            fwhmMultipliers=fwhmMultipliers,
            peakTailCoefficient=peakTailCoefficient,
        )

        # finally add seedRun, creation date, and a human readable name
        calibration = Calibration(
            instrumentState=instrumentState,
            name=name,
            seedRun=runId,
            useLiteMode=useLiteMode,
            creationDate=datetime.datetime.now(),
            version=self.VERSION_START,
        )

        # Make sure that the state root directory has been initialized:
        stateRootPath = self._constructCalibrationStateRoot(stateId)
        if not os.path.exists(stateRootPath):
            # WARNING: `_prepareStateRoot` is also called at `readStateConfig`; this allows
            #   some order independence of initialization if the back-end is run separately (e.g. in unit tests).
            self._prepareStateRoot(stateId)

<<<<<<< HEAD
        self.writeCalibrationState(runId, calibration, useLiteMode, self.VERSION_START)
=======
        self.writeCalibrationState(calibration)
>>>>>>> ac89a46e
        self._writeDefaultDiffCalTable(runId, useLiteMode)

        return calibration

    def _prepareStateRoot(self, stateId: str):
        """
        Create the state root directory, and populate it with any necessary metadata files.
        """
        stateRootPath = self._constructCalibrationStateRoot(stateId)
        if not os.path.exists(stateRootPath):
            os.makedirs(stateRootPath)

        # If no `GroupingMap` JSON file is present at the <state root>,
        #   it is assumed that this is the first time that this state configuration has been initialized.
        # Any `StateConfig`'s `GroupingMap` always starts as a copy of the default `GroupingMap`.
        groupingMap = self._readDefaultGroupingMap()
        groupingMap.coerceStateId(stateId)
        # This is the _ONLY_ place that the grouping-schema map is written
        #   to its separate JSON file at <state root>.
        self._writeGroupingMap(stateId, groupingMap)

    def checkCalibrationFileExists(self, runId: str):
        # first perform some basic validation of the run ID
        # - it must be a string of only digits
        # - it must be greater than some minimal run number
        if not runId.isdigit() or int(runId) < Config["instrument.startingRunNumber"]:
            return False

        # first make sure the run number has a valid IPTS
        try:
            self.getIPTS(runId)
        # if no IPTS found, return false
        except RuntimeError:
            return False
        # if found, try to construct the path and test if the path exists
        else:
            stateID, _ = self._generateStateId(runId)
            calibrationStatePath: str = self._constructCalibrationStateRoot(stateID)
            if os.path.exists(calibrationStatePath):
                return True
            else:
                return False

    def readSamplePaths(self):
        sampleFolder = Config["instrument.calibration.sample.home"]
        extensions = Config["instrument.calibration.sample.extensions"]
        # collect list of all json in folder
        sampleFiles = set()
        for extension in extensions:
            sampleFiles.update(self._findMatchingFileList(f"{sampleFolder}/*.{extension}", throws=False))
        if len(sampleFiles) < 1:
            raise RuntimeError(f"No samples found in {sampleFolder} for extensions {extensions}")
        sampleFiles = list(sampleFiles)
        sampleFiles.sort()
        return sampleFiles

    def _readGroupingMap(self, stateId: str) -> GroupingMap:
        path = self._groupingMapPath(stateId)
        if not path.exists():
            raise FileNotFoundError(f'required grouping-schema map for state "{stateId}" at "{path}" does not exist')
        return parse_file_as(GroupingMap, path)

    def readGroupingMap(self, runNumber: str):
        # if the state exists then lookup its grouping map
        if self.checkCalibrationFileExists(runNumber):
            stateId, _ = self._generateStateId(runNumber)
            return self._readGroupingMap(stateId)
        # otherwise return the default map
        else:
            return self._readDefaultGroupingMap()

    def _readDefaultGroupingMap(self) -> GroupingMap:
        path = self._defaultGroupingMapPath()
        if not path.exists():
            raise FileNotFoundError(f'required default grouping-schema map "{path}" does not exist')
        return parse_file_as(GroupingMap, path)

    def _writeGroupingMap(self, stateId: str, groupingMap: GroupingMap):
        # Write a GroupingMap to a file in JSON format, but only if it has been modified.
        groupingMapPath = self._groupingMapPath(stateId)
        if not groupingMapPath.parent.exists():
            raise FileNotFoundError(f'state-root directory "{groupingMapPath.parent}" does not exist')

        # Only write once and do not allow overwrite.
        if groupingMap.isDirty and not groupingMapPath.exists():
            # For consistency: write out `_isDirty` as False
            groupingMap.setDirty(False)
            write_model_pretty(groupingMap, groupingMapPath)

    def _defaultGroupingMapPath(self) -> Path:
        return GroupingMap.calibrationGroupingHome() / "defaultGroupingMap.json"

    def _groupingMapPath(self, stateId) -> Path:
        return Path(self._constructCalibrationStateRoot(stateId)) / "groupingMap.json"

    ## WRITING WORKSPACES TO DISK

    def writeWorkspace(self, path: Path, filename: Path, workspaceName: WorkspaceName):
        """
        Write a MatrixWorkspace (derived) workspace to disk in nexus format.
        """
        if filename.suffix != ".nxs":
            raise RuntimeError(f"[writeWorkspace]: specify filename including '.nxs' extension, not {filename}")
        self.mantidSnapper.SaveNexus(
            "Save a workspace with Nexus",
            InputWorkspace=workspaceName,
            Filename=str(path / filename),
        )
        self.mantidSnapper.executeQueue()

    def writeRaggedWorkspace(self, path: Path, filename: Path, workspaceName: WorkspaceName):
        """
        Write a ragged workspace to disk in a .tar format.
        """
        self.mantidSnapper.WrapLeftovers(
            "Store the ragged workspace",
            InputWorkspace=workspaceName,
            Filename=str(path / filename),
        )
        self.mantidSnapper.executeQueue()

    def readRaggedWorkspace(self, path: Path, filename: Path, workspaceName: WorkspaceName):
        """
        Read a ragged workspace from disk in a .tar format.
        """
        self.mantidSnapper.ReheatLeftovers(
            "Load a ragged workspace",
            Filename=str(path / filename),
            OutputWorkspace=workspaceName,
        )
        self.mantidSnapper.executeQueue()

    def writeGroupingWorkspace(self, path: Path, filename: Path, workspaceName: WorkspaceName):
        """
        Write a grouping workspace to disk in Mantid 'SaveDiffCal' hdf-5 format.
        """
        self.writeDiffCalWorkspaces(path, filename, groupingWorkspaceName=workspaceName)

    def writeDiffCalWorkspaces(
        self,
        path: Path,
        filename: Path,
        tableWorkspaceName: WorkspaceName = "",
        maskWorkspaceName: WorkspaceName = "",
        groupingWorkspaceName: WorkspaceName = "",
    ):
        """
        Writes any or all of the calibration table, mask and grouping workspaces to disk:
        -- up to three workspaces may be written to one 'SaveDiffCal' hdf-5 format file.
        """
        if filename.suffix != ".h5":
            raise RuntimeError(
                f"[writeCalibrationWorkspaces]: specify filename including '.h5' extension, not {filename}"
            )
        self.mantidSnapper.SaveDiffCal(
            "Save a diffcal table or grouping file",
            CalibrationWorkspace=tableWorkspaceName,
            MaskWorkspace=maskWorkspaceName,
            GroupingWorkspace=groupingWorkspaceName,
            Filename=str(path / filename),
        )
        self.mantidSnapper.executeQueue()<|MERGE_RESOLUTION|>--- conflicted
+++ resolved
@@ -360,24 +360,13 @@
         calibrationVersionPath: str = statePath + f"{version_pattern(version)}/"
         return calibrationVersionPath
 
-<<<<<<< HEAD
-    def _constructNormalizationCalibrationDataPath(self, runId: str, useLiteMode: bool, version: str):
-=======
-    def _constructNormalizationDataPath(self, runId: str, version: str, useLiteMode: bool):
->>>>>>> ac89a46e
+    def _constructNormalizationDataPath(self, runId: str, useLiteMode: bool, version: str):
         """
         Generates the path for an instrument state's versioned normalization calibration files.
         """
         stateId, _ = self._generateStateId(runId)
-<<<<<<< HEAD
-        statePath = self._constructNormalizationCalibrationStatePath(stateId, useLiteMode)
+        statePath = self._constructNormalizationStatePath(stateId, useLiteMode)
         normalizationVersionPath: str = statePath + f"{version_pattern(version)}/"
-=======
-        statePath = self._constructNormalizationStatePath(stateId, useLiteMode)
-        normalizationVersionPath: str = statePath + "v_{}/".format(
-            wnvf.formatVersion(version=version, use_v_prefix=False)
-        )
->>>>>>> ac89a46e
         return normalizationVersionPath
 
     def writeCalibrationIndexEntry(self, entry: CalibrationIndexEntry):
@@ -402,15 +391,8 @@
         recordPath: str = f"{self._constructCalibrationDataPath(runId, useLiteMode, version)}CalibrationRecord.json"
         return recordPath
 
-<<<<<<< HEAD
     def getNormalizationRecordPath(self, runId: str, useLiteMode: bool, version: str):
-        recordPath: str = (
-            f"{self._constructNormalizationCalibrationDataPath(runId, useLiteMode, version)}NormalizationRecord.json"
-        )
-=======
-    def getNormalizationRecordPath(self, runId: str, version: str, useLiteMode: bool):
-        recordPath: str = f"{self._constructNormalizationDataPath(runId, version, useLiteMode)}NormalizationRecord.json"
->>>>>>> ac89a46e
+        recordPath: str = f"{self._constructNormalizationDataPath(runId, useLiteMode, version)}NormalizationRecord.json"
         return recordPath
 
     def _extractFileVersion(self, file: str) -> int:
@@ -492,19 +474,10 @@
         """
         runNumber = record.runNumber
         stateId, _ = self._generateStateId(runNumber)
-<<<<<<< HEAD
-        previousVersion = self._getLatestNormalizationCalibrationVersionNumber(stateId, record.useLiteMode)
+        previousVersion = self._getLatestNormalizationVersionNumber(stateId, record.useLiteMode)
         if version is None:
             version = max(record.version, previousVersion + 1)
         recordPath: str = self.getNormalizationRecordPath(runNumber, record.useLiteMode, version)
-=======
-        previousVersion = self._getLatestNormalizationVersionNumber(stateId, record.useLiteMode)
-        if not version:
-            version = record.version
-        if not version:
-            version = previousVersion + 1
-        recordPath: str = self.getNormalizationRecordPath(runNumber, version, record.useLiteMode)
->>>>>>> ac89a46e
         record.version = version
 
         # There seems no need to write the _nested_ Normalization,
@@ -513,11 +486,7 @@
         # (For example, use pydantic Field(exclude=True) to _stop_ nesting it.)
         record.calibration.version = version
 
-<<<<<<< HEAD
-        normalizationPath = self._constructNormalizationCalibrationDataPath(runNumber, record.useLiteMode, version)
-=======
-        normalizationPath = self._constructNormalizationDataPath(runNumber, version, record.useLiteMode)
->>>>>>> ac89a46e
+        normalizationPath = self._constructNormalizationDataPath(runNumber, record.useLiteMode, version)
         # check if directory exists for runId
         if not os.path.exists(normalizationPath):
             os.makedirs(normalizationPath)
@@ -532,11 +501,7 @@
         -- assumes that `writeNormalizationRecord` has already been called, and that the version folder exists
         """
         normalizationDataPath = Path(
-<<<<<<< HEAD
-            self._constructNormalizationCalibrationDataPath(record.runNumber, record.useLiteMode, record.version)
-=======
-            self._constructNormalizationDataPath(record.runNumber, record.version, record.useLiteMode)
->>>>>>> ac89a46e
+            self._constructNormalizationDataPath(record.runNumber, record.useLiteMode, record.version)
         )
         for workspace in record.workspaceNames:
             filename = workspace + "_" + wnvf.formatVersion(record.version)
@@ -639,11 +604,7 @@
         # write record to file
         write_model_pretty(savedRecord, recordPath)
 
-<<<<<<< HEAD
         self.writeCalibrationState(runNumber, record.calibrationFittingIngredients, record.useLiteMode, str(version))
-=======
-        self.writeCalibrationState(record.calibrationFittingIngredients, str(version))
->>>>>>> ac89a46e
 
         logger.info(f"Wrote CalibrationRecord: version: {version}")
         return record
@@ -758,15 +719,8 @@
         statePath: str = f"{self._constructCalibrationDataPath(runId, useLiteMode, version)}CalibrationParameters.json"
         return statePath
 
-<<<<<<< HEAD
     def _constructNormalizationParametersFilePath(self, runId: str, useLiteMode: bool, version: str):
-        statePath: str = f"{self._constructNormalizationCalibrationDataPath(runId, useLiteMode, version)}NormalizationParameters.json"  # noqa: E501
-=======
-    def _constructNormalizationParametersFilePath(self, runId: str, version: str, useLiteMode: bool):
-        statePath: str = (
-            f"{self._constructNormalizationDataPath(runId, version, useLiteMode)}NormalizationParameters.json"  # noqa: E501
-        )
->>>>>>> ac89a46e
+        statePath: str = f"{self._constructNormalizationDataPath(runId, useLiteMode, version)}NormalizationParameters.json"  # noqa: E501
         return statePath
 
     @ExceptionHandler(RecoverableException, "'NoneType' object has no attribute 'instrumentState'")
@@ -808,91 +762,55 @@
 
         return normalizationState
 
-<<<<<<< HEAD
-    def writeCalibrationState(self, runId: str, calibration: Calibration, useLiteMode: bool, version: str = None):
-=======
     def writeCalibrationState(self, calibration: Calibration, version: str = None):
->>>>>>> ac89a46e
         """
         Writes a `Calibration` to either a new version folder, or overwrites a specific version.
         -- side effect: updates version number of incoming `Calibration`.
         """
-<<<<<<< HEAD
-        stateId, _ = self._generateStateId(runId)
-        previousVersion: int = self._getLatestCalibrationVersionNumber(stateId, useLiteMode)
-=======
         stateId, _ = self._generateStateId(calibration.seedRun)
         previousVersion: int = self._getLatestCalibrationVersionNumber(stateId, calibration.useLiteMode)
->>>>>>> ac89a46e
         if version is None:
             version = max(calibration.version, previousVersion + 1)
 
         # Check for the existence of a calibration parameters file
-<<<<<<< HEAD
-        calibrationParametersFilePath = self._constructCalibrationParametersFilePath(runId, useLiteMode, str(version))
-=======
         calibrationParametersFilePath = self._constructCalibrationParametersFilePath(
-            calibration.seedRun, str(version), calibration.useLiteMode
-        )
->>>>>>> ac89a46e
+            calibration.seedRun, calibration.useLiteMode, str(version)
+        )
         if os.path.exists(calibrationParametersFilePath):
             logger.warning(f"overwriting calibration parameters at {calibrationParametersFilePath}")
 
         calibration.version = int(version)
-<<<<<<< HEAD
-        calibrationDataPath = self._constructCalibrationDataPath(runId, useLiteMode, str(version))
-=======
         calibrationDataPath = self._constructCalibrationDataPath(
-            calibration.seedRun, str(version), calibration.useLiteMode
-        )
->>>>>>> ac89a46e
+            calibration.seedRun, calibration.useLiteMode, str(version)
+        )
         if not os.path.exists(calibrationDataPath):
             os.makedirs(calibrationDataPath)
         # write the calibration state.
         write_model_pretty(calibration, calibrationParametersFilePath)
 
-<<<<<<< HEAD
-    def writeNormalizationState(self, runId: str, normalization: Normalization, useLiteMode: bool, version: str = None):  # noqa: F821
-=======
     def writeNormalizationState(self, normalization: Normalization, version: str = None):  # noqa: F821
->>>>>>> ac89a46e
         """
         Writes a `Normalization` to either a new version folder, or overwrites a specific version.
         -- side effect: updates version number of incoming `Normalization`.
         """
-<<<<<<< HEAD
-        stateId, _ = self._generateStateId(runId)
-        previousVersion: int = self._getLatestNormalizationCalibrationVersionNumber(stateId, useLiteMode)
-=======
         stateId, _ = self._generateStateId(normalization.seedRun)
         previousVersion: int = self._getLatestNormalizationVersionNumber(stateId, normalization.useLiteMode)
->>>>>>> ac89a46e
         if version is None:
             version = max(normalization.version, previousVersion + 1)
         # check for the existence of a normalization parameters file
         normalizationParametersFilePath = self._constructNormalizationParametersFilePath(
-<<<<<<< HEAD
-            runId,
-            useLiteMode,
+            normalization.seedRun,
+            normalization.useLiteMode,
             str(version),
-=======
-            normalization.seedRun,
-            str(version),
-            normalization.useLiteMode,
->>>>>>> ac89a46e
         )
         if os.path.exists(normalizationParametersFilePath):
             logger.warning(f"overwriting normalization parameters at {normalizationParametersFilePath}")
         normalization.version = int(version)
-<<<<<<< HEAD
-        normalizationDataPath = self._constructNormalizationCalibrationDataPath(runId, useLiteMode, str(version))
-=======
         normalizationDataPath = self._constructNormalizationDataPath(
             normalization.seedRun,
+            normalization.useLiteMode,
             str(version),
-            normalization.useLiteMode,
-        )
->>>>>>> ac89a46e
+        )
         if not os.path.exists(normalizationDataPath):
             os.makedirs(normalizationDataPath)
         write_model_pretty(normalization, normalizationParametersFilePath)
@@ -988,11 +906,7 @@
             #   some order independence of initialization if the back-end is run separately (e.g. in unit tests).
             self._prepareStateRoot(stateId)
 
-<<<<<<< HEAD
         self.writeCalibrationState(runId, calibration, useLiteMode, self.VERSION_START)
-=======
-        self.writeCalibrationState(calibration)
->>>>>>> ac89a46e
         self._writeDefaultDiffCalTable(runId, useLiteMode)
 
         return calibration
