--- conflicted
+++ resolved
@@ -1123,16 +1123,9 @@
         """
         Write a MatrixWorkspace (derived) workspace to disk in nexus format.
         """
-<<<<<<< HEAD
-        allowed = [".nxs", ".h5"]
-        if filename.suffix not in allowed:
-            raise RuntimeError(
-                f"[writeWorkspace]: specify filename including '.nxs' extension, not {filename}, {filename.suffix}"
-=======
         if not str(filename).endswith(".nxs.h5") and not str(filename).endswith(".nxs"):
             raise RuntimeError(
                 f"[writeWorkspace]: specify filename including '.nxs' or '.nxs.h5' extension, not {filename}"
->>>>>>> d7fa47ed
             )
         self.mantidSnapper.SaveNexus(
             "Save a workspace using Nexus format",
