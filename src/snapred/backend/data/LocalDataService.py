import datetime
import glob
import json
import os
from copy import deepcopy
from errno import ENOENT as NOT_FOUND
from pathlib import Path
from typing import Any, Dict, List, Literal, Optional, Tuple, Union

import h5py
from mantid.kernel import PhysicalConstants
from mantid.simpleapi import GetIPTS, mtd
from pydantic import parse_file_as, validate_arguments

from snapred.backend.dao import (
    GSASParameters,
    InstrumentConfig,
    ObjectSHA,
    ParticleBounds,
    RunConfig,
    StateConfig,
    StateId,
)
from snapred.backend.dao.calibration import Calibration, CalibrationIndexEntry, CalibrationRecord
from snapred.backend.dao.Limit import Limit, Pair
from snapred.backend.dao.normalization import Normalization, NormalizationIndexEntry, NormalizationRecord
from snapred.backend.dao.state import (
    DetectorState,
    GroupingMap,
    InstrumentState,
)
from snapred.backend.dao.state.CalibrantSample import CalibrantSamples
from snapred.backend.error.RecoverableException import RecoverableException
from snapred.backend.error.StateValidationException import StateValidationException
from snapred.backend.log.logger import snapredLogger
from snapred.backend.recipe.algorithm.MantidSnapper import MantidSnapper
from snapred.meta.Config import Config
from snapred.meta.decorators.ExceptionHandler import ExceptionHandler
from snapred.meta.decorators.Singleton import Singleton
from snapred.meta.mantid.WorkspaceNameGenerator import ValueFormatter as wnvf
from snapred.meta.mantid.WorkspaceNameGenerator import WorkspaceName
from snapred.meta.mantid.WorkspaceNameGenerator import WorkspaceNameGenerator as wng
from snapred.meta.mantid.WorkspaceNameGenerator import WorkspaceType as wngt
from snapred.meta.redantic import (
    write_model_list_pretty,
    write_model_pretty,
)

Version = Union[int, Literal["*"]]
logger = snapredLogger.getLogger(__name__)

"""
    Looks up data on disk
    TBD the interface such that it is fairly generic
    but intersects that of the potential oncat data service interface
"""


def _createFileNotFoundError(msg, filename):
    return FileNotFoundError(NOT_FOUND, os.strerror(NOT_FOUND) + " " + msg, filename)


@Singleton
class LocalDataService:
    reductionParameterCache: Dict[str, Any] = {}
    iptsCache: Dict[Tuple[str, str], Any] = {}
    stateIdCache: Dict[str, ObjectSHA] = {}
    instrumentConfig: "InstrumentConfig"
    verifyPaths: bool = True

    # conversion factor from microsecond/Angstrom to meters
    CONVERSION_FACTOR = Config["constants.m2cm"] * PhysicalConstants.h / PhysicalConstants.NeutronMass

    def __init__(self) -> None:
        self.verifyPaths = Config["localdataservice.config.verifypaths"]
        self.instrumentConfig = self.readInstrumentConfig()
        self.mantidSnapper = MantidSnapper(None, "Utensils")

    def fileExists(self, path):
        return os.path.isfile(path)

    def _determineInstrConfigPaths(self) -> None:
        """This method locates the instrument configuration path and
        sets the instance variable ``instrumentConfigPath``."""
        # verify parent directory exists
        self.dataPath = Path(Config["instrument.home"])
        if self.verifyPaths and not self.dataPath.exists():
            raise _createFileNotFoundError(Config["instrument.home"], self.dataPath)

        # look for the config file and verify it exists
        self.instrumentConfigPath = Config["instrument.config"]
        if self.verifyPaths and not Path(self.instrumentConfigPath).exists():
            raise _createFileNotFoundError("Missing Instrument Config", Config["instrument.config"])

    def readInstrumentConfig(self) -> InstrumentConfig:
        self._determineInstrConfigPaths()

        instrumentParameterMap = self._readInstrumentParameters()
        try:
            instrumentParameterMap["bandwidth"] = instrumentParameterMap.pop("neutronBandwidth")
            instrumentParameterMap["maxBandwidth"] = instrumentParameterMap.pop("extendedNeutronBandwidth")
            instrumentParameterMap["delTOverT"] = instrumentParameterMap.pop("delToT")
            instrumentParameterMap["delLOverL"] = instrumentParameterMap.pop("delLoL")
            instrumentConfig = InstrumentConfig(**instrumentParameterMap)
        except KeyError as e:
            raise KeyError(f"{e}: while reading instrument configuration '{self.instrumentConfigPath}'") from e
        if self.dataPath:
            instrumentConfig.calibrationDirectory = Path(Config["instrument.calibration.home"])
            if self.verifyPaths and not instrumentConfig.calibrationDirectory.exists():
                raise _createFileNotFoundError("[calibration directory]", instrumentConfig.calibrationDirectory)

        return instrumentConfig

    def _readInstrumentParameters(self) -> Dict[str, Any]:
        instrumentParameterMap: Dict[str, Any] = {}
        try:
            with open(self.instrumentConfigPath, "r") as json_file:
                instrumentParameterMap = json.load(json_file)
            return instrumentParameterMap
        except FileNotFoundError as e:
            raise _createFileNotFoundError("Instrument configuration file", self.instrumentConfigPath) from e

    def readStateConfig(self, runId: str, useLiteMode: bool) -> StateConfig:
        previousDiffCalRecord: CalibrationRecord = self.readCalibrationRecord(runId, useLiteMode=useLiteMode)
        if previousDiffCalRecord is None:
            diffCalibration: Calibration = self.readCalibrationState(runId, useLiteMode)
        else:
            diffCalibration: Calibration = previousDiffCalRecord.calibrationFittingIngredients

        stateId = diffCalibration.instrumentState.id

        # Read the grouping-schema map associated with this `StateConfig`.
        groupingMap = None
        if self._groupingMapPath(str(stateId)).exists():
            groupingMap = self._readGroupingMap(stateId)
        else:
            # If no `GroupingMap` JSON file is present at the <state root>,
            #   it is assumed that this is the first time that this state configuration has been initialized.
            # WARNING: `_prepareStateRoot` is also called at `initializeState`: this allows
            #   some order independence of initialization if the back-end is run separately (e.g. in unit tests).
            self._prepareStateRoot(stateId)
            groupingMap = self._readGroupingMap(stateId)

        return StateConfig(
            calibration=diffCalibration,
            groupingMap=groupingMap,
            stateId=diffCalibration.instrumentState.id,
        )

    def getIPTS(self, runNumber: str, instrumentName: str = Config["instrument.name"]) -> str:
        key = (runNumber, instrumentName)
        if key not in self.iptsCache:
            self.iptsCache[key] = GetIPTS(RunNumber=int(runNumber), Instrument=instrumentName)
        return str(self.iptsCache[key])

    def workspaceIsInstance(self, wsName: str, wsType: Any) -> bool:
        # Is the workspace an instance of the specified type.
        if not mtd.doesExist(wsName):
            return False
        return isinstance(mtd[wsName], wsType)

    def readRunConfig(self, runId: str) -> RunConfig:
        return self._readRunConfig(runId)

    def _readRunConfig(self, runId: str) -> RunConfig:
        # lookup path for IPTS number
        iptsPath = self.getIPTS(runId)

        return RunConfig(
            IPTS=iptsPath,
            runNumber=runId,
            maskFileName="",
            maskFileDirectory=iptsPath + self.instrumentConfig.sharedDirectory,
            gsasFileDirectory=iptsPath + self.instrumentConfig.reducedDataDirectory,
            calibrationState=None,
        )  # TODO: where to find case? "before" "after"

    def _constructPVFilePath(self, runId: str):
        runConfig = self._readRunConfig(runId)
        return (
            runConfig.IPTS
            + self.instrumentConfig.nexusDirectory
            + "/SNAP_"
            + str(runConfig.runNumber)
            + self.instrumentConfig.nexusFileExtension
        )

    def _readPVFile(self, runId: str):
        fName: str = self._constructPVFilePath(runId)

        if os.path.exists(fName):
            f = h5py.File(fName, "r")
        else:
            raise FileNotFoundError(f"PVFile '{fName}' does not exist")
        return f

    @ExceptionHandler(StateValidationException)
    def _generateStateId(self, runId: str) -> Tuple[str, str]:
        if runId in self.stateIdCache:
            SHA = self.stateIdCache[runId]
            return SHA.hex, SHA.decodedKey

        detectorState = self.readDetectorState(runId)
        stateID = StateId(
            vdet_arc1=detectorState.arc[0],
            vdet_arc2=detectorState.arc[1],
            WavelengthUserReq=detectorState.wav,
            Frequency=detectorState.freq,
            Pos=detectorState.guideStat,
            # TODO: these should probably be added:
            #   if they change with the runId, there will be a potential hash collision.
            # det_lin1=detectorState.lin[0],
            # det_lin2=detectorState.lin[1],
        )
        SHA = ObjectSHA.fromObject(stateID)
        self.stateIdCache[runId] = SHA

        return SHA.hex, SHA.decodedKey

    def _findMatchingFileList(self, pattern, throws=True) -> List[str]:
        """
        Find all files matching a glob pattern.
        Optional: throws exception if nothing found.
        """
        fileList: List[str] = []
        for fname in glob.glob(pattern, recursive=True):
            if os.path.isfile(fname):
                fileList.append(fname)
        if len(fileList) == 0 and throws:
            raise ValueError(f"No files could be found with pattern: {pattern}")

        return fileList

    def _findMatchingDirList(self, pattern, throws=True) -> List[str]:
        """
        Find all directories matching a glob pattern.
        Optional: throws exception if nothing found.
        """
        fileList: List[str] = []
        for fname in glob.glob(pattern, recursive=True):
            if os.path.isdir(fname):
                fileList.append(fname)
        if len(fileList) == 0 and throws:
            raise ValueError(f"No directories could be found with pattern: {pattern}")

        return fileList

    def _constructCalibrationStateRoot(self, stateId):
        # TODO: Propagate pathlib through codebase
        return f"{Config['instrument.calibration.powder.home']}/{str(stateId)}/"

    def _constructCalibrationStatePath(self, stateId, useLiteMode):
        # TODO: Propagate pathlib through codebase
        if useLiteMode:
            mode = "lite"
        else:
            mode = "native"
        return f"{self._constructCalibrationStateRoot(stateId)}/{str(mode)}/diffraction/"

    def _constructNormalizationStatePath(self, stateId, useLiteMode):
        # TODO: Propagate pathlib through codebase
        if useLiteMode:
            mode = "lite"
        else:
            mode = "native"
        return f"{self._constructCalibrationStateRoot(stateId)}/{str(mode)}/normalization/"

    def readCalibrationIndex(self, runId: str, useLiteMode: bool):
        # Need to run this because of its side effect, TODO: Remove side effect
        stateId, _ = self._generateStateId(runId)
        calibrationPath: str = self._constructCalibrationStatePath(stateId, useLiteMode)
        indexPath: str = calibrationPath + "CalibrationIndex.json"
        calibrationIndex: List[CalibrationIndexEntry] = []
        if os.path.exists(indexPath):
            calibrationIndex = parse_file_as(List[CalibrationIndexEntry], indexPath)
        return calibrationIndex

    def readNormalizationIndex(self, runId: str, useLiteMode: bool):
        # Need to run this because of its side effect, TODO: Remove side effect
        stateId, _ = self._generateStateId(runId)
        normalizationPath: str = self._constructNormalizationStatePath(stateId, useLiteMode)
        indexPath: str = normalizationPath + "NormalizationIndex.json"
        normalizationIndex: List[NormalizationIndexEntry] = []
        if os.path.exists(indexPath):
            normalizationIndex = parse_file_as(List[NormalizationIndexEntry], indexPath)
        return normalizationIndex

    def _parseAppliesTo(self, appliesTo: str):
        return CalibrationIndexEntry.parseAppliesTo(appliesTo)

    def _compareRunNumbers(self, runNumber1: str, runNumber2: str, symbol: str):
        expressions = {
            ">=": lambda x, y: x >= y,
            "<=": lambda x, y: x <= y,
            "<": lambda x, y: x < y,
            ">": lambda x, y: x > y,
            "": lambda x, y: x == y,
        }
        return expressions[symbol](int(runNumber1), int(runNumber2))

    def _isApplicableEntry(self, calibrationIndexEntry, runId):
        """
        Checks to see if an entry in the calibration index applies to a given run id via numerical comparison.
        """

        symbol, runNumber = self._parseAppliesTo(calibrationIndexEntry.appliesTo)
        return self._compareRunNumbers(runId, runNumber, symbol)

    def _getVersionFromCalibrationIndex(self, runId: str, useLiteMode: bool) -> int:
        """
        Loads calibration index and inspects all entries to attain latest calibration version that applies to the run id
        """
        # lookup calibration index
        calibrationIndex = self.readCalibrationIndex(runId, useLiteMode)
        # From the index find the latest calibration
        latestCalibration = None
        version = None
        if calibrationIndex:
            # sort by timestamp
            calibrationIndex.sort(key=lambda x: x.timestamp)
            # filter for latest applicable
            relevantEntries = list(filter(lambda x: self._isApplicableEntry(x, runId), calibrationIndex))
            if len(relevantEntries) < 1:
                raise ValueError(f"No applicable calibration index entries found for runId {runId}")
            latestCalibration = relevantEntries[-1]
            version = latestCalibration.version
        return version

    def _getVersionFromNormalizationIndex(self, runId: str, useLiteMode: bool) -> int:
        """
        Loads normalization index and inspects all entries to attain
        latest normalization version that applies to the run id
        """
        # lookup normalization index
        normalizationIndex = self.readNormalizationIndex(runId, useLiteMode)
        # From the index find the latest normalization
        latestNormalization = None
        version = None
        if normalizationIndex:
            # sort by timestamp
            normalizationIndex.sort(key=lambda x: x.timestamp)
            # filter for latest applicable
            relevantEntries = list(filter(lambda x: self._isApplicableEntry(x, runId), normalizationIndex))
            if len(relevantEntries) < 1:
                raise ValueError(f"No applicable calibration index entries found for runId {runId}")
            latestNormalization = relevantEntries[-1]
            version = latestNormalization.version
        return version

    @validate_arguments
    def _constructCalibrationDataPath(self, runId: str, useLiteMode: bool, version: Version):
        """
        Generates the path for an instrument state's versioned calibration files.
        """
        stateId, _ = self._generateStateId(runId)
        statePath = self._constructCalibrationStatePath(stateId, useLiteMode)
        calibrationVersionPath: str = statePath + "v_{}/".format(
            wnvf.formatVersion(version=version, use_v_prefix=False)
        )
        return calibrationVersionPath

<<<<<<< HEAD
    @validate_arguments
    def _constructNormalizationDataPath(self, runId: str, useLiteMode: bool, version: Version):
=======
    def _constructNormalizationDataPath(self, runId: str, version: str, useLiteMode: bool):
>>>>>>> ac89a46e
        """
        Generates the path for an instrument state's versioned normalization calibration files.
        """
        stateId, _ = self._generateStateId(runId)
        statePath = self._constructNormalizationStatePath(stateId, useLiteMode)
        normalizationVersionPath: str = statePath + "v_{}/".format(
            wnvf.formatVersion(version=version, use_v_prefix=False)
        )
        return normalizationVersionPath

    def writeCalibrationIndexEntry(self, entry: CalibrationIndexEntry):
        stateId, _ = self._generateStateId(entry.runNumber)
        calibrationPath: str = self._constructCalibrationStatePath(stateId, entry.useLiteMode)
        indexPath: str = calibrationPath + "CalibrationIndex.json"
        # append to index and write to file
        calibrationIndex = self.readCalibrationIndex(entry.runNumber, entry.useLiteMode)
        calibrationIndex.append(entry)
        write_model_list_pretty(calibrationIndex, indexPath)

    def writeNormalizationIndexEntry(self, entry: NormalizationIndexEntry):
        stateId, _ = self._generateStateId(entry.runNumber)
        normalizationPath: str = self._constructNormalizationStatePath(stateId, entry.useLiteMode)
        indexPath: str = normalizationPath + "NormalizationIndex.json"
        # append to index and write to file
        normalizationIndex = self.readNormalizationIndex(entry.runNumber, entry.useLiteMode)
        normalizationIndex.append(entry)
        write_model_list_pretty(normalizationIndex, indexPath)

    @validate_arguments
    def getCalibrationRecordPath(self, runId: str, useLiteMode: bool, version: Version):
        recordPath: str = f"{self._constructCalibrationDataPath(runId, useLiteMode, version)}CalibrationRecord.json"
        return recordPath

<<<<<<< HEAD
    @validate_arguments
    def getNormalizationRecordPath(self, runId: str, useLiteMode: bool, version: Version):
        recordPath: str = (
            f"{self._constructNormalizationDataPath(runId, useLiteMode, version)}NormalizationRecord.json"
        )
=======
    def getNormalizationRecordPath(self, runId: str, version: str, useLiteMode: bool):
        recordPath: str = f"{self._constructNormalizationDataPath(runId, version, useLiteMode)}NormalizationRecord.json"
>>>>>>> ac89a46e
        return recordPath

    def _extractFileVersion(self, file: str) -> int:
        return int(file.split("/v_")[-1].split("/")[0])

    def _getFileOfVersion(self, fileRegex: str, version: int):
        foundFiles = self._findMatchingFileList(fileRegex, throws=False)
        returnFile = None
        for file in foundFiles:
            fileVersion = self._extractFileVersion(file)
            if fileVersion == int(version):
                returnFile = file
                break
        return returnFile

    def _getLatestFile(self, fileRegex: str):
        foundFiles = self._findMatchingFileList(fileRegex, throws=False)
        latestVersion = 0
        latestFile = None
        for file in foundFiles:
            version = self._extractFileVersion(file)
            if version > latestVersion:
                latestVersion = version
                latestFile = file
        return latestFile

    def _getLatestCalibrationVersionNumber(self, stateId: str, useLiteMode: bool) -> int:
        """
        Ignoring the calibration index, get the version number of the latest set of calibration files.
        """
        calibrationStatePath = self._constructCalibrationStatePath(stateId, useLiteMode)
        calibrationVersionPath = f"{calibrationStatePath}v_*/"
        latestVersion = 0
        versionDirs = self._findMatchingDirList(calibrationVersionPath, throws=False)
        for versionDir in versionDirs:
            version = int(versionDir.split("/")[-2].split("_")[-1])
            if version > latestVersion:
                latestVersion = version
        return latestVersion

    def _getLatestNormalizationVersionNumber(self, stateId: str, useLiteMode: bool) -> int:
        """
        Ignoring the normalization index, get the version number of the latest set of normalization files.
        """
        normalizationStatePath = self._constructNormalizationStatePath(stateId, useLiteMode)
        normalizationVersionPath = f"{normalizationStatePath}v_*/"
        latestVersion = 0
        versionDirs = self._findMatchingDirList(normalizationVersionPath, throws=False)
        for versionDir in versionDirs:
            version = int(versionDir.split("/")[-2].split("_")[-1])
            if version > latestVersion:
                latestVersion = version
        return latestVersion

    @validate_arguments
    def readNormalizationRecord(self, runId: str, useLiteMode: bool, version: Optional[int] = None):
        latestFile = ""
        recordPath: str = self.getNormalizationRecordPath(runId, useLiteMode, version if version is not None else "*")
        if version is not None:
            latestFile = self._getFileOfVersion(recordPath, version)
        else:
            latestFile = self._getLatestFile(recordPath)
        record: NormalizationRecord = None  # noqa: F821
        if latestFile:
            logger.info(f"reading NormalizationRecord from {latestFile}")
            record = parse_file_as(NormalizationRecord, latestFile)  # noqa: F821

        return record

    def writeNormalizationRecord(
        self, record: NormalizationRecord, version: Optional[int] = None
    ) -> NormalizationRecord:  # noqa: F821
        """
        Persists a `NormalizationRecord` to either a new version folder, or overwrite a specific version.
        -- side effect: updates version numbers of incoming `NormalizationRecord` and its nested `Normalization`.
        """
        runNumber = record.runNumber
        stateId, _ = self._generateStateId(runNumber)
        previousVersion = self._getLatestNormalizationVersionNumber(stateId, record.useLiteMode)
        if not version:
            version = record.version
        if not version:
            version = previousVersion + 1
        recordPath: str = self.getNormalizationRecordPath(runNumber, record.useLiteMode, version)
        record.version = version

        # There seems no need to write the _nested_ Normalization,
        # because it's written to a separate file during 'writeNormalizationState'.
        # However, if it is going to be _nested_, this marks it with the correct version.
        # (For example, use pydantic Field(exclude=True) to _stop_ nesting it.)
        record.calibration.version = version

<<<<<<< HEAD
        normalizationPath = self._constructNormalizationDataPath(runNumber, record.useLiteMode, version)
=======
        normalizationPath = self._constructNormalizationDataPath(runNumber, version, record.useLiteMode)
>>>>>>> ac89a46e
        # check if directory exists for runId
        if not os.path.exists(normalizationPath):
            os.makedirs(normalizationPath)
        # append to record and write to file
        write_model_pretty(record, recordPath)
        logger.info(f"wrote NormalizationRecord: version: {version}")
        return record

    def writeNormalizationWorkspaces(self, record: NormalizationRecord) -> NormalizationRecord:
        """
        Writes the workspaces associated with a `NormalizationRecord` to disk:
        -- assumes that `writeNormalizationRecord` has already been called, and that the version folder exists
        """
        normalizationDataPath = Path(
<<<<<<< HEAD
            self._constructNormalizationDataPath(record.runNumber, record.useLiteMode, record.version)
=======
            self._constructNormalizationDataPath(record.runNumber, record.version, record.useLiteMode)
>>>>>>> ac89a46e
        )
        for workspace in record.workspaceNames:
            filename = workspace + "_" + wnvf.formatVersion(record.version)
            ws = mtd[workspace]
            if ws.isRaggedWorkspace():
                filename = Path(filename + ".tar")
                self.writeRaggedWorkspace(normalizationDataPath, filename, workspace)
            else:
                filename = Path(filename + ".nxs")
                self.writeWorkspace(normalizationDataPath, filename, workspace)
        return record

    @validate_arguments
    def readCalibrationRecord(self, runId: str, useLiteMode: bool, version: Optional[int] = None):
        recordFile: str = None
        if version is not None:
            recordPath: str = self.getCalibrationRecordPath(runId, useLiteMode, version)
            recordFile = self._getFileOfVersion(recordPath, version)
        else:
            recordPath: str = self.getCalibrationRecordPath(runId, useLiteMode, "*")
            recordFile = self._getLatestFile(recordPath)
        record: CalibrationRecord = None
        if recordFile:
            logger.info(f"reading CalibrationRecord from {recordFile}")
            record = parse_file_as(CalibrationRecord, recordFile)
        return record

    def writeCalibrationRecord(self, record: CalibrationRecord, version: Optional[int] = None):
        """
        Persists a `CalibrationRecord` to either a new version folder, or overwrite a specific version.
        -- side effect: updates version numbers of incoming `CalibrationRecord` and its nested `Calibration`.
        """
        runNumber = record.runNumber
        stateId, _ = self._generateStateId(runNumber)
        previousVersion: int = self._getLatestCalibrationVersionNumber(stateId, record.useLiteMode)
        if not version:
            version = record.version
        if not version:
            version = previousVersion + 1
        recordPath: str = self.getCalibrationRecordPath(runNumber, record.useLiteMode, version)
        record.version = version

        # As above at 'writeNormalizationRecord':
        # There seems no need to write the _nested_ Calibration,
        # because it's written to a separate file during 'writeCalibrationState'.
        # However, if it is going to be _nested_, this marks it with the correct version.
        # (For example, use pydantic Field(exclude=True) to _stop_ nesting it.)
        record.calibrationFittingIngredients.version = version

        calibrationPath = self._constructCalibrationDataPath(runNumber, record.useLiteMode, version)
        # check if directory exists for runId
        if not os.path.exists(calibrationPath):
            os.makedirs(calibrationPath)

        # Update the to-be saved record's "workspaces" information
        #   to correspond to the filenames that will actually be saved to disk.
        savedWorkspaces = {}
        workspaces = record.workspaces.copy()
        wss = []
        for wsName in workspaces.pop(wngt.DIFFCAL_OUTPUT, []):
            # Rebuild the workspace name to strip any "iteration" number:
            #   * WARNING: this workaround does not work correctly if there are multiple workspaces of each "unit" type.
            if wng.Units.TOF.lower() in wsName:
                ws = (
                    wng.diffCalOutput()
                    .unit(wng.Units.TOF)
                    .runNumber(record.runNumber)
                    .version(record.version)
                    .group(record.focusGroupCalibrationMetrics.focusGroupName)
                    .build()
                )
            elif wng.Units.DSP.lower() in wsName:
                ws = (
                    wng.diffCalOutput()
                    .unit(wng.Units.DSP)
                    .runNumber(record.runNumber)
                    .version(record.version)
                    .group(record.focusGroupCalibrationMetrics.focusGroupName)
                    .build()
                )
            else:
                raise RuntimeError(
                    f"cannot save a workspace-type: {wngt.DIFFCAL_OUTPUT} without a units token in its name {wsName}"
                )
            wss.append(ws)
        savedWorkspaces[wngt.DIFFCAL_OUTPUT] = wss
        wss = []
        for wsName in workspaces.pop(wngt.DIFFCAL_TABLE, []):
            # Rebuild the workspace name to strip any "iteration" number:
            #   * WARNING: this workaround does not work correctly if there are multiple table workspaces.
            ws = wng.diffCalTable().runNumber(record.runNumber).version(record.version).build()
            wss.append(ws)
        savedWorkspaces[wngt.DIFFCAL_TABLE] = wss
        wss = []
        for wsName in workspaces.pop(wngt.DIFFCAL_MASK, []):
            # Rebuild the workspace name to strip any "iteration" number:
            #   * WARNING: this workaround does not work correctly if there are multiple mask workspaces.
            ws = wng.diffCalMask().runNumber(record.runNumber).version(record.version).build()
            wss.append(ws)
        savedWorkspaces[wngt.DIFFCAL_MASK] = wss
        savedRecord = deepcopy(record)
        savedRecord.workspaces = savedWorkspaces
        # write record to file
        write_model_pretty(savedRecord, recordPath)

        self.writeCalibrationState(record.calibrationFittingIngredients, version)

        logger.info(f"Wrote CalibrationRecord: version: {version}")
        return record

    def writeCalibrationWorkspaces(self, record: CalibrationRecord):
        """
        Writes the workspaces associated with a `CalibrationRecord` to disk:
        -- assumes that `writeCalibrationRecord` has already been called, and that the version folder exists
        """
        calibrationDataPath = Path(
            self._constructCalibrationDataPath(record.runNumber, record.useLiteMode, record.version)
        )

        # Assumes all workspaces are of WNG-type:
        workspaces = record.workspaces.copy()
        for wsName in workspaces.pop(wngt.DIFFCAL_OUTPUT, []):
            # Rebuild the filename to strip any "iteration" number:
            #   * WARNING: this workaround does not work correctly if there are multiple workspaces of each "unit" type.
            ext = Config["calibration.diffraction.output.extension"]
            if wng.Units.TOF.lower() in wsName:
                filename = Path(
                    wng.diffCalOutput()
                    .unit(wng.Units.TOF)
                    .runNumber(record.runNumber)
                    .version(record.version)
                    .group(record.focusGroupCalibrationMetrics.focusGroupName)
                    .build()
                    + ext
                )
            elif wng.Units.DSP.lower() in wsName:
                filename = Path(
                    wng.diffCalOutput()
                    .unit(wng.Units.DSP)
                    .runNumber(record.runNumber)
                    .version(record.version)
                    .group(record.focusGroupCalibrationMetrics.focusGroupName)
                    .build()
                    + ext
                )
            else:
                raise RuntimeError(
                    f"cannot save a workspace-type: {wngt.DIFFCAL_OUTPUT} without a units token in its name {wsName}"
                )
            self.writeRaggedWorkspace(calibrationDataPath, filename, wsName)
        for tableWSName, maskWSName in zip(
            workspaces.pop(wngt.DIFFCAL_TABLE, []),
            workspaces.pop(wngt.DIFFCAL_MASK, []),
        ):
            # Rebuild the filename to strip any "iteration" number:
            #   * WARNING: this workaround does not work correctly if there are multiple table workspaces.
            diffCalFilename = Path(
                wng.diffCalTable().runNumber(record.runNumber).version(record.version).build() + ".h5"
            )
            self.writeDiffCalWorkspaces(
                calibrationDataPath,
                diffCalFilename,
                tableWorkspaceName=tableWSName,
                maskWorkspaceName=maskWSName,
            )
        if workspaces:
            raise RuntimeError(f"not implemented: unable to save unexpected workspace types: {workspaces}")
        return record

    def writeCalibrantSample(self, sample: CalibrantSamples):
        samplePath: str = Config["samples.home"]
        fileName: str = sample.name + "_" + sample.unique_id
        filePath = os.path.join(samplePath, fileName) + ".json"
        if os.path.exists(filePath):
            raise ValueError(f"the file '{filePath}' already exists")
        write_model_pretty(sample, filePath)

    def readCalibrantSample(self, filePath: str):
        if not os.path.exists(filePath):
            raise ValueError(f"The file '{filePath}' does not exist")
        with open(filePath, "r") as file:
            sampleJson = json.load(file)
            if "mass-density" in sampleJson and "packingFraction" in sampleJson:
                warnings.warn(  # noqa: F821
                    "Can't specify both mass-density and packing fraction for single-element materials"
                )  # noqa: F821
            del sampleJson["material"]["packingFraction"]
            for atom in sampleJson["crystallography"]["atoms"]:
                atom["symbol"] = atom.pop("atom_type")
                atom["coordinates"] = atom.pop("atom_coordinates")
                atom["siteOccupationFactor"] = atom.pop("site_occupation_factor")
            sample = CalibrantSamples.parse_raw(json.dumps(sampleJson))
            return sample

    def readCifFilePath(self, sampleId: str):
        samplePath: str = Config["samples.home"]
        fileName: str = sampleId + ".json"
        filePath = os.path.join(samplePath, fileName)
        if not os.path.exists(filePath):
            raise ValueError(f"the file '{filePath}' does not exist")
        with open(filePath, "r") as f:
            calibrantSampleDict = json.load(f)
        filePath = Path(calibrantSampleDict["crystallography"]["cifFile"])
        # Allow relative paths:
        if not filePath.is_absolute():
            filePath = Path(Config["samples.home"]).joinpath(filePath)
        return str(filePath)

    @validate_arguments
    def _getCurrentCalibrationRecord(self, runId: str, useLiteMode: bool):
        version = self._getVersionFromCalibrationIndex(runId, useLiteMode)
        return self.readCalibrationRecord(runId, useLiteMode, version)

    @validate_arguments
    def _getCurrentNormalizationRecord(self, runId: str, useLiteMode: bool):
        version = self._getVersionFromNormalizationIndex(runId, useLiteMode)
        return self.readNormalizationRecord(runId, useLiteMode, version)

    @validate_arguments
    def _constructCalibrationParametersFilePath(self, runId: str, useLiteMode: bool, version: Version):
        statePath: str = f"{self._constructCalibrationDataPath(runId, useLiteMode, version)}CalibrationParameters.json"
        return statePath

<<<<<<< HEAD
    @validate_arguments
    def _constructNormalizationParametersFilePath(self, runId: str, useLiteMode: bool, version: Version):
        statePath: str = f"{self._constructNormalizationDataPath(runId, useLiteMode, version)}NormalizationParameters.json"  # noqa: E501
=======
    def _constructNormalizationParametersFilePath(self, runId: str, version: str, useLiteMode: bool):
        statePath: str = (
            f"{self._constructNormalizationDataPath(runId, version, useLiteMode)}NormalizationParameters.json"  # noqa: E501
        )
>>>>>>> ac89a46e
        return statePath

    @validate_arguments
    @ExceptionHandler(RecoverableException, "'NoneType' object has no attribute 'instrumentState'")
    def readCalibrationState(self, runId: str, useLiteMode: bool, version: Optional[int] = None):
        # get stateId and check to see if such a folder exists, if not create it and initialize it
        stateId, _ = self._generateStateId(runId)
        calibrationStatePath = self._constructCalibrationParametersFilePath(runId, useLiteMode, "*")

        latestFile = ""
        if version is not None:
            latestFile = self._getFileOfVersion(calibrationStatePath, version)
        else:
            # TODO: This should refer to the calibration index
            latestFile = self._getLatestFile(calibrationStatePath)

        calibrationState = None
        if latestFile:
            calibrationState = parse_file_as(Calibration, latestFile)

        if calibrationState is None:
            raise ValueError("calibrationState is None")

        return calibrationState

    @validate_arguments
    def readNormalizationState(self, runId: str, useLiteMode: bool, version: Optional[int] = None):
        stateId, _ = self._generateStateId(runId)
        normalizationStatePathGlob = self._constructNormalizationParametersFilePath(runId, useLiteMode, "*")

        latestFile = ""
        if version is not None:
            latestFile = self._getFileOfVersion(normalizationStatePathGlob, version)
        else:
            # TODO: This should refer to the calibration index
            latestFile = self._getLatestFile(normalizationStatePathGlob)

        normalizationState = None
        if latestFile:
            normalizationState = parse_file_as(Normalization, latestFile)  # noqa: F821

        return normalizationState

    def writeCalibrationState(self, calibration: Calibration, version: Optional[Version] = None):
        """
        Writes a `Calibration` to either a new version folder, or overwrites a specific version.
        -- side effect: updates version number of incoming `Calibration`.
        """
        stateId, _ = self._generateStateId(calibration.seedRun)
        previousVersion: int = self._getLatestCalibrationVersionNumber(stateId, calibration.useLiteMode)
        if version is None:
            version = max(calibration.version, previousVersion + 1)

        # Check for the existence of a calibration parameters file
        calibrationParametersFilePath = self._constructCalibrationParametersFilePath(
            calibration.seedRun,
            calibration.useLiteMode,
            version,
        )
        if os.path.exists(calibrationParametersFilePath):
            logger.warning(f"overwriting calibration parameters at {calibrationParametersFilePath}")

        calibration.version = int(version)
        calibrationDataPath = self._constructCalibrationDataPath(
            calibration.seedRun,
            calibration.useLiteMode,
            version,
        )
        if not os.path.exists(calibrationDataPath):
            os.makedirs(calibrationDataPath)
        # write the calibration state.
        write_model_pretty(calibration, calibrationParametersFilePath)

    def writeNormalizationState(self, normalization: Normalization, version: Optional[Version] = None):  # noqa: F821
        """
        Writes a `Normalization` to either a new version folder, or overwrites a specific version.
        -- side effect: updates version number of incoming `Normalization`.
        """
        stateId, _ = self._generateStateId(normalization.seedRun)
        previousVersion: int = self._getLatestNormalizationVersionNumber(stateId, normalization.useLiteMode)
        if version is None:
            version = max(normalization.version, previousVersion + 1)
        # check for the existence of a normalization parameters file
        normalizationParametersFilePath = self._constructNormalizationParametersFilePath(
            normalization.seedRun,
            normalization.useLiteMode,
            version,
        )
        if os.path.exists(normalizationParametersFilePath):
            logger.warning(f"overwriting normalization parameters at {normalizationParametersFilePath}")
        normalization.version = int(version)
        normalizationDataPath = self._constructNormalizationDataPath(
            normalization.seedRun,
            normalization.useLiteMode,
            version,
        )
        if not os.path.exists(normalizationDataPath):
            os.makedirs(normalizationDataPath)
        write_model_pretty(normalization, normalizationParametersFilePath)

    def readDetectorState(self, runId: str) -> DetectorState:
        detectorState = None
        pvFile = self._readPVFile(runId)
        try:
            detectorState = DetectorState(
                arc=[pvFile.get("entry/DASlogs/det_arc1/value")[0], pvFile.get("entry/DASlogs/det_arc2/value")[0]],
                wav=pvFile.get("entry/DASlogs/BL3:Chop:Skf1:WavelengthUserReq/value")[0],
                freq=pvFile.get("entry/DASlogs/BL3:Det:TH:BL:Frequency/value")[0],
                guideStat=pvFile.get("entry/DASlogs/BL3:Mot:OpticsPos:Pos/value")[0],
                lin=[pvFile.get("entry/DASlogs/det_lin1/value")[0], pvFile.get("entry/DASlogs/det_lin2/value")[0]],
            )
        except:  # noqa: E722
            raise ValueError(f"Could not find all required logs in file '{self._constructPVFilePath(runId)}'")
        return detectorState

    @validate_arguments
    def _writeDefaultDiffCalTable(self, runNumber: str, useLiteMode: bool):
        from snapred.backend.data.GroceryService import GroceryService

        version = 1
        grocer = GroceryService()
        filename = Path(grocer._createDiffcalTableWorkspaceName("default", useLiteMode, str(version)) + ".h5")
        outWS = grocer.fetchDefaultDiffCalTable(runNumber, useLiteMode, version)

        calibrationDataPath = self._constructCalibrationDataPath(runNumber, useLiteMode, version)

        self.writeDiffCalWorkspaces(calibrationDataPath, filename, outWS)
        calibrationIndexEntry = CalibrationIndexEntry(
            runNumber=runNumber,
            useLiteMode=useLiteMode,
            version=version,
            comments="Inferred from the instrument geometry",
            author="Generated automatically by SNAPRed",
        )
        self.writeCalibrationIndexEntry(calibrationIndexEntry)

    @validate_arguments
    @ExceptionHandler(StateValidationException)
    def initializeState(self, runId: str, useLiteMode: bool, name: str = None):
        stateId, _ = self._generateStateId(runId)

        # Read the detector state from the pv data file
        detectorState = self.readDetectorState(runId)

        # then read data from the common calibration state parameters stored at root of calibration directory
        instrumentConfig = self.readInstrumentConfig()
        # then pull static values specified by Malcolm from resources
        defaultGroupSliceValue = Config["calibration.parameters.default.groupSliceValue"]
        fwhmMultipliers = Pair.parse_obj(Config["calibration.parameters.default.FWHMMultiplier"])
        peakTailCoefficient = Config["calibration.parameters.default.peakTailCoefficient"]
        gsasParameters = GSASParameters(
            alpha=Config["calibration.parameters.default.alpha"], beta=Config["calibration.parameters.default.beta"]
        )
        # then calculate the derived values
        lambdaLimit = Limit(
            minimum=detectorState.wav - (instrumentConfig.bandwidth / 2),
            maximum=detectorState.wav + (instrumentConfig.bandwidth / 2),
        )
        L = instrumentConfig.L1 + instrumentConfig.L2
        tofLimit = Limit(
            minimum=lambdaLimit.minimum * L / self.CONVERSION_FACTOR,
            maximum=lambdaLimit.maximum * L / self.CONVERSION_FACTOR,
        )
        particleBounds = ParticleBounds(wavelength=lambdaLimit, tof=tofLimit)

        instrumentState = InstrumentState(
            id=stateId,
            instrumentConfig=instrumentConfig,
            detectorState=detectorState,
            gsasParameters=gsasParameters,
            particleBounds=particleBounds,
            defaultGroupingSliceValue=defaultGroupSliceValue,
            fwhmMultipliers=fwhmMultipliers,
            peakTailCoefficient=peakTailCoefficient,
        )

        # finally add seedRun, creation date, and a human readable name
        calibration = Calibration(
            instrumentState=instrumentState,
            name=name,
            seedRun=runId,
            useLiteMode=useLiteMode,
            creationDate=datetime.datetime.now(),
            version=0,
        )

        # Make sure that the state root directory has been initialized:
        stateRootPath = self._constructCalibrationStateRoot(stateId)
        if not os.path.exists(stateRootPath):
            # WARNING: `_prepareStateRoot` is also called at `readStateConfig`; this allows
            #   some order independence of initialization if the back-end is run separately (e.g. in unit tests).
            self._prepareStateRoot(stateId)

        self.writeCalibrationState(calibration)
        self._writeDefaultDiffCalTable(runId, useLiteMode)

        return calibration

    def _prepareStateRoot(self, stateId: str):
        """
        Create the state root directory, and populate it with any necessary metadata files.
        """
        stateRootPath = self._constructCalibrationStateRoot(stateId)
        if not os.path.exists(stateRootPath):
            os.makedirs(stateRootPath)

        # If no `GroupingMap` JSON file is present at the <state root>,
        #   it is assumed that this is the first time that this state configuration has been initialized.
        # Any `StateConfig`'s `GroupingMap` always starts as a copy of the default `GroupingMap`.
        groupingMap = self._readDefaultGroupingMap()
        groupingMap.coerceStateId(stateId)
        # This is the _ONLY_ place that the grouping-schema map is written
        #   to its separate JSON file at <state root>.
        self._writeGroupingMap(stateId, groupingMap)

    def checkCalibrationFileExists(self, runId: str):
        # first perform some basic validation of the run ID
        # - it must be a string of only digits
        # - it must be greater than some minimal run number
        if not runId.isdigit() or int(runId) < Config["instrument.startingRunNumber"]:
            return False

        # first make sure the run number has a valid IPTS
        try:
            self.getIPTS(runId)
        # if no IPTS found, return false
        except RuntimeError:
            return False
        # if found, try to construct the path and test if the path exists
        else:
            stateID, _ = self._generateStateId(runId)
            calibrationStatePath: str = self._constructCalibrationStateRoot(stateID)
            if os.path.exists(calibrationStatePath):
                return True
            else:
                return False

    def readSamplePaths(self):
        sampleFolder = Config["instrument.calibration.sample.home"]
        extensions = Config["instrument.calibration.sample.extensions"]
        # collect list of all json in folder
        sampleFiles = set()
        for extension in extensions:
            sampleFiles.update(self._findMatchingFileList(f"{sampleFolder}/*.{extension}", throws=False))
        if len(sampleFiles) < 1:
            raise RuntimeError(f"No samples found in {sampleFolder} for extensions {extensions}")
        sampleFiles = list(sampleFiles)
        sampleFiles.sort()
        return sampleFiles

    def _readGroupingMap(self, stateId: str) -> GroupingMap:
        path = self._groupingMapPath(stateId)
        if not path.exists():
            raise FileNotFoundError(f'required grouping-schema map for state "{stateId}" at "{path}" does not exist')
        return parse_file_as(GroupingMap, path)

    def readGroupingMap(self, runNumber: str):
        # if the state exists then lookup its grouping map
        if self.checkCalibrationFileExists(runNumber):
            stateId, _ = self._generateStateId(runNumber)
            return self._readGroupingMap(stateId)
        # otherwise return the default map
        else:
            return self._readDefaultGroupingMap()

    def _readDefaultGroupingMap(self) -> GroupingMap:
        path = self._defaultGroupingMapPath()
        if not path.exists():
            raise FileNotFoundError(f'required default grouping-schema map "{path}" does not exist')
        return parse_file_as(GroupingMap, path)

    def _writeGroupingMap(self, stateId: str, groupingMap: GroupingMap):
        # Write a GroupingMap to a file in JSON format, but only if it has been modified.
        groupingMapPath = self._groupingMapPath(stateId)
        if not groupingMapPath.parent.exists():
            raise FileNotFoundError(f'state-root directory "{groupingMapPath.parent}" does not exist')

        # Only write once and do not allow overwrite.
        if groupingMap.isDirty and not groupingMapPath.exists():
            # For consistency: write out `_isDirty` as False
            groupingMap.setDirty(False)
            write_model_pretty(groupingMap, groupingMapPath)

    def _defaultGroupingMapPath(self) -> Path:
        return GroupingMap.calibrationGroupingHome() / "defaultGroupingMap.json"

    def _groupingMapPath(self, stateId) -> Path:
        return Path(self._constructCalibrationStateRoot(stateId)) / "groupingMap.json"

    ## WRITING WORKSPACES TO DISK

    def writeWorkspace(self, path: Path, filename: Path, workspaceName: WorkspaceName):
        """
        Write a MatrixWorkspace (derived) workspace to disk in nexus format.
        """
        if filename.suffix != ".nxs":
            raise RuntimeError(f"[writeWorkspace]: specify filename including '.nxs' extension, not {filename}")
        self.mantidSnapper.SaveNexus(
            "Save a workspace with Nexus",
            InputWorkspace=workspaceName,
            Filename=str(path / filename),
        )
        self.mantidSnapper.executeQueue()

    def writeRaggedWorkspace(self, path: Path, filename: Path, workspaceName: WorkspaceName):
        """
        Write a ragged workspace to disk in a .tar format.
        """
        self.mantidSnapper.WrapLeftovers(
            "Store the ragged workspace",
            InputWorkspace=workspaceName,
            Filename=str(path / filename),
        )
        self.mantidSnapper.executeQueue()

    def readRaggedWorkspace(self, path: Path, filename: Path, workspaceName: WorkspaceName):
        """
        Read a ragged workspace from disk in a .tar format.
        """
        self.mantidSnapper.ReheatLeftovers(
            "Load a ragged workspace",
            Filename=str(path / filename),
            OutputWorkspace=workspaceName,
        )
        self.mantidSnapper.executeQueue()

    def writeGroupingWorkspace(self, path: Path, filename: Path, workspaceName: WorkspaceName):
        """
        Write a grouping workspace to disk in Mantid 'SaveDiffCal' hdf-5 format.
        """
        self.writeDiffCalWorkspaces(path, filename, groupingWorkspaceName=workspaceName)

    def writeDiffCalWorkspaces(
        self,
        path: Path,
        filename: Path,
        tableWorkspaceName: WorkspaceName = "",
        maskWorkspaceName: WorkspaceName = "",
        groupingWorkspaceName: WorkspaceName = "",
    ):
        """
        Writes any or all of the calibration table, mask and grouping workspaces to disk:
        -- up to three workspaces may be written to one 'SaveDiffCal' hdf-5 format file.
        """
        if filename.suffix != ".h5":
            raise RuntimeError(
                f"[writeCalibrationWorkspaces]: specify filename including '.h5' extension, not {filename}"
            )
        self.mantidSnapper.SaveDiffCal(
            "Save a diffcal table or grouping file",
            CalibrationWorkspace=tableWorkspaceName,
            MaskWorkspace=maskWorkspaceName,
            GroupingWorkspace=groupingWorkspaceName,
            Filename=str(path / filename),
        )
        self.mantidSnapper.executeQueue()<|MERGE_RESOLUTION|>--- conflicted
+++ resolved
@@ -359,12 +359,8 @@
         )
         return calibrationVersionPath
 
-<<<<<<< HEAD
     @validate_arguments
     def _constructNormalizationDataPath(self, runId: str, useLiteMode: bool, version: Version):
-=======
-    def _constructNormalizationDataPath(self, runId: str, version: str, useLiteMode: bool):
->>>>>>> ac89a46e
         """
         Generates the path for an instrument state's versioned normalization calibration files.
         """
@@ -398,16 +394,9 @@
         recordPath: str = f"{self._constructCalibrationDataPath(runId, useLiteMode, version)}CalibrationRecord.json"
         return recordPath
 
-<<<<<<< HEAD
     @validate_arguments
     def getNormalizationRecordPath(self, runId: str, useLiteMode: bool, version: Version):
-        recordPath: str = (
-            f"{self._constructNormalizationDataPath(runId, useLiteMode, version)}NormalizationRecord.json"
-        )
-=======
-    def getNormalizationRecordPath(self, runId: str, version: str, useLiteMode: bool):
-        recordPath: str = f"{self._constructNormalizationDataPath(runId, version, useLiteMode)}NormalizationRecord.json"
->>>>>>> ac89a46e
+        recordPath: str = f"{self._constructNormalizationDataPath(runId, useLiteMode, version)}NormalizationRecord.json"
         return recordPath
 
     def _extractFileVersion(self, file: str) -> int:
@@ -500,11 +489,7 @@
         # (For example, use pydantic Field(exclude=True) to _stop_ nesting it.)
         record.calibration.version = version
 
-<<<<<<< HEAD
         normalizationPath = self._constructNormalizationDataPath(runNumber, record.useLiteMode, version)
-=======
-        normalizationPath = self._constructNormalizationDataPath(runNumber, version, record.useLiteMode)
->>>>>>> ac89a46e
         # check if directory exists for runId
         if not os.path.exists(normalizationPath):
             os.makedirs(normalizationPath)
@@ -519,11 +504,7 @@
         -- assumes that `writeNormalizationRecord` has already been called, and that the version folder exists
         """
         normalizationDataPath = Path(
-<<<<<<< HEAD
             self._constructNormalizationDataPath(record.runNumber, record.useLiteMode, record.version)
-=======
-            self._constructNormalizationDataPath(record.runNumber, record.version, record.useLiteMode)
->>>>>>> ac89a46e
         )
         for workspace in record.workspaceNames:
             filename = workspace + "_" + wnvf.formatVersion(record.version)
@@ -747,16 +728,11 @@
         statePath: str = f"{self._constructCalibrationDataPath(runId, useLiteMode, version)}CalibrationParameters.json"
         return statePath
 
-<<<<<<< HEAD
     @validate_arguments
     def _constructNormalizationParametersFilePath(self, runId: str, useLiteMode: bool, version: Version):
-        statePath: str = f"{self._constructNormalizationDataPath(runId, useLiteMode, version)}NormalizationParameters.json"  # noqa: E501
-=======
-    def _constructNormalizationParametersFilePath(self, runId: str, version: str, useLiteMode: bool):
         statePath: str = (
-            f"{self._constructNormalizationDataPath(runId, version, useLiteMode)}NormalizationParameters.json"  # noqa: E501
-        )
->>>>>>> ac89a46e
+            f"{self._constructNormalizationDataPath(runId, useLiteMode, version)}NormalizationParameters.json"  # noqa: E501
+        )
         return statePath
 
     @validate_arguments
