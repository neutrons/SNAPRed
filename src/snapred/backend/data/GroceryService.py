--- conflicted
+++ resolved
@@ -142,23 +142,10 @@
             path = groupingMap.getMap(useLiteMode)[groupingScheme].definition
         return str(path)
 
-<<<<<<< HEAD
-    def _createDiffcalTOFOutputWorkspaceFilename(self, runId: str, version: str) -> str:
-        return str(
-            Path(self._getCalibrationDataPath(runId, version))
-            / (self._createDiffcalTOFOutputWorkspaceName(runId) + ".nxs")
-        )
-
-    def _createDiffcalDSPOutputWorkspaceFilename(self, runId: str, version: str) -> str:
-        return str(
-            Path(self._getCalibrationDataPath(runId, version))
-            / (self._createDiffcalDSPOutputWorkspaceName(runId) + ".nxs")
-=======
     def _createDiffcalOutputWorkspaceFilename(self, runId: str, version: str, unit: str) -> str:
         return str(
             Path(self._getCalibrationDataPath(runId, version))
             / (self._createDiffcalOutputWorkspaceName(runId, version, unit) + ".nxs")
->>>>>>> 7d20f4b8
         )
 
     def _createDiffcalTableFilename(self, runId: str, version: str) -> str:
@@ -194,22 +181,11 @@
     def _createDiffcalInputWorkspaceName(self, runId: str) -> WorkspaceName:
         return wng.diffCalInput().runNumber(runId).build()
 
-<<<<<<< HEAD
-    def _createDiffcalTOFOutputWorkspaceName(self, runId: str) -> WorkspaceName:
-        return wng.diffCalOutput().runNumber(runId).build()
-
-    def _createDiffcalDSPOutputWorkspaceName(self, runId: str) -> WorkspaceName:
-        return wng.diffCalOutputdSpacing().runNumber(runId).build()
-
-    def _createDiffcalTableWorkspaceName(self, runId: str) -> WorkspaceName:
-        return wng.diffCalTable().runNumber(runId).build()
-=======
     def _createDiffcalOutputWorkspaceName(self, runId: str, version: str, unit: str) -> WorkspaceName:
         return wng.diffCalOutput().unit(unit).runNumber(runId).version(version).build()
 
     def _createDiffcalTableWorkspaceName(self, runId: str, version: str = "") -> WorkspaceName:
         return wng.diffCalTable().runNumber(runId).version(version).build()
->>>>>>> 7d20f4b8
 
     def _createDiffcalMaskWorkspaceName(self, runId: str, version: str = "") -> WorkspaceName:
         return wng.diffCalMask().runNumber(runId).version(version).build()
@@ -588,35 +564,16 @@
                         + f"input table workspace: '{res['workspace']}'"
                     )
                 # for diffraction-calibration workspaces
-<<<<<<< HEAD
-                case "diffcal_output_tof":
-                    diffcalTOFOutputWorkspaceName = self._createDiffcalTOFOutputWorkspaceName(item.runNumber)
+                case "diffcal_output":
+                    diffcalOutputWorkspaceName = self._createDiffcalOutputWorkspaceName(
+                        item.runNumber, item.version, item.unit
+                    )
                     if item.isOutput:
                         res = {"result": True, "workspace": diffcalTOFOutputWorkspaceName}
                     else:
                         res = self.fetchWorkspace(
-                            self._createDiffcalTOFOutputWorkspaceFilename(item.runNumber, item.version),
-                            diffcalTOFOutputWorkspaceName,
-                        )
-                case "diffcal_output_dsp":
-                    diffcalDSPOutputWorkspaceName = self._createDiffcalDSPOutputWorkspaceName(item.runNumber)
-=======
-                case "diffcal_output":
-                    diffcalOutputWorkspaceName = self._createDiffcalOutputWorkspaceName(
-                        item.runNumber, item.version, item.unit
-                    )
->>>>>>> 7d20f4b8
-                    if item.isOutput:
-                        res = {"result": True, "workspace": diffcalDSPOutputWorkspaceName}
-                    else:
-                        res = self.fetchWorkspace(
-<<<<<<< HEAD
-                            self._createDiffcalDSPOutputWorkspaceFilename(item.runNumber, item.version),
-                            diffcalDSPOutputWorkspaceName,
-=======
                             self._createDiffcalOutputWorkspaceFilename(item.runNumber, item.version, item.unit),
                             diffcalOutputWorkspaceName,
->>>>>>> 7d20f4b8
                         )
                 case "diffcal_table":
                     tableWorkspaceName = self._createDiffcalTableWorkspaceName(item.runNumber, item.version)
