--- conflicted
+++ resolved
@@ -924,32 +924,17 @@
                 case "normalization":
                     indexor = self.dataService.normalizationIndexor(item.runNumber, item.useLiteMode)
                     if not isinstance(item.version, int):
-<<<<<<< HEAD
+                        logger.info(f"Version not detected for run {item.runNumber}, fetching from index.")
                         item.version = indexor.latestApplicableVersion(item.runNumber)
-                    record = indexor.readRecord(item.version)
-                    if record is not Nonrecord:
-                        item.runNumber = record.runNumber
-=======
-                        logger.info(f"Version not detected for run {item.runNumber}, fetching from index.")
-                        item.version = self.dataService._getVersionFromNormalizationIndex(
-                            item.runNumber, item.useLiteMode
-                        )
-                        if item.version is None:
+                        if not isinstance(item.version, int):
                             raise RuntimeError(
                                 f"Could not find any Normalizations associated with run {item.runNumber}"
                             )
                         logger.info(f"Found version {item.version} for run {item.runNumber}")
-                        record = self.dataService.readNormalizationRecord(
-                            item.runNumber, item.useLiteMode, item.version
-                        )
-                        if record is not None:
-                            item.runNumber = record.runNumber
+                    record = indexor.readRecord(item.version)
+                    if record is not Nonrecord:
+                        item.runNumber = record.runNumber
                     logger.info(f"Fetching normalization workspace for run {item.runNumber}, version {item.version}")
-                    normalizationWorkspaceName = self._createNormalizationWorkspaceName(  # noqa: F841
-                        item.runNumber, item.useLiteMode, item.version
-                    )
-
->>>>>>> 5396b45c
                     res = self.fetchNormalizationWorkspaces(item)
                 case _:
                     raise RuntimeError(f"unrecognized 'workspaceType': '{item.workspaceType}'")
