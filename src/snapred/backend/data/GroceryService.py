import json
import os
<<<<<<< HEAD
=======
from functools import cache
from pathlib import Path
>>>>>>> f7c17e75
from typing import Any, Dict, List, Tuple

from mantid.api import AlgorithmManager, mtd

from snapred.backend.dao.ingredients import GroceryListItem
from snapred.backend.dao.state import DetectorState
from snapred.backend.data.LocalDataService import LocalDataService
from snapred.backend.recipe.FetchGroceriesRecipe import FetchGroceriesRecipe
from snapred.meta.Config import Config
from snapred.meta.decorators.Singleton import Singleton
from snapred.meta.mantid.WorkspaceNameGenerator import NameBuilder, WorkspaceName
from snapred.meta.mantid.WorkspaceNameGenerator import WorkspaceNameGenerator as wng
from snapred.meta.redantic import list_to_raw_pretty


@Singleton
class GroceryService:
    """
    You need some data?
    Yeah, I can get that for you.
    Just send me a list.
    """

    dataService: "LocalDataService"

    def __init__(self, dataService: LocalDataService = None):
        self.dataService = self._defaultClass(dataService, LocalDataService)

        # _loadedRuns caches a count of the number of copies made from the neutron-data workspace
        #   corresponding to a given (runId, isLiteMode) key:
        #   This count is:
        #     None: if a workspace is not loaded;
        #        0: if it is loaded, but no copies have been made;
        #       >0: if any copies have been made, since loading
        self._loadedRuns: Dict[Tuple[str, bool], int] = {}

        # Cache maps to workspace names, for various purposes
        self._loadedGroupings: Dict[Tuple[str, str, bool], str] = {}
        self._loadedInstruments: Dict[Tuple[str, bool], str] = {}

        self.grocer = FetchGroceriesRecipe()

    def _defaultClass(self, val, clazz):
        if val is None:
            val = clazz()
        return val

    def _key(self, *tokens: Tuple[Any, ...]) -> Tuple[Any, ...]:
        """
        Creates keys used for accessing workspaces from the various cache maps
        """
        # Each token needs to be separately hashable, but beyond that,
        #   enforcing key consistency over distinct cache maps seemed to be overkill.
        return tokens

    def rebuildCache(self):
        self.rebuildNeutronCache()
        self.rebuildGroupingCache()
        self.rebuildInstrumentCache()

    def rebuildNeutronCache(self):
        for loadedRun in self._loadedRuns.copy():
            self._updateNeutronCacheFromADS(*loadedRun)

    def rebuildGroupingCache(self):
        for loadedGrouping in self._loadedGroupings.copy():
            self._updateGroupingCacheFromADS(loadedGrouping, self._loadedGroupings[loadedGrouping])

    def rebuildInstrumentCache(self):
        for loadedInstrument in self._loadedInstruments.copy():
            self._updateInstrumentCacheFromADS(*loadedInstrument)

    def getCachedWorkspaces(self):
        """
        Returns a list of all workspaces cached in GroceryService
        """
        cachedWorkspaces = set()
        cachedWorkspaces.update(
            [self._createRawNeutronWorkspaceName(runId, useLiteMode) for runId, useLiteMode in self._loadedRuns.keys()]
        )
        cachedWorkspaces.update(self._loadedGroupings.values())
        cachedWorkspaces.update(self._loadedInstruments.values())

        return list(cachedWorkspaces)

    def _updateNeutronCacheFromADS(self, runId: str, useLiteMode: bool):
        """
        If the workspace has been loaded, but is not represented in the cache
        then update the cache to represent this condition
        """
        workspace = self._createRawNeutronWorkspaceName(runId, useLiteMode)
        key = self._key(runId, useLiteMode)
        if self.workspaceDoesExist(workspace) and self._loadedRuns.get(key) is None:
            # 0 => loaded with no copies
            self._loadedRuns[key] = 0
        elif self._loadedRuns.get(key) is not None and not self.workspaceDoesExist(workspace):
            del self._loadedRuns[key]

    def _updateGroupingCacheFromADS(self, key, workspace):
        """
        Ensure cache consistency for a single grouping workspace.
        """
        if self.workspaceDoesExist(workspace) and self._loadedGroupings.get(key) is None:
            self._loadedGroupings[key] = workspace
        elif self._loadedGroupings.get(key) is not None and not self.workspaceDoesExist(workspace):
            del self._loadedGroupings[key]

    def _updateInstrumentCacheFromADS(self, runId: str, useLiteMode: bool):
        """
        Ensure cache consistency for a single instrument-donor workspace.
        """
        # The workspace name in the cache may be either a neutron data workspace or an empty-instrument workspace.
        workspace = self._createRawNeutronWorkspaceName(runId, useLiteMode)
        key = self._key(runId, useLiteMode)
        if self.workspaceDoesExist(workspace) and self._loadedInstruments.get(key) is None:
            self._loadedInstruments[key] = workspace
        elif self._loadedInstruments.get(key) is not None:
            workspace = self._loadedInstruments.get(key)
            if not self.workspaceDoesExist(workspace):
                del self._loadedInstruments[key]

    ## FILENAME METHODS

    def getIPTS(self, runNumber: str, instrumentName: str = Config["instrument.name"]) -> str:
        ipts = self.dataService.getIPTS(runNumber, instrumentName)
        return str(ipts)

    def _createNeutronFilename(self, runNumber: str, useLiteMode: bool) -> str:
        instr = "nexus.lite" if useLiteMode else "nexus.native"
        pre = instr + ".prefix"
        ext = instr + ".extension"
        return self.getIPTS(runNumber) + Config[pre] + str(runNumber) + Config[ext]

    def _createGroupingFilename(self, groupingScheme: str, useLiteMode: bool) -> str:
        if groupingScheme == "Lite":
            return str(Config["instrument.lite.map.file"])
        instr = "lite" if useLiteMode else "native"
        home = "instrument.calibration.powder.grouping.home"
        pre = "grouping.filename.prefix"
        ext = "grouping.filename." + instr + ".extension"
        return f"{Config[home]}/{Config[pre]}{groupingScheme}{Config[ext]}"

    ## WORKSPACE NAME METHODS

    def _createNeutronWorkspaceNameBuilder(self, runNumber: str, useLiteMode: bool) -> NameBuilder:
        runNameBuilder = wng.run().runNumber(runNumber)
        if useLiteMode:
            runNameBuilder.lite(wng.Lite.TRUE)
        return runNameBuilder

    def _createNeutronWorkspaceName(self, runId: str, useLiteMode: bool) -> WorkspaceName:
        return self._createNeutronWorkspaceNameBuilder(runId, useLiteMode).build()

    def _createRawNeutronWorkspaceName(self, runId: str, useLiteMode: bool) -> WorkspaceName:
        return self._createNeutronWorkspaceNameBuilder(runId, useLiteMode).auxiliary("Raw").build()

    def _createCopyNeutronWorkspaceName(self, runId: str, useLiteMode: bool, numCopies: int) -> WorkspaceName:
        return self._createNeutronWorkspaceNameBuilder(runId, useLiteMode).auxiliary(f"Copy{numCopies}").build()

    def _createGroupingWorkspaceName(self, groupingScheme: str, runId: str, useLiteMode: bool) -> WorkspaceName:
        # TODO: use WNG here!
        if groupingScheme == "Lite":
            return "lite_grouping_map"
        instr = "lite" if useLiteMode else "native"
        return f"{Config['grouping.workspacename.' + instr]}_{groupingScheme}_{runId}"

    def _createDiffcalInputWorkspaceName(self, runId: str) -> WorkspaceName:
        return wng.diffCalInput().runNumber(runId).build()

    def _createDiffcalOutputWorkspaceName(self, runId: str) -> WorkspaceName:
        return wng.diffCalOutput().runNumber(runId).build()

    def _createDiffcalOutputWorkspaceFilename(self, runId: str, version: str) -> str:
        return str(
            Path(self._getCalibrationDataPath(runId, version))
            / (self._createDiffcalOutputWorkspaceName(runId) + ".nxs")
        )

    def _createDiffcalTableWorkspaceName(self, runId: str) -> WorkspaceName:
        return wng.diffCalTable().runNumber(runId).build()

    def _createDiffcalMaskWorkspaceName(self, runId: str) -> WorkspaceName:
        return wng.diffCalMask().runNumber(runId).build()

    def _createDiffcalTableFilename(self, runId: str, version: str) -> str:
        return str(
            Path(self._getCalibrationDataPath(runId, version)) / (self._createDiffcalTableWorkspaceName(runId) + ".h5")
        )

    ## ACCESSING WORKSPACES
    """
    These methods are for acccessing Mantid's ADS at the service layer
    """

    def uniqueHiddenName(self):
        return mtd.unique_hidden_name()

    def workspaceDoesExist(self, name: WorkspaceName):
        return mtd.doesExist(name)

    def renameWorkspace(self, oldName: WorkspaceName, newName: WorkspaceName):
        """
        Renames a workspace in Mantid's ADS.
        """
        renameAlgo = AlgorithmManager.create("RenameWorkspace")
        renameAlgo.setProperty("InputWorkspace", oldName)
        renameAlgo.setProperty("OutputWorkspace", newName)
        renameAlgo.execute()

    def getWorkspaceForName(self, name: WorkspaceName):
        """
        Simple wrapper of mantid's ADS for the service layer.
        Returns a pointer to a workspace, if it exists.
        If you need this method, you are probably doing something wrong.
        """
        if self.workspaceDoesExist(name):
            return mtd[name]
        else:
            return None

    def getCloneOfWorkspace(self, name: WorkspaceName, copy: WorkspaceName):
        """
        Simple wrapper to clone a workspace, for the service layer.
        Returns a pointer to the cloned workspace, if the original workspace exists.
        If you are doing anything with the pointer beyond checking it is non-null,
        you are probably doing something wrong.
        """
        from mantid.simpleapi import CloneWorkspace

        if self.workspaceDoesExist(name):
            ws = CloneWorkspace(InputWorkspace=name, OutputWorkspace=copy)
        else:
            ws = None
        return ws

    ## FETCH METHODS
    """
    The fetch methods orchestrate finding data files, loading them into workspaces,
    and preserving a cache to prevent re-loading the same data files.
    """

    def _fetchInstrumentDonor(self, runId: str, useLiteMode: bool) -> WorkspaceName:
        self._updateInstrumentCacheFromADS(runId, useLiteMode)

        key = self._key(runId, useLiteMode)
        wsName = self._loadedInstruments.get(key)
        if wsName is None:
            self._updateNeutronCacheFromADS(runId, useLiteMode)
            if self._loadedRuns.get(key) is not None:
                # If possible, use a cached neutron-data workspace as an instrument donor
                wsName = self._createRawNeutronWorkspaceName(runId, useLiteMode)
            else:
                # Otherwise, create an instrument donor.
                #   Alternatively, depending on performance, loading the corresponding neutron-data workspace
                #   could also be triggered here.

                wsName = self.uniqueHiddenName()

                # Load the bare instrument:
                instrumentFilename = (
                    Config["instrument.lite.definition.file"]
                    if useLiteMode
                    else Config["instrument.native.definition.file"]
                )
                loadEmptyInstrument = AlgorithmManager.create("LoadEmptyInstrument")
                loadEmptyInstrument.setProperty("Filename", instrumentFilename)
                loadEmptyInstrument.setProperty("OutputWorkspace", wsName)
                loadEmptyInstrument.execute()

                # Initialize the instrument parameters
                # (Reserved IDs will use the unmodified instrument.)
                if runId != GroceryListItem.RESERVED_NATIVE_RUNID and runId != GroceryListItem.RESERVED_LITE_RUNID:
                    self._updateInstrumentParameters(runId, wsName)
            self._loadedInstruments[key] = wsName
        return wsName

    def _updateInstrumentParameters(self, runNumber: str, wsName: str):
        """
        Update mutable instrument parameters
        """
        # Moved from `PixelGroupingParametersCalculationAlgorithm` for more general application here.

        detectorState: DetectorState = self._getDetectorState(runNumber)

        # Add sample logs with detector "arc" and "lin" parameters to the workspace
        # NOTE after adding the logs, it is necessary to update the instrument to
        #  factor in these new parameters, or else calculations will be inconsistent.
        #  This is done with a call to `ws->populateInstrumentParameters()` from within mantid.
        #  This call only needs to happen with the last log
        logsAdded = 0
        for paramName in ("arc", "lin"):
            for index in range(2):
                addSampleLog = AlgorithmManager.create("AddSampleLog")
                addSampleLog.setProperty("Workspace", wsName)
                addSampleLog.setProperty("LogName", "det_" + paramName + str(index + 1))
                addSampleLog.setProperty("LogText", str(getattr(detectorState, paramName)[index]))
                addSampleLog.setProperty("LogType", "Number Series")
                addSampleLog.setProperty("UpdateInstrumentParameters", (logsAdded >= 3))
                addSampleLog.execute()
                logsAdded += 1

    def _getDetectorState(self, runNumber: str) -> DetectorState:
        """
        Get the `DetectorState` associated with a given run number
        """
        # This method is provided to facilitate workspace loading with a _complete_ instrument state
        return self.dataService.readDetectorState(runNumber)

    def _getCalibrationDataPath(self, runNumber: str, version: str) -> str:
        return self.dataService._constructCalibrationDataPath(runNumber, version)

    def fetchWorkspace(self, filePath: str, name: WorkspaceName, loader: str = "") -> WorkspaceName:
        """
        Will fetch a workspace given a name and a path.
        inputs:
        - "filePath": complete path to workspace file
        - "name": workspace name
        - "loader" -- (optional) the loader algorithm to use to load the data
        outputs a dictionary with keys
        - "result": true if everything ran correctly
        - "loader": the loader that was used by the algorithm; use it next time
        - "workspace": the name of the workspace created in the ADS
        """
        data = None
        if self.workspaceDoesExist(name):
            data = {
                "result": True,
                "loader": "cached",
                "workspace": name,
            }
        else:
            try:
                data = self.grocer.executeRecipe(filePath, name, loader)
            except RuntimeError:
                # Mantid's error message is not particularly useful, although it's logged in any case
                data = {"result": False}
            if not data["result"]:
                raise RuntimeError(f"unable to load workspace {name} from {filePath}")
        return data

    def fetchNeutronDataSingleUse(self, runId: str, useLiteMode: bool, loader: str = "") -> Dict[str, Any]:
        """
        Fetch a neutron data file, without copy-protection.
        If the workspace is truly only needed once, this saves time and memory.
        If the workspace needs to be loaded more than once, used cached method.
        inputs:
        - runNumber -- the neutron data run number
        - useLiteMode -- whether to reduce to the instrument's Lite mode
        - loader -- (optional) the loader algorithm to use to load the data
        outputs a dictionary with keys
        - "result": true if everything ran correctly
        - "loader": the loader that was used by the algorithm; use it next time
        - "workspace": the name of the workspace created in the ADS
        """

        filename: str = self._createNeutronFilename(runId, useLiteMode)
        workspaceName: str = self._createNeutronWorkspaceName(runId, useLiteMode)

        self._updateNeutronCacheFromADS(runId, useLiteMode)

        # check if a raw workspace exists, and clone it if so
        if self._loadedRuns.get(self._key(runId, useLiteMode)) is not None:
            self.getCloneOfWorkspace(self._createRawNeutronWorkspaceName(runId, useLiteMode), workspaceName)
            data = {
                "result": True,
                "loader": "cached",
                "workspace": workspaceName,
            }
        # otherwise fetch the data
        else:
            data = self.grocer.executeRecipe(filename, workspaceName, loader)

        if useLiteMode:
            self.convertToLiteMode(workspaceName)

        return data

    def fetchNeutronDataCached(self, runId: str, useLiteMode: bool, loader: str = "") -> Dict[str, Any]:
        """
        Fetch a nexus data file using a cache system to prevent double-loading from disk
        inputs:
        - runNumber -- the neutron data run number
        - useLiteMode -- whether to reduce to the instrument's Lite mode
        - loader -- (optional) the loader algorithm to use to load the data
        outputs a dictionary with keys
        - "result": true if everything ran correctly
        - "loader": the loader that was used by the algorithm, use it next time
        - "workspace": the name of the workspace created in the ADS
        """
        key = self._key(runId, useLiteMode)
        rawWorkspaceName: WorkspaceName = self._createRawNeutronWorkspaceName(runId, useLiteMode)
        filename: str = self._createNeutronFilename(runId, useLiteMode)

        loadedFromNative: bool = False

        self._updateNeutronCacheFromADS(runId, useLiteMode)

        # if the raw data has already been loaded, clone it
        if self._loadedRuns.get(key) is not None:
            data = {"loader": "cached"}
        # if the data is not cached, but the file exists
        elif os.path.isfile(filename):
            data = self.grocer.executeRecipe(filename, rawWorkspaceName, loader)
            self._loadedRuns[key] = 0
        # if the file does not exist, and this is native resolution data, this represents an error condition
        elif useLiteMode is False:
            raise RuntimeError(f"Could not load run {runId} from file {filename}")
        # if in Lite mode, and no raw workspace and no file exists, look if native data has been loaded from cache
        # if so, then clone the native data and reduce it
        elif self._loadedRuns.get(self._key(runId, False)) is not None:
            nativeRawWorkspaceName = self._createRawNeutronWorkspaceName(runId, False)
            data = {"loader": "cached"}
            loadedFromNative = True
        # neither lite nor native data in cache and lite file does not exist
        # then load native data, clone it, and reduce it
        elif os.path.isfile(self._createNeutronFilename(runId, False)):
            # load the native resolution data
            goingNative = (runId, False)
            nativeRawWorkspaceName = self._createRawNeutronWorkspaceName(*goingNative)
            nativeFilename = self._createNeutronFilename(*goingNative)
            data = self.grocer.executeRecipe(nativeFilename, nativeRawWorkspaceName, loader="")
            # keep track of the loaded raw native data
            self._loadedRuns[self._key(*goingNative)] = 0
            loadedFromNative = True
        # the data cannot be loaded -- this is an error condition
        else:
            raise RuntimeError(f"Could not load run {runId} from file {filename}")

        if loadedFromNative:
            # clone the native raw workspace
            # then reduce its resolution to make the lite raw workspace
            self.getCloneOfWorkspace(nativeRawWorkspaceName, rawWorkspaceName)
            self._loadedRuns[key] = 0
            self.convertToLiteMode(rawWorkspaceName)

        # create a copy of the raw data for use
        workspaceName = self._createCopyNeutronWorkspaceName(runId, useLiteMode, self._loadedRuns[key] + 1)
        data["result"] = self.getCloneOfWorkspace(rawWorkspaceName, workspaceName) is not None
        data["workspace"] = workspaceName
        self._loadedRuns[key] += 1
        return data

    def fetchLiteDataMap(self) -> WorkspaceName:
        item = GroceryListItem.builder().grouping("Lite").build()
        return self.fetchGroupingDefinition(item)["workspace"]

    def fetchGroupingDefinition(self, item: GroceryListItem) -> Dict[str, Any]:
        """
        Fetch a grouping definition.
        inputs:
        - item, a GroceryListItem
        outputs a dictionary with
        - "result", true if everything ran correctly
        - "loader", either "LoadGroupingDefinition" or "cached"
        - "workspace", the name of the new grouping workspace in the ADS
        """
        key = self._key(item.groupingScheme, item.runNumber, item.useLiteMode)
        workspaceName = self._createGroupingWorkspaceName(item.groupingScheme, item.runNumber, item.useLiteMode)

        self._updateGroupingCacheFromADS(key, workspaceName)
        groupingIsLoaded = self._loadedGroupings.get(key) is not None

        if groupingIsLoaded:
            data = {
                "result": True,
                "loader": "cached",
                "workspace": workspaceName,
            }
        else:
            filename = self._createGroupingFilename(item.groupingScheme, item.useLiteMode)
            groupingLoader = "LoadGroupingDefinition"

            # Unless overridden: use a cached workspace as the instrument donor.
            instrumentPropertySource, instrumentSource = (
                ("InstrumentDonor", self._fetchInstrumentDonor(item.runNumber, item.useLiteMode))
                if not item.instrumentPropertySource
                else (item.instrumentPropertySource, item.instrumentSource)
            )
            data = self.grocer.executeRecipe(
                filename=filename,
                workspace=workspaceName,
                loader=groupingLoader,
                instrumentPropertySource=instrumentPropertySource,
                instrumentSource=instrumentSource,
            )
            self._loadedGroupings[key] = data["workspace"]

        return data

    def fetchCalibrationWorkspaces(self, item: GroceryListItem) -> Dict[str, Any]:
        """
        Fetch diffraction-calibration table and mask workspaces
        inputs:
        - item, a GroceryListItem
        outputs a dictionary with
        - "result", true if everything ran correctly
        - "loader", either "LoadDiffractionCalibrationWorkspaces" or "cached"
        - "workspace", the name of the new workspace in the ADS:
          this defaults to the name of the calibration-table workspace, but the
          mask workspace will be loaded as well
        """

        runNumber, version, useLiteMode = item.runNumber, item.version, item.useLiteMode
        tableWorkspaceName = self._createDiffcalTableWorkspaceName(runNumber)
        maskWorkspaceName = self._createDiffcalMaskWorkspaceName(runNumber)

        if self.workspaceDoesExist(tableWorkspaceName):
            data = {
                "result": True,
                "loader": "cached",
                "workspace": tableWorkspaceName,
            }
        else:
            # table + mask are in the same hdf5 file:
            filename = self._createDiffcalTableFilename(runNumber, version)

            # Unless overridden: use a cached workspace as the instrument donor.
            instrumentPropertySource, instrumentSource = (
                ("InstrumentDonor", self._fetchInstrumentDonor(runNumber, useLiteMode))
                if not item.instrumentPropertySource
                else (item.instrumentPropertySource, item.instrumentSource)
            )
            data = self.grocer.executeRecipe(
                filename=filename,
                # IMPORTANT: Both table and mask workspaces will be loaded,
                #   however, the 'workspace' property needs to return
                #   a `MatrixWorkspace`-derived property, otherwise Mantid gets confused.
                workspace=maskWorkspaceName,
                loader="LoadCalibrationWorkspaces",
                instrumentPropertySource=instrumentPropertySource,
                instrumentSource=instrumentSource,
                loaderArgs=json.dumps({"CalibrationTable": tableWorkspaceName, "MaskWorkspace": maskWorkspaceName}),
            )
            data["workspace"] = tableWorkspaceName

        return data

    def fetchGroceryList(self, groceryList: List[GroceryListItem]) -> List[WorkspaceName]:
        """
        inputs:
        - groceryList -- a list of GroceryListItems indicating the workspaces to create
        output:
        - the names of the workspaces, in the same order as items in the grocery list
        """
        groceries = []
        for item in groceryList:
            match item.workspaceType:
                # for neutron data stored in a nexus file
                case "neutron":
                    if item.keepItClean:
                        res = self.fetchNeutronDataCached(item.runNumber, item.useLiteMode, item.loader)
                    else:
                        res = self.fetchNeutronDataSingleUse(item.runNumber, item.useLiteMode, item.loader)
                # for grouping definitions
                case "grouping":
                    res = self.fetchGroupingDefinition(item)
                case "diffcal":
                    res = {"result": False, "workspace": self._createDiffcalInputWorkspaceName(item.runNumber)}
                    raise RuntimeError(
                        "not implemented: no path available to fetch diffcal "
                        + f"input table workspace: '{res['workspace']}'"
                    )
                # for diffraction-calibration workspaces
                case "diffcal_output":
                    diffcalOutputWorkspaceName = self._createDiffcalOutputWorkspaceName(item.runNumber)
                    if item.isOutput:
                        res = {"result": True, "workspace": diffcalOutputWorkspaceName}
                    else:
                        res = self.fetchWorkspace(
                            self._createDiffcalOutputWorkspaceFilename(item.runNumber, item.version),
                            diffcalOutputWorkspaceName,
                        )
                case "diffcal_table":
                    tableWorkspaceName = self._createDiffcalTableWorkspaceName(item.runNumber)
                    if item.isOutput:
                        res = {"result": True, "workspace": tableWorkspaceName}
                    else:
                        res = self.fetchCalibrationWorkspaces(item)
                        res["workspace"] = tableWorkspaceName
                case "diffcal_mask":
                    maskWorkspaceName = self._createDiffcalMaskWorkspaceName(item.runNumber)
                    if item.isOutput:
                        res = {"result": True, "workspace": self._createDiffcalMaskWorkspaceName(item.runNumber)}
                    else:
                        res = self.fetchCalibrationWorkspaces(item)
                        res["workspace"] = maskWorkspaceName
                case _:
                    raise RuntimeError(f"unrecognized 'workspaceType': '{item.workspaceType}'")
            # check that the fetch operation succeeded and if so append the workspace
            if res["result"] is True:
                groceries.append(res["workspace"])
            else:
                raise RuntimeError(f"Error fetching item {item.json(indent=2)}")
        return groceries

    def fetchGroceryDict(self, groceryDict: Dict[str, GroceryListItem], **kwargs) -> Dict[str, WorkspaceName]:
        """
        This is the primary method you should use for fetching groceries, in almost all cases.
        Will create a dictionary matching property names to workspaces for those properties,
        for easiest use in recipes and algorithms.
        inputs:
        - groceryDict -- a dictionary of GroceryListItems keyed to their property name
        output:
        - a dictionary where each key is a property name and each value the workspace name for that property
        """
        groceryList = groceryDict.values()
        groceryNames = groceryDict.keys()
        groceries = self.fetchGroceryList(groceryList)
        data = dict(zip(groceryNames, groceries))
        data.update(kwargs)
        return data

    def convertToLiteMode(self, workspace: WorkspaceName):
        from snapred.backend.service.LiteDataService import LiteDataService

        LiteDataService().reduceLiteData(workspace, workspace)

    ## CLEANUP METHODS

    def deleteWorkspace(self, name: WorkspaceName):
        """
        Deletes a workspace from Mantid.
        Mostly for cleanup at the Service Layer.
        """
        deleteAlgo = AlgorithmManager.create("WashDishes")
        deleteAlgo.setProperty("Workspace", name)
        deleteAlgo.execute()

    def deleteWorkspaceUnconditional(self, name: WorkspaceName):
        """
        Deletes a workspace from Mantid, regardless of CIS mode.
        Use when a workspace MUST be deleted for proper behavior.
        """
        if self.workspaceDoesExist(name):
            deleteAlgo = AlgorithmManager.create("DeleteWorkspace")
            deleteAlgo.setProperty("Workspace", name)
            deleteAlgo.execute()
        else:
            pass

    def clearADS(self, exclude: List[str] = [], cache: bool = False):
        """
        Clears ads of all workspaces except those in the exclude list and cache.
        """
        workspacesToClear = mtd.getObjectNames()
        # filter exclude
        workspacesToClear = [w for w in workspacesToClear if w not in exclude]
        # filter caches
        if not cache:
            workspaceCache = self.getCachedWorkspaces()
            workspacesToClear = [w for w in workspacesToClear if w not in workspaceCache]
        # clear the workspaces
        for workspace in workspacesToClear:
            self.deleteWorkspaceUnconditional(workspace)

        self.rebuildCache()<|MERGE_RESOLUTION|>--- conflicted
+++ resolved
@@ -1,10 +1,6 @@
 import json
 import os
-<<<<<<< HEAD
-=======
-from functools import cache
 from pathlib import Path
->>>>>>> f7c17e75
 from typing import Any, Dict, List, Tuple
 
 from mantid.api import AlgorithmManager, mtd
