--- conflicted
+++ resolved
@@ -879,14 +879,9 @@
                         item.version = self.dataService._getVersionFromCalibrationIndex(
                             item.runNumber, item.useLiteMode
                         )
-<<<<<<< HEAD
-                    # record = self.dataService.readCalibrationRecord(item.runNumber, item.useLiteMode, item.version)
-                    # item.runNumber = record.runNumber
-=======
                         record = self.dataService.readCalibrationRecord(item.runNumber, item.useLiteMode, item.version)
                         if record is not None:
                             item.runNumber = record.runNumber
->>>>>>> d7fa47ed
                     tableWorkspaceName = self._createDiffcalTableWorkspaceName(
                         item.runNumber, item.useLiteMode, item.version
                     )
