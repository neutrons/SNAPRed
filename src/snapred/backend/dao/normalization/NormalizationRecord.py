from typing import Any, List

<<<<<<< HEAD
from snapred.backend.dao.calibration.Calibration import Calibration
from snapred.backend.dao.indexing.Record import Record
=======
from pydantic import BaseModel, ConfigDict, field_validator

from snapred.backend.dao.calibration.Calibration import Calibration
from snapred.meta.Config import Config
from snapred.meta.mantid.WorkspaceNameGenerator import WorkspaceName
>>>>>>> 3adaf0a3


class NormalizationRecord(Record):
    """

    This class is crucial for tracking the specifics of each normalization step, facilitating
    reproducibility and data management within scientific workflows. It serves as a comprehensive
    record of the parameters and context of normalization operations, contributing to the integrity
    and utility of the resulting data.

    """

    # inherits from Record
    # - runNumber
    # - useLiteMode
    # - version

    # specific to normalization records
    backgroundRunNumber: str
    smoothingParameter: float
    peakIntensityThreshold: float
    # detectorPeaks: List[DetectorPeak] # TODO: need to save this for reference during reduction
    calibration: Calibration
<<<<<<< HEAD
    workspaceNames: List[str] = []

    dMin: float
=======
    workspaceNames: List[WorkspaceName] = []
    version: int = Config["instrument.startingVersionNumber"]
    dMin: float

    @field_validator("runNumber", "backgroundRunNumber", mode="before")
    @classmethod
    def validate_runNumber(cls, v: Any) -> Any:
        if isinstance(v, int):
            v = str(v)
        return v

    model_config = ConfigDict(
        # required in order to use 'WorkspaceName'
        arbitrary_types_allowed=True,
    )
>>>>>>> 3adaf0a3
<|MERGE_RESOLUTION|>--- conflicted
+++ resolved
@@ -1,15 +1,8 @@
-from typing import Any, List
+from typing import List
 
-<<<<<<< HEAD
 from snapred.backend.dao.calibration.Calibration import Calibration
 from snapred.backend.dao.indexing.Record import Record
-=======
-from pydantic import BaseModel, ConfigDict, field_validator
-
-from snapred.backend.dao.calibration.Calibration import Calibration
-from snapred.meta.Config import Config
 from snapred.meta.mantid.WorkspaceNameGenerator import WorkspaceName
->>>>>>> 3adaf0a3
 
 
 class NormalizationRecord(Record):
@@ -33,24 +26,6 @@
     peakIntensityThreshold: float
     # detectorPeaks: List[DetectorPeak] # TODO: need to save this for reference during reduction
     calibration: Calibration
-<<<<<<< HEAD
-    workspaceNames: List[str] = []
+    workspaceNames: List[WorkspaceName] = []
 
-    dMin: float
-=======
-    workspaceNames: List[WorkspaceName] = []
-    version: int = Config["instrument.startingVersionNumber"]
-    dMin: float
-
-    @field_validator("runNumber", "backgroundRunNumber", mode="before")
-    @classmethod
-    def validate_runNumber(cls, v: Any) -> Any:
-        if isinstance(v, int):
-            v = str(v)
-        return v
-
-    model_config = ConfigDict(
-        # required in order to use 'WorkspaceName'
-        arbitrary_types_allowed=True,
-    )
->>>>>>> 3adaf0a3
+    dMin: float