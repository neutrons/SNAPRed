from typing import List, Optional

from pydantic import BaseModel

from snapred.backend.dao.normalization.Normalization import Normalization
from snapred.meta.mantid.WorkspaceInfo import WorkspaceInfo


class NormalizationRecord(BaseModel):
    runNumber: str
    backgroundRunNumber: str
    smoothingParameter: float
    normalization: Normalization
<<<<<<< HEAD
    workspaceList: Optional[List[WorkspaceInfo]]
=======
    workspaceNames: List[str] = []
>>>>>>> bec18138
    version: Optional[int]<|MERGE_RESOLUTION|>--- conflicted
+++ resolved
@@ -11,9 +11,5 @@
     backgroundRunNumber: str
     smoothingParameter: float
     normalization: Normalization
-<<<<<<< HEAD
-    workspaceList: Optional[List[WorkspaceInfo]]
-=======
-    workspaceNames: List[str] = []
->>>>>>> bec18138
+    workspaceList: List[WorkspaceInfo] = []
     version: Optional[int]