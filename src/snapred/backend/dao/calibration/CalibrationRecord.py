from typing import Any, Dict, List, Optional

<<<<<<< HEAD
=======
from pydantic import BaseModel, ConfigDict, field_validator

>>>>>>> 3adaf0a3
from snapred.backend.dao.calibration.Calibration import Calibration
from snapred.backend.dao.calibration.FocusGroupMetric import FocusGroupMetric
from snapred.backend.dao.CrystallographicInfo import CrystallographicInfo
from snapred.backend.dao.indexing.Record import Record
from snapred.backend.dao.state.PixelGroup import PixelGroup
from snapred.meta.mantid.WorkspaceNameGenerator import WorkspaceName, WorkspaceType


class CalibrationRecord(Record):
    """

    The CalibrationRecord class, serves as a comprehensive log of the inputs and parameters employed
    to produce a specific version of a calibration. It systematically records the runNumber, detailed
    crystalInfo from CrystallographicInfo, and the calibration parameters from Calibration. Additionally,
    it may include pixelGroups, a list of PixelGroup objects (intended to be mandatory in future updates),
    and focusGroupCalibrationMetrics derived from FocusGroupMetric to evaluate calibration quality. The
    workspaces dictionary maps WorkspaceType to lists of WorkspaceName, organizing the associated Mantid
    workspace names by type. An optional version number allows for tracking the calibration evolution over
    time.

    """

    # inherits from Record
    # - runNumber
    # - useLiteMode
    # - version

    # specific to calibration records
    crystalInfo: CrystallographicInfo
    calibrationFittingIngredients: Calibration
    pixelGroups: Optional[List[PixelGroup]] = None  # TODO: really shouldn't be optional, will be when sns data fixed
    focusGroupCalibrationMetrics: FocusGroupMetric
<<<<<<< HEAD
    workspaces: Dict[WorkspaceType, List[WorkspaceName]]
=======
    workspaces: Dict[WorkspaceType, List[WorkspaceName]]
    version: int = Config["instrument.startingVersionNumber"]

    @field_validator("runNumber", mode="before")
    @classmethod
    def validate_runNumber(cls, v: Any) -> Any:
        if isinstance(v, int):
            v = str(v)
        return v

    model_config = ConfigDict(
        # required in order to use 'WorkspaceName'
        arbitrary_types_allowed=True,
    )
>>>>>>> 3adaf0a3
<|MERGE_RESOLUTION|>--- conflicted
+++ resolved
@@ -1,10 +1,5 @@
-from typing import Any, Dict, List, Optional
+from typing import Dict, List, Optional
 
-<<<<<<< HEAD
-=======
-from pydantic import BaseModel, ConfigDict, field_validator
-
->>>>>>> 3adaf0a3
 from snapred.backend.dao.calibration.Calibration import Calibration
 from snapred.backend.dao.calibration.FocusGroupMetric import FocusGroupMetric
 from snapred.backend.dao.CrystallographicInfo import CrystallographicInfo
@@ -37,21 +32,4 @@
     calibrationFittingIngredients: Calibration
     pixelGroups: Optional[List[PixelGroup]] = None  # TODO: really shouldn't be optional, will be when sns data fixed
     focusGroupCalibrationMetrics: FocusGroupMetric
-<<<<<<< HEAD
-    workspaces: Dict[WorkspaceType, List[WorkspaceName]]
-=======
-    workspaces: Dict[WorkspaceType, List[WorkspaceName]]
-    version: int = Config["instrument.startingVersionNumber"]
-
-    @field_validator("runNumber", mode="before")
-    @classmethod
-    def validate_runNumber(cls, v: Any) -> Any:
-        if isinstance(v, int):
-            v = str(v)
-        return v
-
-    model_config = ConfigDict(
-        # required in order to use 'WorkspaceName'
-        arbitrary_types_allowed=True,
-    )
->>>>>>> 3adaf0a3
+    workspaces: Dict[WorkspaceType, List[WorkspaceName]]