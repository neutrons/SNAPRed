from typing import List, Optional

from pydantic import BaseModel

from snapred.backend.dao.GSASParameters import GSASParameters
from snapred.backend.dao.InstrumentConfig import InstrumentConfig
from snapred.backend.dao.Limit import Limit
from snapred.backend.dao.ParticleBounds import ParticleBounds
from snapred.backend.dao.state.DetectorState import DetectorState, GuideState
from snapred.backend.dao.state.FocusGroup import FocusGroup
from snapred.backend.dao.state.PixelGroup import PixelGroup


class InstrumentState(BaseModel):
    instrumentConfig: InstrumentConfig
    detectorState: DetectorState
    gsasParameters: GSASParameters
    particleBounds: ParticleBounds
    defaultGroupingSliceValue: float
    fwhmMultiplierLimit: Limit[float]
    peakTailCoefficient: float
<<<<<<< HEAD
    groupMap: List[FocusGroup] = [
        FocusGroup(name="", definition="")
    ]  # TODO: this should come from grouping schema index
=======
    # TODO this will be completely removed in an upcoming PR.
    # For the moment it is required by DetectorPeakPredictor.
    # Future PR will introduce one set of PeakIngredients for all
    # of the various peaks-related algorithms, which will make
    # this pixelGroup unneeded.
    pixelGroup: Optional[PixelGroup]
>>>>>>> 762c532d

    @property
    def delTh(self) -> float:
        return (
            self.instrumentConfig.delThWithGuide
            if self.detectorState.guideStat == GuideState.IN
            else self.instrumentConfig.delThNoGuide
        )<|MERGE_RESOLUTION|>--- conflicted
+++ resolved
@@ -19,18 +19,12 @@
     defaultGroupingSliceValue: float
     fwhmMultiplierLimit: Limit[float]
     peakTailCoefficient: float
-<<<<<<< HEAD
-    groupMap: List[FocusGroup] = [
-        FocusGroup(name="", definition="")
-    ]  # TODO: this should come from grouping schema index
-=======
     # TODO this will be completely removed in an upcoming PR.
     # For the moment it is required by DetectorPeakPredictor.
     # Future PR will introduce one set of PeakIngredients for all
     # of the various peaks-related algorithms, which will make
     # this pixelGroup unneeded.
     pixelGroup: Optional[PixelGroup]
->>>>>>> 762c532d
 
     @property
     def delTh(self) -> float:
