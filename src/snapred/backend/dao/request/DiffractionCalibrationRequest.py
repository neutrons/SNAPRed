# TODO this can probably be relaced in the code with FarmFreshIngredients
from typing import Any, Optional

from pydantic import BaseModel, field_validator

from snapred.backend.dao.Limit import Pair
from snapred.backend.dao.state.FocusGroup import FocusGroup
from snapred.backend.error.ContinueWarning import ContinueWarning
from snapred.meta.Config import Config
from snapred.meta.mantid.AllowedPeakTypes import SymmetricPeakEnum


class DiffractionCalibrationRequest(BaseModel, extra="forbid"):
    """

    The DiffractionCalibrationRequest class is designed to kick-start the calibration process
    for a specific run by comparing it against known crystallographic data from a cif file.
    It includes the runNumber, calibrantSamplePath, and the focusGroup involved, alongside
    settings like useLiteMode for simplified processing and a series of calibration parameters
    such as crystalDMin, crystalDMax, peakFunction, and thresholds for convergence and peak
    intensity. These parameters are pre-configured with default values from the system's
    configuration, ensuring a consistent and precise approach to diffraction calibration.

    """

    runNumber: str
    calibrantSamplePath: str
    focusGroup: FocusGroup
    useLiteMode: bool
    crystalDMin: float = Config["constants.CrystallographicInfo.crystalDMin"]
    crystalDMax: float = Config["constants.CrystallographicInfo.crystalDMax"]
    peakFunction: SymmetricPeakEnum = SymmetricPeakEnum[Config["calibration.diffraction.peakFunction"]]
    convergenceThreshold: float = Config["calibration.diffraction.convergenceThreshold"]
    nBinsAcrossPeakWidth: int = Config["calibration.diffraction.nBinsAcrossPeakWidth"]
    maximumOffset: float = Config["calibration.diffraction.maximumOffset"]
    fwhmMultipliers: Pair[float] = Pair.model_validate(Config["calibration.parameters.default.FWHMMultiplier"])
    maxChiSq: float = Config["constants.GroupDiffractionCalibration.MaxChiSq"]
<<<<<<< HEAD
    removeBackground: Optional[bool]
=======
    skipPixelCalibration: bool = False
    removeBackground: bool = False
>>>>>>> b721a421

    continueFlags: Optional[ContinueWarning.Type] = ContinueWarning.Type.UNSET

    @field_validator("fwhmMultipliers", mode="before")
    @classmethod
    def validate_fwhmMultipliers(cls, v: Any) -> Pair[float]:
        if isinstance(v, dict):
            v = Pair[float](**v)
        if not isinstance(v, Pair[float]):
            # Coerce Generic[T]-derived type
            v = Pair[float](**v.dict())
        return v<|MERGE_RESOLUTION|>--- conflicted
+++ resolved
@@ -35,12 +35,7 @@
     maximumOffset: float = Config["calibration.diffraction.maximumOffset"]
     fwhmMultipliers: Pair[float] = Pair.model_validate(Config["calibration.parameters.default.FWHMMultiplier"])
     maxChiSq: float = Config["constants.GroupDiffractionCalibration.MaxChiSq"]
-<<<<<<< HEAD
-    removeBackground: Optional[bool]
-=======
-    skipPixelCalibration: bool = False
     removeBackground: bool = False
->>>>>>> b721a421
 
     continueFlags: Optional[ContinueWarning.Type] = ContinueWarning.Type.UNSET
 
