# TODO this can probably be relaced in the code with FarmFreshIngredients
from typing import Any, Optional

from pydantic import BaseModel, ConfigDict, field_validator

from snapred.backend.dao.Limit import Pair
from snapred.backend.dao.state.FocusGroup import FocusGroup
from snapred.backend.error.ContinueWarning import ContinueWarning
from snapred.meta.Config import Config
from snapred.meta.mantid.AllowedPeakTypes import SymmetricPeakEnum


class DiffractionCalibrationRequest(BaseModel, extra="forbid"):
    """

    The DiffractionCalibrationRequest class is designed to kick-start the calibration process
    for a specific run by comparing it against known crystallographic data from a cif file.
    It includes the runNumber, calibrantSamplePath, and the focusGroup involved, alongside
    settings like useLiteMode for simplified processing and a series of calibration parameters
    such as crystalDMin, crystalDMax, peakFunction, and thresholds for convergence and peak
    intensity. These parameters are pre-configured with default values from the system's
    configuration, ensuring a consistent and precise approach to diffraction calibration.

    """

    runNumber: str
    calibrantSamplePath: str
    focusGroup: FocusGroup
    useLiteMode: bool
    crystalDMin: float = Config["constants.CrystallographicInfo.crystalDMin"]
    crystalDMax: float = Config["constants.CrystallographicInfo.crystalDMax"]
    peakFunction: SymmetricPeakEnum = SymmetricPeakEnum[Config["calibration.diffraction.peakFunction"]]
    convergenceThreshold: float = Config["calibration.diffraction.convergenceThreshold"]
    nBinsAcrossPeakWidth: int = Config["calibration.diffraction.nBinsAcrossPeakWidth"]
    maximumOffset: float = Config["calibration.diffraction.maximumOffset"]
    fwhmMultipliers: Pair[float] = Pair.model_validate(Config["calibration.parameters.default.FWHMMultiplier"])
    maxChiSq: float = Config["constants.GroupDiffractionCalibration.MaxChiSq"]
<<<<<<< HEAD
    skipPixelCalibration: bool = False
=======
    removeBackground: Optional[bool]

    continueFlags: Optional[ContinueWarning.Type] = ContinueWarning.Type.UNSET
>>>>>>> 8735fd35

    @field_validator("fwhmMultipliers", mode="before")
    @classmethod
    def validate_fwhmMultipliers(cls, v: Any) -> Pair[float]:
        if isinstance(v, dict):
            v = Pair[float](**v)
        if not isinstance(v, Pair[float]):
            # Coerce Generic[T]-derived type
            v = Pair[float](**v.dict())
        return v

    model_config = ConfigDict(extra="forbid")<|MERGE_RESOLUTION|>--- conflicted
+++ resolved
@@ -35,13 +35,10 @@
     maximumOffset: float = Config["calibration.diffraction.maximumOffset"]
     fwhmMultipliers: Pair[float] = Pair.model_validate(Config["calibration.parameters.default.FWHMMultiplier"])
     maxChiSq: float = Config["constants.GroupDiffractionCalibration.MaxChiSq"]
-<<<<<<< HEAD
     skipPixelCalibration: bool = False
-=======
     removeBackground: Optional[bool]
 
     continueFlags: Optional[ContinueWarning.Type] = ContinueWarning.Type.UNSET
->>>>>>> 8735fd35
 
     @field_validator("fwhmMultipliers", mode="before")
     @classmethod
