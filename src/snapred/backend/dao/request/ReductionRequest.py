--- conflicted
+++ resolved
@@ -11,13 +11,9 @@
     useLiteMode: bool
     focusGroups: List[FocusGroup] = []
     userSelectedMaskPath: Optional[str] = None
-<<<<<<< HEAD
     version: Optional[int] = None
-=======
-    version: Union[int, Literal["*"]] = "*"
     keepUnfocused: bool = False
     convertUnitsTo: str = None
->>>>>>> 2a13bec3
 
     # TODO: Move to SNAPRequest
     continueFlags: Optional[ContinueWarning.Type] = None
