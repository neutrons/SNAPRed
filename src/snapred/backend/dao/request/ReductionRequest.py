from typing import List, Optional, Union

from pydantic import BaseModel, ConfigDict

from snapred.backend.dao.state.FocusGroup import FocusGroup
from snapred.backend.error.ContinueWarning import ContinueWarning


class ReductionRequest(BaseModel):
    runNumber: Union[str, List[str]]
    useLiteMode: bool
    focusGroup: Union[Optional[FocusGroup], List[FocusGroup]]
<<<<<<< HEAD
    userSelectedMaskPath: Optional[str]
    version: Optional[int]
=======
    userSelectedMaskPath: Optional[str] = None
    version: Union[int, Literal["*"]] = "*"
>>>>>>> 3adaf0a3

    # TODO: Move to SNAPRequest
    continueFlags: Optional[ContinueWarning.Type] = None

    model_config = ConfigDict(extra="forbid")<|MERGE_RESOLUTION|>--- conflicted
+++ resolved
@@ -10,13 +10,8 @@
     runNumber: Union[str, List[str]]
     useLiteMode: bool
     focusGroup: Union[Optional[FocusGroup], List[FocusGroup]]
-<<<<<<< HEAD
     userSelectedMaskPath: Optional[str]
     version: Optional[int]
-=======
-    userSelectedMaskPath: Optional[str] = None
-    version: Union[int, Literal["*"]] = "*"
->>>>>>> 3adaf0a3
 
     # TODO: Move to SNAPRequest
     continueFlags: Optional[ContinueWarning.Type] = None
