from typing import List

from pydantic import BaseModel

<<<<<<< HEAD
from snapred.backend.dao.GroupPeakList import GroupPeakList
from snapred.meta.Config import Config
=======
from snapred.backend.dao.ingredients import SmoothDataExcludingPeaksIngredients
from snapred.backend.dao.state.FocusGroup import FocusGroup
>>>>>>> 0bda9cbd


class SmoothDataExcludingPeaksRequest(BaseModel):
    runNumber: str
    useLiteMode: bool = True  # TODO turn this on inside the view and workflow
    focusGroup: FocusGroup

    calibrantSamplePath: str

    inputWorkspace: str
    outputWorkspace: str
<<<<<<< HEAD
    detectorPeaks: List[GroupPeakList]
    smoothingParameter: float
=======

    smoothingParameter: float
    dMin: float
>>>>>>> 0bda9cbd
<|MERGE_RESOLUTION|>--- conflicted
+++ resolved
@@ -1,14 +1,9 @@
-from typing import List
+from typing import List, Optional
 
 from pydantic import BaseModel
 
-<<<<<<< HEAD
 from snapred.backend.dao.GroupPeakList import GroupPeakList
-from snapred.meta.Config import Config
-=======
-from snapred.backend.dao.ingredients import SmoothDataExcludingPeaksIngredients
 from snapred.backend.dao.state.FocusGroup import FocusGroup
->>>>>>> 0bda9cbd
 
 
 class SmoothDataExcludingPeaksRequest(BaseModel):
@@ -20,11 +15,5 @@
 
     inputWorkspace: str
     outputWorkspace: str
-<<<<<<< HEAD
-    detectorPeaks: List[GroupPeakList]
-    smoothingParameter: float
-=======
-
-    smoothingParameter: float
-    dMin: float
->>>>>>> 0bda9cbd
+    detectorPeaks: Optional[List[GroupPeakList]]
+    smoothingParameter: float