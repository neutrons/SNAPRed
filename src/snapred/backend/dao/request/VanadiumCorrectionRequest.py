from pydantic import BaseModel

<<<<<<< HEAD
from snapred.backend.dao.ingredients import NormalizationIngredients


class VanadiumCorrectionRequest(BaseModel):
=======
from snapred.backend.dao.state.FocusGroup import FocusGroup


class VanadiumCorrectionRequest(BaseModel):
    runNumber: str
    useLiteMode: bool = True  # TODO turn this on inside the view and workflow
    focusGroup: FocusGroup

    calibrantSamplePath: str

>>>>>>> 0bda9cbd
    inputWorkspace: str
    backgroundWorkspace: str
    outputWorkspace: str
    ingredients: NormalizationIngredients<|MERGE_RESOLUTION|>--- conflicted
+++ resolved
@@ -1,11 +1,8 @@
+from typing import Optional
+
 from pydantic import BaseModel
 
-<<<<<<< HEAD
-from snapred.backend.dao.ingredients import NormalizationIngredients
-
-
-class VanadiumCorrectionRequest(BaseModel):
-=======
+from snapred.backend.dao.ingredients.NormalizationIngredients import NormalizationIngredients
 from snapred.backend.dao.state.FocusGroup import FocusGroup
 
 
@@ -16,8 +13,7 @@
 
     calibrantSamplePath: str
 
->>>>>>> 0bda9cbd
     inputWorkspace: str
     backgroundWorkspace: str
     outputWorkspace: str
-    ingredients: NormalizationIngredients+    ingredients: Optional[NormalizationIngredients]