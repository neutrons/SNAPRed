--- conflicted
+++ resolved
@@ -28,13 +28,4 @@
     peakFunction: SymmetricPeakEnum = SymmetricPeakEnum[Config["calibration.diffraction.peakFunction"]]
     maxOffset: float = Config["calibration.diffraction.maximumOffset"]
     maxChiSq: float = Config["constants.GroupDiffractionCalibration.MaxChiSq"]
-<<<<<<< HEAD
-    # NOTE: removeBackground == True means that the background IS NOT removed
-    # NOTE: removeBackgroud == False means that the background IS removed
-    removeBackground: bool = True
-
-    model_config = ConfigDict(extra="forbid")
-=======
-    skipPixelCalibration: bool = False
-    removeBackground: bool = False
->>>>>>> b721a421
+    removeBackground: bool = False