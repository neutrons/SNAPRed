from typing import List

from pydantic import BaseModel, ConfigDict

from snapred.backend.dao.GroupPeakList import GroupPeakList
from snapred.backend.dao.RunConfig import RunConfig
from snapred.backend.dao.state.PixelGroup import PixelGroup
from snapred.meta.Config import Config
from snapred.meta.mantid.AllowedPeakTypes import SymmetricPeakEnum


class DiffractionCalibrationIngredients(BaseModel):
    """

    The DiffractionCalibrationIngredients class encapsulates all the necessary components for
    conducting diffraction calibration. It contains a runConfig for the calibration run settings,
    a pixelGroup specifying the group of pixels under consideration, and a list of groupedPeakLists
    detailing the peaks identified in each group. Additionally, it defines a convergenceThreshold
    for calibration accuracy, a peakFunction selected based on system configuration for modeling
    the peaks, and a maxOffset limit for calibration adjustments.

    """

    runConfig: RunConfig
    pixelGroup: PixelGroup
    groupedPeakLists: List[GroupPeakList]
    convergenceThreshold: float = float(Config["calibration.diffraction.convergenceThreshold"])
    peakFunction: SymmetricPeakEnum = SymmetricPeakEnum[Config["calibration.diffraction.peakFunction"]]
    maxOffset: float = Config["calibration.diffraction.maximumOffset"]
    maxChiSq: float = Config["constants.GroupDiffractionCalibration.MaxChiSq"]
<<<<<<< HEAD
    skipPixelCalibration: bool = False
=======
    # NOTE: removeBackground == True means that the background IS NOT removed
    # NOTE: removeBackgroud == False means that the background IS removed
    removeBackground: bool = True
>>>>>>> 8735fd35

    model_config = ConfigDict(extra="forbid")<|MERGE_RESOLUTION|>--- conflicted
+++ resolved
@@ -28,12 +28,9 @@
     peakFunction: SymmetricPeakEnum = SymmetricPeakEnum[Config["calibration.diffraction.peakFunction"]]
     maxOffset: float = Config["calibration.diffraction.maximumOffset"]
     maxChiSq: float = Config["constants.GroupDiffractionCalibration.MaxChiSq"]
-<<<<<<< HEAD
     skipPixelCalibration: bool = False
-=======
     # NOTE: removeBackground == True means that the background IS NOT removed
     # NOTE: removeBackgroud == False means that the background IS removed
     removeBackground: bool = True
->>>>>>> 8735fd35
 
     model_config = ConfigDict(extra="forbid")