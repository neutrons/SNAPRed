--- conflicted
+++ resolved
@@ -12,11 +12,7 @@
 
     runConfig: RunConfig
     reductionState: ReductionState
-<<<<<<< HEAD
-    pixelGroupingParameters: List[PixelGroupingParameters] = Field(min_items=1)
-=======
     pixelGroup: PixelGroup
->>>>>>> 27d25520
 
     # if we need specific getter and setter methods, we can use the @property decorator
     # https://docs.python.org/3/library/functions.html#property
