from typing import Any, List, Optional

from pydantic import BaseModel, Field, root_validator, validate_model, validator

from snapred.backend.dao.calibration import Calibration
from snapred.backend.dao.ObjectSHA import ObjectSHA
from snapred.backend.dao.state.DiffractionCalibrant import DiffractionCalibrant
from snapred.backend.dao.state.FocusGroup import FocusGroup
from snapred.backend.dao.state.GroupingMap import GroupingMap
from snapred.backend.dao.state.NormalizationCalibrant import NormalizationCalibrant


class StateConfig(BaseModel):
    calibration: Calibration
    diffractionCalibrant: Optional[DiffractionCalibrant]
    normalizationCalibrant: Optional[NormalizationCalibrant]
<<<<<<< HEAD
    vanadiumFilePath: str = ""  # Needs to be removed when Normalization changes go in
    focusGroups: List[FocusGroup]  # PixelGroupingParameters
    stateId: str  # generated.
=======
    rawVanadiumCorrectionFileName: str  # Needs to be removed when Normalization changes go in
    vanadiumFilePath: str  # Needs to be removed when Normalization changes go in
    # PixelGroupingParameters

    # 'groupingMap' (not really Optional), has its own separate JSON file:
    #   * Optional: allows it to temporarily be `None` after `__init__` but prior to `attachGroupingMap`.
    groupingMap: Optional[GroupingMap] = Field(default=None, exclude=True)

    stateId: ObjectSHA  # generated.

    def _validate(self: BaseModel):
        # Manually trigger _root_validator_.
        *_, validation_error = validate_model(self.__class__, self.__dict__)
        if validation_error:
            raise validation_error

    def attachGroupingMap(self, groupingMap: GroupingMap, coerceStateId=False):
        # Attach a grouping map to the StateConfig:
        #   * optionally, adjust the GroupingMap.stateId to match that of the state.
        #
        # At present: `StateConfig` is never read or written:
        #   * this method would normally be used inside of the read method.
        if coerceStateId:
            groupingMap.coerceStateId(self.id)
        self.groupingMap = groupingMap
        self._validate()

    @root_validator(allow_reuse=True)
    def enforceStateId(cls, v):
        # Enforce that subcomponent stateIds match _this_ object's stateId.
        thisStateId = v.get("stateId")
        calibration = v.get("calibration")
        if not calibration.instrumentState.id == thisStateId:
            raise RuntimeError(
                "the state configuration's calibration must have the same 'stateId' as the configuration: "
                + f'"{thisStateId}", not "{calibration.instrumentState.id}"'
            )
        groupingMap = v.get("groupingMap")
        if groupingMap:
            if not groupingMap.stateId == thisStateId:
                raise RuntimeError(
                    "the state configuration's grouping map must have the same 'stateId' as the configuration: "
                    + f'"{thisStateId}", not "{groupingMap.stateId}"'
                )
        return v

    @validator("stateId", pre=True, allow_reuse=True)
    def str_to_ObjectSHA(cls, v: Any) -> Any:
        # ObjectSHA stored in JSON as _only_ a single hex string, for the hex digest itself
        if isinstance(v, str):
            return ObjectSHA(hex=v)
        return v
>>>>>>> daae5895
<|MERGE_RESOLUTION|>--- conflicted
+++ resolved
@@ -14,14 +14,7 @@
     calibration: Calibration
     diffractionCalibrant: Optional[DiffractionCalibrant]
     normalizationCalibrant: Optional[NormalizationCalibrant]
-<<<<<<< HEAD
     vanadiumFilePath: str = ""  # Needs to be removed when Normalization changes go in
-    focusGroups: List[FocusGroup]  # PixelGroupingParameters
-    stateId: str  # generated.
-=======
-    rawVanadiumCorrectionFileName: str  # Needs to be removed when Normalization changes go in
-    vanadiumFilePath: str  # Needs to be removed when Normalization changes go in
-    # PixelGroupingParameters
 
     # 'groupingMap' (not really Optional), has its own separate JSON file:
     #   * Optional: allows it to temporarily be `None` after `__init__` but prior to `attachGroupingMap`.
@@ -70,5 +63,4 @@
         # ObjectSHA stored in JSON as _only_ a single hex string, for the hex digest itself
         if isinstance(v, str):
             return ObjectSHA(hex=v)
-        return v
->>>>>>> daae5895
+        return v