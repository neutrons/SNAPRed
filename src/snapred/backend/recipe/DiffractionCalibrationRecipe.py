--- conflicted
+++ resolved
@@ -35,11 +35,8 @@
         self.runNumber = ingredients.runConfig.runNumber
         self.threshold = ingredients.convergenceThreshold
         self.maxIterations = Config["calibration.diffraction.maximumIterations"]
-<<<<<<< HEAD
         self.skipPixelCalibration = ingredients.skipPixelCalibration
-=======
         self.removeBackground = ingredients.removeBackground
->>>>>>> 8735fd35
 
     def unbagGroceries(self, groceries: Dict[str, Any]):
         """
