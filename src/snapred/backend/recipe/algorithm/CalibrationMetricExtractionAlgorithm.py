--- conflicted
+++ resolved
@@ -1,8 +1,5 @@
 import json
-<<<<<<< HEAD
-from typing import Dict, List
-=======
->>>>>>> 2940a190
+from typing import Dict
 
 import numpy as np
 from mantid.api import AlgorithmFactory, PythonAlgorithm, WorkspaceGroupProperty
