import json
from enum import Enum

import numpy as np
from mantid.api import AlgorithmFactory, PythonAlgorithm, WorkspaceFactory, WorkspaceGroup, mtd
from mantid.kernel import Direction, StringListValidator

from snapred.backend.dao.GroupPeakList import GroupPeakList
from snapred.backend.dao.ingredients import PeakIngredients as Ingredients
from snapred.backend.recipe.algorithm.MantidSnapper import MantidSnapper
from snapred.backend.recipe.algorithm.PurgeOverlappingPeaksAlgorithm import PurgeOverlappingPeaksAlgorithm
from snapred.meta.Config import Config


class FitOutputEnum(Enum):
    PeakPosition = 0
    Parameters = 1
    Workspace = 2
    ParameterError = 3


class FitMultiplePeaksAlgorithm(PythonAlgorithm):
    PEAK_INTENSITY_THRESHOLD = Config["constants.PeakIntensityFractionThreshold"]

    def category(self):
        return "SNAPRed Data Processing"

    def PyInit(self):
        allowed_peak_types = [
            "AsymmetricPearsonVII",
            "BackToBackExponential",
            "Bk2BkExpConvPV",
            "DeltaFunction",
            "ElasticDiffRotDiscreteCircle",
            "ElasticDiffSphere",
            "ElasticIsoRotDiff",
            "ExamplePeakFunction",
            "Gaussian",
            "IkedaCarpenterPV",
            "Lorentzian",
            "PseudoVoigt",
            "Voigt",
        ]
        # declare properties
<<<<<<< HEAD
        self.declareProperty("InputWorkspace", defaultValue="", direction=Direction.Input)
        self.declareProperty("Ingredients", defaultValue="", direction=Direction.Input)
        self.declareProperty("PeakType", "Gaussian", StringListValidator(allowed_peak_types), direction=Direction.Input)
=======
        self.declareProperty("FitMultiplePeaksIngredients", defaultValue="", direction=Direction.Input)
        self.declareProperty(
            "PeakIntensityFractionThreshold", defaultValue=self.PEAK_INTENSITY_THRESHOLD, direction=Direction.Input
        )
>>>>>>> 762c532d
        self.declareProperty("OutputWorkspaceGroup", defaultValue="fitPeaksWSGroup", direction=Direction.Output)
        self.setRethrows(True)
        self.mantidSnapper = MantidSnapper(self, __name__)

    def listToWorkspace(self, aList, name):
        ws = WorkspaceFactory.create("Workspace2D", NVectors=1, XLength=len(aList), YLength=len(aList))
        ws.setX(0, np.asarray(aList))
        # register ws in mtd
        mtd.add(name, ws)
        return ws

    def PyExec(self):
        ingredients = Ingredients.parse_raw(self.getPropertyValue("Ingredients"))
        inputWorkspaceName = self.getPropertyValue("Inputworkspace")
        outputWorkspaceName = self.getProperty("OutputWorkspaceGroup").value
        peakType = self.getPropertyValue("PeakType")

        result = self.mantidSnapper.PurgeOverlappingPeaksAlgorithm(
            "Purging overlapping peaks...",
            DetectorPeakIngredients=ingredients.json(),
        )
        self.mantidSnapper.executeQueue()
        reducedList_json = json.loads(result.get())

        outputWorkspace = WorkspaceGroup()
        mtd.add(outputWorkspaceName, outputWorkspace)

        groupIDs = []
        reducedList = {}
        for x in reducedList_json:
            groupPeakList = GroupPeakList.parse_obj(x)
            groupIDs.append(groupPeakList.groupID)
            reducedList[groupPeakList.groupID] = groupPeakList.peaks

        for index, groupID in enumerate(groupIDs):
            outputNames = [None for _ in range(len(FitOutputEnum))]
            outputNames[FitOutputEnum.PeakPosition.value] = f"{inputWorkspaceName}_fitted_peakpositions_{index}"
            outputNames[FitOutputEnum.Parameters.value] = f"{inputWorkspaceName}_fitted_params_{index}"
            outputNames[FitOutputEnum.Workspace.value] = f"{inputWorkspaceName}_fitted_{index}"
            outputNames[FitOutputEnum.ParameterError.value] = f"{inputWorkspaceName}_fitted_params_err_{index}"

            peakCenters = []
            peakLimits = []
            for peak in reducedList[groupID]:
                peakCenters.append(peak.position.value)
                peakLimits.extend([peak.position.minimum, peak.position.maximum])

            self.mantidSnapper.ExtractSingleSpectrum(
                "Extract Single Spectrum...",
                InputWorkspace=inputWorkspaceName,
                OutputWorkspace="ws2fit",
                WorkspaceIndex=index,
            )

            self.mantidSnapper.FitPeaks(
                "Fit Peaks...",
                InputWorkspace="ws2fit",
                PeakCenters=",".join(np.array(peakCenters).astype("str")),
                PeakFunction=peakType,
                FitWindowBoundaryList=",".join(np.array(peakLimits).astype("str")),
                OutputWorkspace=outputNames[FitOutputEnum.PeakPosition.value],
                OutputPeakParametersWorkspace=outputNames[FitOutputEnum.Parameters.value],
                BackgroundType="Quadratic",
                FittedPeaksWorkspace=outputNames[FitOutputEnum.Workspace.value],
                ConstrainPeakPositions=True,
                OutputParameterFitErrorsWorkspace=outputNames[FitOutputEnum.ParameterError.value],
            )
            self.mantidSnapper.executeQueue()
            for output in outputNames:
                outputWorkspace.add(output)

        self.mantidSnapper.WashDishes(
            "Deleting fitting workspace...",
            Workspace="ws2fit",
        )
        self.mantidSnapper.executeQueue()
        self.setProperty("OutputWorkspaceGroup", outputWorkspace.name())
        return outputWorkspace


AlgorithmFactory.subscribe(FitMultiplePeaksAlgorithm)<|MERGE_RESOLUTION|>--- conflicted
+++ resolved
@@ -42,16 +42,9 @@
             "Voigt",
         ]
         # declare properties
-<<<<<<< HEAD
         self.declareProperty("InputWorkspace", defaultValue="", direction=Direction.Input)
         self.declareProperty("Ingredients", defaultValue="", direction=Direction.Input)
         self.declareProperty("PeakType", "Gaussian", StringListValidator(allowed_peak_types), direction=Direction.Input)
-=======
-        self.declareProperty("FitMultiplePeaksIngredients", defaultValue="", direction=Direction.Input)
-        self.declareProperty(
-            "PeakIntensityFractionThreshold", defaultValue=self.PEAK_INTENSITY_THRESHOLD, direction=Direction.Input
-        )
->>>>>>> 762c532d
         self.declareProperty("OutputWorkspaceGroup", defaultValue="fitPeaksWSGroup", direction=Direction.Output)
         self.setRethrows(True)
         self.mantidSnapper = MantidSnapper(self, __name__)
