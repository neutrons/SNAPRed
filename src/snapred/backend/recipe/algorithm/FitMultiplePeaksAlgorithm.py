import json
from enum import Enum
from typing import Dict, List

import numpy as np
<<<<<<< HEAD
from mantid.api import AlgorithmFactory, PythonAlgorithm, WorkspaceFactory, WorkspaceGroup, mtd
from mantid.kernel import Direction, StringListValidator

from snapred.backend.dao.GroupPeakList import GroupPeakList
from snapred.backend.dao.ingredients import PeakIngredients as Ingredients
=======
from mantid.api import (
    AlgorithmFactory,
    MatrixWorkspaceProperty,
    PropertyMode,
    PythonAlgorithm,
    WorkspaceFactory,
    WorkspaceGroup,
    mtd,
)
from mantid.kernel import Direction, StringListValidator
from pydantic import parse_raw_as

from snapred.backend.dao.GroupPeakList import GroupPeakList
from snapred.backend.log.logger import snapredLogger
>>>>>>> 812ec087
from snapred.backend.recipe.algorithm.MantidSnapper import MantidSnapper
from snapred.backend.recipe.algorithm.PurgeOverlappingPeaksAlgorithm import PurgeOverlappingPeaksAlgorithm
from snapred.meta.Config import Config
from snapred.meta.mantid.AllowedPeakTypes import allowed_peak_type_list

logger = snapredLogger.getLogger(__name__)


class FitOutputEnum(Enum):
    PeakPosition = 0
    Parameters = 1
    Workspace = 2
    ParameterError = 3


class FitMultiplePeaksAlgorithm(PythonAlgorithm):
    PEAK_INTENSITY_THRESHOLD = Config["constants.PeakIntensityFractionThreshold"]

    def category(self):
        return "SNAPRed Data Processing"

    def PyInit(self):
        allowed_peak_types = [
            "AsymmetricPearsonVII",
            "BackToBackExponential",
            "Bk2BkExpConvPV",
            "DeltaFunction",
            "ElasticDiffRotDiscreteCircle",
            "ElasticDiffSphere",
            "ElasticIsoRotDiff",
            "ExamplePeakFunction",
            "Gaussian",
            "IkedaCarpenterPV",
            "Lorentzian",
            "PseudoVoigt",
            "Voigt",
        ]
        # declare properties
<<<<<<< HEAD
        self.declareProperty("InputWorkspace", defaultValue="", direction=Direction.Input)
        self.declareProperty("Ingredients", defaultValue="", direction=Direction.Input)
        self.declareProperty("PeakType", "Gaussian", StringListValidator(allowed_peak_types), direction=Direction.Input)
=======
        self.declareProperty(
            MatrixWorkspaceProperty("InputWorkspace", "", Direction.Input, PropertyMode.Mandatory),
            doc="Workspace containing the peaks to be fit",
        )
        self.declareProperty(
            "DetectorPeaks",
            defaultValue="",
            direction=Direction.Input,
            doc="Input list of peaks to be fit",
        )
        self.declareProperty(
            "DetectorPeakIngredients",
            defaultValue="",
            direction=Direction.Input,
            doc="Ingredients for DetectorPeakPredictor to find the lsit of peaks",
        )
        self.declareProperty(
            "PeakType", "Gaussian", StringListValidator(allowed_peak_type_list), direction=Direction.Input
        )
>>>>>>> 812ec087
        self.declareProperty("OutputWorkspaceGroup", defaultValue="fitPeaksWSGroup", direction=Direction.Output)
        self.setRethrows(True)
        self.mantidSnapper = MantidSnapper(self, __name__)

    def listToWorkspace(self, aList, name):
        ws = WorkspaceFactory.create("Workspace2D", NVectors=1, XLength=len(aList), YLength=len(aList))
        ws.setX(0, np.asarray(aList))
        # register ws in mtd
        mtd.add(name, ws)
        return ws

    def validateInputs(self) -> Dict[str, str]:
        errors = {}
        waysToGetPeaks = ["DetectorPeaks", "DetectorPeakIngredients"]
        definedWaysToGetPeaks = [x for x in waysToGetPeaks if not self.getProperty(x).isDefault]
        if len(definedWaysToGetPeaks) == 0:
            msg = "Purse peaks requires either a list of peaks, or ingredients to detect peaks"
            errors["DetectorPeaks"] = msg
            errors["DetectorPeakIngredients"] = msg
        elif len(definedWaysToGetPeaks) == 2:
            logger.warn(
                """Both a list of detector peaks and ingredients were given;
                the list will be used and ingredients ignored"""
            )
        return errors

    def PyExec(self):
<<<<<<< HEAD
        ingredients = Ingredients.parse_raw(self.getPropertyValue("Ingredients"))
        inputWorkspaceName = self.getPropertyValue("Inputworkspace")
        outputWorkspaceName = self.getProperty("OutputWorkspaceGroup").value
        peakType = self.getPropertyValue("PeakType")

        result = self.mantidSnapper.PurgeOverlappingPeaksAlgorithm(
            "Purging overlapping peaks...",
            DetectorPeakIngredients=ingredients.json(),
=======
        inputWorkspaceName = self.getPropertyValue("Inputworkspace")
        outputWorkspaceName = self.getPropertyValue("OutputWorkspaceGroup")
        peakType = self.getPropertyValue("PeakType")

        peakString = self.mantidSnapper.PurgeOverlappingPeaksAlgorithm(
            "Purging overlapping peaks...",
            DetectorPeaks=self.getPropertyValue("DetectorPeaks"),
            DetectorPeakIngredients=self.getPropertyValue("DetectorPeakIngredients"),
>>>>>>> 812ec087
        )
        self.mantidSnapper.executeQueue()
        reducedPeakList = parse_raw_as(List[GroupPeakList], peakString.get())

        outputWorkspace = WorkspaceGroup()
        mtd.add(outputWorkspaceName, outputWorkspace)

        groupIDs = []
        reducedList = {}
        for groupPeakList in reducedPeakList:
            groupIDs.append(groupPeakList.groupID)
            reducedList[groupPeakList.groupID] = groupPeakList.peaks

        for index, groupID in enumerate(groupIDs):
<<<<<<< HEAD
            outputNames = [None for _ in range(len(FitOutputEnum))]
=======
            outputNames = [None] * len(FitOutputEnum)
>>>>>>> 812ec087
            outputNames[FitOutputEnum.PeakPosition.value] = f"{inputWorkspaceName}_fitted_peakpositions_{index}"
            outputNames[FitOutputEnum.Parameters.value] = f"{inputWorkspaceName}_fitted_params_{index}"
            outputNames[FitOutputEnum.Workspace.value] = f"{inputWorkspaceName}_fitted_{index}"
            outputNames[FitOutputEnum.ParameterError.value] = f"{inputWorkspaceName}_fitted_params_err_{index}"

            peakCenters = []
            peakLimits = []
            for peak in reducedList[groupID]:
                peakCenters.append(peak.position.value)
                peakLimits.extend([peak.position.minimum, peak.position.maximum])

            self.mantidSnapper.ExtractSingleSpectrum(
                "Extract Single Spectrum...",
                InputWorkspace=inputWorkspaceName,
                OutputWorkspace="ws2fit",
                WorkspaceIndex=index,
            )

            self.mantidSnapper.FitPeaks(
                "Fit Peaks...",
                InputWorkspace="ws2fit",
                PeakCenters=",".join(np.array(peakCenters).astype("str")),
                PeakFunction=peakType,
                FitWindowBoundaryList=",".join(np.array(peakLimits).astype("str")),
                OutputWorkspace=outputNames[FitOutputEnum.PeakPosition.value],
                OutputPeakParametersWorkspace=outputNames[FitOutputEnum.Parameters.value],
                BackgroundType="Quadratic",
                FittedPeaksWorkspace=outputNames[FitOutputEnum.Workspace.value],
                ConstrainPeakPositions=True,
                OutputParameterFitErrorsWorkspace=outputNames[FitOutputEnum.ParameterError.value],
            )
            self.mantidSnapper.executeQueue()
            for output in outputNames:
                outputWorkspace.add(output)

        self.mantidSnapper.WashDishes(
            "Deleting fitting workspace...",
            Workspace="ws2fit",
        )
        self.mantidSnapper.executeQueue()
        self.setProperty("OutputWorkspaceGroup", outputWorkspace.name())
        return outputWorkspace


AlgorithmFactory.subscribe(FitMultiplePeaksAlgorithm)<|MERGE_RESOLUTION|>--- conflicted
+++ resolved
@@ -3,13 +3,6 @@
 from typing import Dict, List
 
 import numpy as np
-<<<<<<< HEAD
-from mantid.api import AlgorithmFactory, PythonAlgorithm, WorkspaceFactory, WorkspaceGroup, mtd
-from mantid.kernel import Direction, StringListValidator
-
-from snapred.backend.dao.GroupPeakList import GroupPeakList
-from snapred.backend.dao.ingredients import PeakIngredients as Ingredients
-=======
 from mantid.api import (
     AlgorithmFactory,
     MatrixWorkspaceProperty,
@@ -24,7 +17,6 @@
 
 from snapred.backend.dao.GroupPeakList import GroupPeakList
 from snapred.backend.log.logger import snapredLogger
->>>>>>> 812ec087
 from snapred.backend.recipe.algorithm.MantidSnapper import MantidSnapper
 from snapred.backend.recipe.algorithm.PurgeOverlappingPeaksAlgorithm import PurgeOverlappingPeaksAlgorithm
 from snapred.meta.Config import Config
@@ -47,27 +39,7 @@
         return "SNAPRed Data Processing"
 
     def PyInit(self):
-        allowed_peak_types = [
-            "AsymmetricPearsonVII",
-            "BackToBackExponential",
-            "Bk2BkExpConvPV",
-            "DeltaFunction",
-            "ElasticDiffRotDiscreteCircle",
-            "ElasticDiffSphere",
-            "ElasticIsoRotDiff",
-            "ExamplePeakFunction",
-            "Gaussian",
-            "IkedaCarpenterPV",
-            "Lorentzian",
-            "PseudoVoigt",
-            "Voigt",
-        ]
         # declare properties
-<<<<<<< HEAD
-        self.declareProperty("InputWorkspace", defaultValue="", direction=Direction.Input)
-        self.declareProperty("Ingredients", defaultValue="", direction=Direction.Input)
-        self.declareProperty("PeakType", "Gaussian", StringListValidator(allowed_peak_types), direction=Direction.Input)
-=======
         self.declareProperty(
             MatrixWorkspaceProperty("InputWorkspace", "", Direction.Input, PropertyMode.Mandatory),
             doc="Workspace containing the peaks to be fit",
@@ -87,7 +59,6 @@
         self.declareProperty(
             "PeakType", "Gaussian", StringListValidator(allowed_peak_type_list), direction=Direction.Input
         )
->>>>>>> 812ec087
         self.declareProperty("OutputWorkspaceGroup", defaultValue="fitPeaksWSGroup", direction=Direction.Output)
         self.setRethrows(True)
         self.mantidSnapper = MantidSnapper(self, __name__)
@@ -115,16 +86,6 @@
         return errors
 
     def PyExec(self):
-<<<<<<< HEAD
-        ingredients = Ingredients.parse_raw(self.getPropertyValue("Ingredients"))
-        inputWorkspaceName = self.getPropertyValue("Inputworkspace")
-        outputWorkspaceName = self.getProperty("OutputWorkspaceGroup").value
-        peakType = self.getPropertyValue("PeakType")
-
-        result = self.mantidSnapper.PurgeOverlappingPeaksAlgorithm(
-            "Purging overlapping peaks...",
-            DetectorPeakIngredients=ingredients.json(),
-=======
         inputWorkspaceName = self.getPropertyValue("Inputworkspace")
         outputWorkspaceName = self.getPropertyValue("OutputWorkspaceGroup")
         peakType = self.getPropertyValue("PeakType")
@@ -133,7 +94,6 @@
             "Purging overlapping peaks...",
             DetectorPeaks=self.getPropertyValue("DetectorPeaks"),
             DetectorPeakIngredients=self.getPropertyValue("DetectorPeakIngredients"),
->>>>>>> 812ec087
         )
         self.mantidSnapper.executeQueue()
         reducedPeakList = parse_raw_as(List[GroupPeakList], peakString.get())
@@ -148,11 +108,7 @@
             reducedList[groupPeakList.groupID] = groupPeakList.peaks
 
         for index, groupID in enumerate(groupIDs):
-<<<<<<< HEAD
-            outputNames = [None for _ in range(len(FitOutputEnum))]
-=======
             outputNames = [None] * len(FitOutputEnum)
->>>>>>> 812ec087
             outputNames[FitOutputEnum.PeakPosition.value] = f"{inputWorkspaceName}_fitted_peakpositions_{index}"
             outputNames[FitOutputEnum.Parameters.value] = f"{inputWorkspaceName}_fitted_params_{index}"
             outputNames[FitOutputEnum.Workspace.value] = f"{inputWorkspaceName}_fitted_{index}"
