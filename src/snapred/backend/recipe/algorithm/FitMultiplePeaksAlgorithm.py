import json
from enum import Enum

import numpy as np
from mantid.api import AlgorithmFactory, PythonAlgorithm, WorkspaceFactory, WorkspaceGroup, mtd
from mantid.kernel import Direction

from snapred.backend.dao.DetectorPeak import DetectorPeak
from snapred.backend.dao.FitMultiplePeaksIngredients import FitMultiplePeaksIngredients
from snapred.backend.dao.GroupPeakList import GroupPeakList
from snapred.backend.recipe.algorithm.MantidSnapper import MantidSnapper
from snapred.backend.recipe.algorithm.PurgeOverlappingPeaksAlgorithm import PurgeOverlappingPeaksAlgorithm

name = "FitMultiplePeaksAlgorithm"


class FitOutputEnum(Enum):
    PeakPosition = 0
    Parameters = 1
    Workspace = 2
    ParameterError = 3


class FitMultiplePeaksAlgorithm(PythonAlgorithm):
    def PyInit(self):
        # declare properties
        self.declareProperty("FitMultiplePeaksIngredients", defaultValue="", direction=Direction.Input)
        self.declareProperty("OutputWorkspaceGroup", defaultValue="fitPeaksWSGroup", direction=Direction.Output)
        self.setRethrows(True)
        self.mantidSnapper = MantidSnapper(self, name)

    def listToWorkspace(self, aList, name):
        ws = WorkspaceFactory.create("Workspace2D", NVectors=1, XLength=len(aList), YLength=len(aList))
        ws.setX(0, np.asarray(aList))
        # register ws in mtd
        mtd.add(name, ws)
        return ws

    def PyExec(self):
        fitPeakIngredients = FitMultiplePeaksIngredients(
            **json.loads(self.getProperty("FitMultiplePeaksIngredients").value)
        )
        wsName = fitPeakIngredients.InputWorkspace
        outputWorkspaceName = self.getProperty("OutputWorkspaceGroup").value
        instrumentState = fitPeakIngredients.InstrumentState
        crystalInfo = fitPeakIngredients.CrystalInfo
        peakType = fitPeakIngredients.PeakType

        result = self.mantidSnapper.PurgeOverlappingPeaksAlgorithm(
            "Purging overlapping peaks...", InstrumentState=instrumentState.json(), CrystalInfo=crystalInfo.json()
        )
        self.mantidSnapper.executeQueue()
        reducedList_json = json.loads(result.get())

        ws_group = WorkspaceGroup()
        mtd.add(outputWorkspaceName, ws_group)

<<<<<<< HEAD
        ws = self.mantidSnapper.mtd[wsName]
        for subgroupIndex in range(ws.getNumberHistograms()):
            outputNames = [None for _ in range(len(FitOutputEnum))]
            outputNames[FitOutputEnum.PeakPosition.value] = f"{wsName}_fitted_peakpositions_{subgroupIndex}"
            outputNames[FitOutputEnum.Parameters.value] = f"{wsName}_fitted_params_{subgroupIndex}"
            outputNames[FitOutputEnum.Workspace.value] = f"{wsName}_fitted_{subgroupIndex}"
            outputNames[FitOutputEnum.ParameterError.value] = f"{wsName}_fitted_params_err_{subgroupIndex}"

            peakCenters = []
            peakLimits = []
            for peak in reducedList[subgroupIndex]:
=======
        groupIDs = []
        reducedList = {}
        for x in reducedList_json:
            groupPeakList = GroupPeakList.parse_obj(x)
            groupIDs.append(groupPeakList.groupID)
            reducedList[groupPeakList.groupID] = groupPeakList.peaks

        self.mantidSnapper.mtd[wsName]
        for index, groupID in enumerate(groupIDs):
            fittedPeakPos = f"{wsName}_fitted_peakpositions_{index}"
            fittedParams = f"{wsName}_fitted_params_{index}"
            fittedWS = f"{wsName}_fitted_{index}"
            fittedParamsErr = f"{wsName}_fitted_params_err_{index}"

            peakCenters = []
            peakLimits = []
            for peak in reducedList[groupID]:
>>>>>>> b2a652c5
                peakCenters.append(peak.position.value)
                peakLimits.extend([peak.position.minimum, peak.position.maximum])

            self.mantidSnapper.ExtractSingleSpectrum(
<<<<<<< HEAD
                "Extract Single Spectrm...",
                InputWorkspace=wsName,
                OutputWorkspace="ws2fit",
                WorkspaceIndex=subgroupIndex,
=======
                "Extract Single Spectrum...",
                InputWorkspace=wsName,
                OutputWorkspace="ws2fit",
                WorkspaceIndex=index,
>>>>>>> b2a652c5
            )

            self.mantidSnapper.FitPeaks(
                "Fit Peaks...",
                InputWorkspace="ws2fit",
                PeakCenters=",".join(np.array(peakCenters).astype("str")),
                PeakFunction=peakType,
                FitWindowBoundaryList=",".join(np.array(peakLimits).astype("str")),
                OutputWorkspace=outputNames[FitOutputEnum.PeakPosition.value],
                OutputPeakParametersWorkspace=outputNames[FitOutputEnum.Parameters.value],
                BackgroundType="Quadratic",
                FittedPeaksWorkspace=outputNames[FitOutputEnum.Workspace.value],
                ConstrainPeakPositions=True,
                OutputParameterFitErrorsWorkspace=outputNames[FitOutputEnum.ParameterError.value],
            )
            self.mantidSnapper.executeQueue()
            for output in outputNames:
                ws_group.add(output)

        self.mantidSnapper.DeleteWorkspace(
            "Deleting fitting workspace...",
            Workspace="ws2fit",
        )
        self.mantidSnapper.executeQueue()
        self.setProperty("OutputWorkspaceGroup", ws_group.name())
        return ws_group


AlgorithmFactory.subscribe(FitMultiplePeaksAlgorithm)<|MERGE_RESOLUTION|>--- conflicted
+++ resolved
@@ -55,19 +55,6 @@
         ws_group = WorkspaceGroup()
         mtd.add(outputWorkspaceName, ws_group)
 
-<<<<<<< HEAD
-        ws = self.mantidSnapper.mtd[wsName]
-        for subgroupIndex in range(ws.getNumberHistograms()):
-            outputNames = [None for _ in range(len(FitOutputEnum))]
-            outputNames[FitOutputEnum.PeakPosition.value] = f"{wsName}_fitted_peakpositions_{subgroupIndex}"
-            outputNames[FitOutputEnum.Parameters.value] = f"{wsName}_fitted_params_{subgroupIndex}"
-            outputNames[FitOutputEnum.Workspace.value] = f"{wsName}_fitted_{subgroupIndex}"
-            outputNames[FitOutputEnum.ParameterError.value] = f"{wsName}_fitted_params_err_{subgroupIndex}"
-
-            peakCenters = []
-            peakLimits = []
-            for peak in reducedList[subgroupIndex]:
-=======
         groupIDs = []
         reducedList = {}
         for x in reducedList_json:
@@ -77,30 +64,23 @@
 
         self.mantidSnapper.mtd[wsName]
         for index, groupID in enumerate(groupIDs):
-            fittedPeakPos = f"{wsName}_fitted_peakpositions_{index}"
-            fittedParams = f"{wsName}_fitted_params_{index}"
-            fittedWS = f"{wsName}_fitted_{index}"
-            fittedParamsErr = f"{wsName}_fitted_params_err_{index}"
+            outputNames = [None for _ in range(len(FitOutputEnum))]
+            outputNames[FitOutputEnum.PeakPosition.value] = f"{wsName}_fitted_peakpositions_{index}"
+            outputNames[FitOutputEnum.Parameters.value] = f"{wsName}_fitted_params_{index}"
+            outputNames[FitOutputEnum.Workspace.value] = f"{wsName}_fitted_{index}"
+            outputNames[FitOutputEnum.ParameterError.value] = f"{wsName}_fitted_params_err_{index}"
 
             peakCenters = []
             peakLimits = []
             for peak in reducedList[groupID]:
->>>>>>> b2a652c5
                 peakCenters.append(peak.position.value)
                 peakLimits.extend([peak.position.minimum, peak.position.maximum])
 
             self.mantidSnapper.ExtractSingleSpectrum(
-<<<<<<< HEAD
-                "Extract Single Spectrm...",
-                InputWorkspace=wsName,
-                OutputWorkspace="ws2fit",
-                WorkspaceIndex=subgroupIndex,
-=======
                 "Extract Single Spectrum...",
                 InputWorkspace=wsName,
                 OutputWorkspace="ws2fit",
                 WorkspaceIndex=index,
->>>>>>> b2a652c5
             )
 
             self.mantidSnapper.FitPeaks(
