import json
import math
import pathlib
from statistics import mean

import numpy as np
from mantid.api import (
    AlgorithmFactory,
    PythonAlgorithm,
    mtd,
)
from mantid.kernel import Direction

from snapred.backend.dao.Limit import Limit
from snapred.backend.dao.state.InstrumentState import InstrumentState
from snapred.backend.dao.state.PixelGroupingParameters import PixelGroupingParameters
from snapred.backend.recipe.algorithm.MantidSnapper import MantidSnapper

name = "PixelGroupingParametersCalculationAlgorithm"


class PixelGroupingParametersCalculationAlgorithm(PythonAlgorithm):
    def PyInit(self):
        # declare properties
        self.declareProperty("InstrumentState", defaultValue="", direction=Direction.Input)

        self.declareProperty("InstrumentDefinitionFile", defaultValue="", direction=Direction.Input)

        self.declareProperty("GroupingFile", defaultValue="", direction=Direction.Input)

        self.declareProperty("OutputParameters", defaultValue="", direction=Direction.Output)

        self.setRethrows(True)
        self.mantidSnapper = MantidSnapper(self, name)
        return

    def chopIngredients(self, instrumentState: InstrumentState) -> None:
        # define/calculate some auxiliary state-derived parameters
        self.tofMin = instrumentState.particleBounds.tof.minimum
        self.tofMax = instrumentState.particleBounds.tof.maximum
        self.deltaTOverT = instrumentState.instrumentConfig.delTOverT
        self.delLOverL = instrumentState.instrumentConfig.delLOverL
        self.L = instrumentState.instrumentConfig.L1 + instrumentState.instrumentConfig.L2
        self.delL = self.delLOverL * self.L
        self.delTheta = instrumentState.instrumentConfig.delThWithGuide
        self.grouping_ws_name = "pgpca_grouping_ws"
        self.grouped_ws_name = "pgpca_grouped_ws"
        return

    def retrieveFromPantry(self):
        # create a grouping workspace and load an instrument into the workspace
        self.CreateGroupingWorkspace(self.grouping_ws_name)
        self.LoadSNAPInstrument(self.grouping_ws_name)

    def PyExec(self):
        self.log().notice("Calculate pixel grouping state-derived parameters")

        # define/calculate some auxiliary state-derived parameters
        self.chopIngredients(InstrumentState.parse_raw(self.getProperty("InstrumentState").value))

        # create a grouping workspace and load an instrument into the workspace
        self.retrieveFromPantry()

        # create a dummy grouped-by-detector workspace from the grouping workspace
        grouped_ws_name = "pgpca_grouped_ws"
        self.mantidSnapper.GroupDetectors(
            "Grouping detectors...",
            InputWorkspace=self.grouping_ws_name,
            CopyGroupingFromWorkspace=self.grouping_ws_name,
            OutputWorkspace=self.grouped_ws_name,
        )
<<<<<<< HEAD
        self.mantidSnapper.DeleteWorkspace("Cleaning up grouping workspace.", Workspace=grouping_ws_name)
        self.mantidSnapper.executeQueue()

        # define/calculate some auxiliary state-derived parameters
        instrumentState = InstrumentState.parse_raw(self.getProperty("InstrumentState").value)
        tofMin = instrumentState.particleBounds.tof.minimum
        tofMax = instrumentState.particleBounds.tof.maximum
        deltaTOverT = instrumentState.instrumentConfig.delTOverT
        delLOverL = instrumentState.instrumentConfig.delLOverL
        L = instrumentState.instrumentConfig.L1 + instrumentState.instrumentConfig.L2
        delL = delLOverL * L
        delTheta = instrumentState.instrumentConfig.delThWithGuide
=======
>>>>>>> b2a652c5

        # estimate the relative resolution for all pixel groupings
        pgpca_resolution_ws = "pgpca_resolution_ws"
        pgpca_resolution_partials = "pgpca_resolution_partials"
        self.mantidSnapper.EstimateResolutionDiffraction(
            "Estimating diffraction resolution...",
            InputWorkspace=grouped_ws_name,
<<<<<<< HEAD
            OutputWorkspace=pgpca_resolution_ws,
            PartialResolutionWorkspaces=pgpca_resolution_partials,
            DeltaTOFOverTOF=deltaTOverT,
            SourceDeltaL=delL,
            SourceDeltaTheta=delTheta,
=======
            OutputWorkspace="pgpca_resolution_ws",
            PartialResolutionWorkspaces="pgpca_resolution_partials",
            DeltaTOFOverTOF=self.deltaTOverT,
            SourceDeltaL=self.delL,
            SourceDeltaTheta=self.delTheta,
>>>>>>> b2a652c5
        )
        self.mantidSnapper.executeQueue()

        # calculate parameters for all pixel groupings and store them in json format
        allGroupingParams_json = []
<<<<<<< HEAD
        grouping_ws = self.mantidSnapper.mtd[grouping_ws_name]
        grouped_ws = self.mantidSnapper.mtd[grouped_ws_name]
        resws = mtd[pgpca_resolution_ws]
=======
        grouping_ws = self.mantidSnapper.mtd[self.grouping_ws_name]
        # grouped_ws = self.mantidSnapper.mtd[grouped_ws_name]
        resws = mtd["pgpca_resolution_ws"]
>>>>>>> b2a652c5

        grouping_detInfo = grouping_ws.detectorInfo()
        groupIDs = grouping_ws.getGroupIDs()
        grouping_detInfo = grouping_ws.detectorInfo()
        for groupIndex, groupID in enumerate(groupIDs):
            detIDsInGroup = grouping_ws.getDetectorIDsOfGroup(int(groupID))

            groupMin2Theta = 2 * np.pi
            groupMax2Theta = 0.0
            groupAverage2Theta = 0.0
            count = 0
            for detID in detIDsInGroup:
                if grouping_detInfo.isMonitor(int(detID)) or grouping_detInfo.isMasked(int(detID)):
                    continue
                count += 1
                twoThetaTemp = grouping_detInfo.twoTheta(int(detID))
                groupMin2Theta = min(groupMin2Theta, twoThetaTemp)
                groupMax2Theta = max(groupMax2Theta, twoThetaTemp)
                groupAverage2Theta += twoThetaTemp
            if count > 0:
                groupAverage2Theta /= count
            del twoThetaTemp

            dMin = 3.9561e-3 * (1 / (2 * math.sin(groupMax2Theta / 2))) * self.tofMin / self.L
            dMax = 3.9561e-3 * (1 / (2 * math.sin(groupMin2Theta / 2))) * self.tofMax / self.L
            delta_d_over_d = resws.readY(groupIndex)[0]

            groupingParams_json = PixelGroupingParameters(
                groupID=groupID,
                twoTheta=groupAverage2Theta,
                dResolution=Limit(minimum=dMin, maximum=dMax),
                dRelativeResolution=delta_d_over_d,
            ).json()
            allGroupingParams_json.append(groupingParams_json)

        outputParams = json.dumps(allGroupingParams_json)
        self.setProperty("OutputParameters", outputParams)
        self.mantidSnapper.DeleteWorkspace("Cleaning up grouped workspace.", Workspace=grouped_ws_name)
        self.mantidSnapper.DeleteWorkspace("Cleaning up resolution workspace.", Workspace=pgpca_resolution_ws)
        self.mantidSnapper.DeleteWorkspace(
            "Cleaning up partial resolution workspace.", Workspace=pgpca_resolution_partials
        )
        self.mantidSnapper.executeQueue()

    # create a grouping workspace from a grouping file
    def CreateGroupingWorkspace(self, grouping_ws_name):
        groupingFilePath = self.getProperty("GroupingFile").value
        if "lite" in groupingFilePath:
            self.mantidSnapper.CreateWorkspace(
                "Creating Instrument Definition Workspace ...", OutputWorkspace="idf", DataX=1, DataY=1
            )
            self.mantidSnapper.LoadInstrument(
                "Loading instrument definition file ...",
                Workspace="idf",
                Filename="/SNS/SNAP/shared/Calibration/Powder/SNAPLite.xml",
                MonitorList="-2--1",
                RewriteSpectraMap=False,
            )
            self.mantidSnapper.LoadDetectorsGroupingFile(
                "Loading detectors grouping file...",
                InputFile=groupingFilePath,
                InputWorkspace="idf",
                OutputWorkspace=grouping_ws_name,
            )
<<<<<<< HEAD
            self.mantidSnapper.DeleteWorkspace("Deleting idf...", Workspace="idf")
        else:
            file_extension = pathlib.Path(groupingFilePath).suffix
            if file_extension.upper()[1:] == "XML":
                self.mantidSnapper.LoadDetectorsGroupingFile(
                    "Loading detectors grouping file...", InputFile=groupingFilePath, OutputWorkspace=grouping_ws_name
                )
            else:  # from a workspace
                self.mantidSnapper.LoadNexusProcessed(
                    "Loading grouping workspace...", Filename=groupingFilePath, OutputWorkspace=grouping_ws_name
                )
=======
        else:  # from a workspace
            self.mantidSnapper.LoadNexusProcessed(
                "Loading grouping workspace...",
                Filename=groupingFilePath,
                OutputWorkspace=grouping_ws_name,
            )
>>>>>>> b2a652c5
        self.mantidSnapper.executeQueue()

    # load SNAP instrument into a workspace
    def LoadSNAPInstrument(self, ws_name):
        self.log().notice("Load SNAP instrument based on the Instrument Definition File")

        # get detector state from the input state
        instrumentState = InstrumentState.parse_raw(self.getProperty("InstrumentState").value)
        detectorState = instrumentState.detectorState

        # add sample logs with detector "arc" and "lin" parameters to the workspace
        for param_name in ["arc", "lin"]:
            for index in range(2):
                self.mantidSnapper.AddSampleLog(
                    "Adding sample log...",
                    Workspace=ws_name,
                    LogName="det_" + param_name + str(index + 1),
                    LogText=str(getattr(detectorState, param_name)[index]),
                    LogType="Number Series",
                )

        # load the idf into workspace
        idf = self.getProperty("InstrumentDefinitionFile").value
        self.mantidSnapper.LoadInstrument(
            "Loading instrument...", Workspace=ws_name, FileName=idf, RewriteSpectraMap=False
        )

        self.mantidSnapper.executeQueue()


# Register algorithm with Mantid
AlgorithmFactory.subscribe(PixelGroupingParametersCalculationAlgorithm)<|MERGE_RESOLUTION|>--- conflicted
+++ resolved
@@ -45,6 +45,8 @@
         self.delTheta = instrumentState.instrumentConfig.delThWithGuide
         self.grouping_ws_name = "pgpca_grouping_ws"
         self.grouped_ws_name = "pgpca_grouped_ws"
+        self.pgpca_resolution_ws = "pgpca_resolution_ws"
+        self.pgpca_resolution_partials = "pgpca_resolution_partials"
         return
 
     def retrieveFromPantry(self):
@@ -62,62 +64,32 @@
         self.retrieveFromPantry()
 
         # create a dummy grouped-by-detector workspace from the grouping workspace
-        grouped_ws_name = "pgpca_grouped_ws"
         self.mantidSnapper.GroupDetectors(
             "Grouping detectors...",
             InputWorkspace=self.grouping_ws_name,
             CopyGroupingFromWorkspace=self.grouping_ws_name,
             OutputWorkspace=self.grouped_ws_name,
         )
-<<<<<<< HEAD
-        self.mantidSnapper.DeleteWorkspace("Cleaning up grouping workspace.", Workspace=grouping_ws_name)
+        self.mantidSnapper.DeleteWorkspace("Cleaning up grouping workspace.", Workspace=self.grouping_ws_name)
         self.mantidSnapper.executeQueue()
 
-        # define/calculate some auxiliary state-derived parameters
-        instrumentState = InstrumentState.parse_raw(self.getProperty("InstrumentState").value)
-        tofMin = instrumentState.particleBounds.tof.minimum
-        tofMax = instrumentState.particleBounds.tof.maximum
-        deltaTOverT = instrumentState.instrumentConfig.delTOverT
-        delLOverL = instrumentState.instrumentConfig.delLOverL
-        L = instrumentState.instrumentConfig.L1 + instrumentState.instrumentConfig.L2
-        delL = delLOverL * L
-        delTheta = instrumentState.instrumentConfig.delThWithGuide
-=======
->>>>>>> b2a652c5
-
         # estimate the relative resolution for all pixel groupings
-        pgpca_resolution_ws = "pgpca_resolution_ws"
-        pgpca_resolution_partials = "pgpca_resolution_partials"
         self.mantidSnapper.EstimateResolutionDiffraction(
             "Estimating diffraction resolution...",
-            InputWorkspace=grouped_ws_name,
-<<<<<<< HEAD
-            OutputWorkspace=pgpca_resolution_ws,
-            PartialResolutionWorkspaces=pgpca_resolution_partials,
-            DeltaTOFOverTOF=deltaTOverT,
-            SourceDeltaL=delL,
-            SourceDeltaTheta=delTheta,
-=======
-            OutputWorkspace="pgpca_resolution_ws",
-            PartialResolutionWorkspaces="pgpca_resolution_partials",
+            InputWorkspace=self.grouped_ws_name,
+            OutputWorkspace=self.pgpca_resolution_ws,
+            PartialResolutionWorkspaces=self.pgpca_resolution_partials,
             DeltaTOFOverTOF=self.deltaTOverT,
             SourceDeltaL=self.delL,
             SourceDeltaTheta=self.delTheta,
->>>>>>> b2a652c5
         )
         self.mantidSnapper.executeQueue()
 
         # calculate parameters for all pixel groupings and store them in json format
         allGroupingParams_json = []
-<<<<<<< HEAD
-        grouping_ws = self.mantidSnapper.mtd[grouping_ws_name]
-        grouped_ws = self.mantidSnapper.mtd[grouped_ws_name]
-        resws = mtd[pgpca_resolution_ws]
-=======
         grouping_ws = self.mantidSnapper.mtd[self.grouping_ws_name]
-        # grouped_ws = self.mantidSnapper.mtd[grouped_ws_name]
-        resws = mtd["pgpca_resolution_ws"]
->>>>>>> b2a652c5
+        self.mantidSnapper.mtd[self.grouped_ws_name]
+        resws = mtd[self.pgpca_resolution_ws]
 
         grouping_detInfo = grouping_ws.detectorInfo()
         groupIDs = grouping_ws.getGroupIDs()
@@ -155,10 +127,10 @@
 
         outputParams = json.dumps(allGroupingParams_json)
         self.setProperty("OutputParameters", outputParams)
-        self.mantidSnapper.DeleteWorkspace("Cleaning up grouped workspace.", Workspace=grouped_ws_name)
-        self.mantidSnapper.DeleteWorkspace("Cleaning up resolution workspace.", Workspace=pgpca_resolution_ws)
+        self.mantidSnapper.DeleteWorkspace("Cleaning up grouped workspace.", Workspace=self.grouped_ws_name)
+        self.mantidSnapper.DeleteWorkspace("Cleaning up resolution workspace.", Workspace=self.pgpca_resolution_ws)
         self.mantidSnapper.DeleteWorkspace(
-            "Cleaning up partial resolution workspace.", Workspace=pgpca_resolution_partials
+            "Cleaning up partial resolution workspace.", Workspace=self.pgpca_resolution_partials
         )
         self.mantidSnapper.executeQueue()
 
@@ -182,26 +154,13 @@
                 InputWorkspace="idf",
                 OutputWorkspace=grouping_ws_name,
             )
-<<<<<<< HEAD
             self.mantidSnapper.DeleteWorkspace("Deleting idf...", Workspace="idf")
-        else:
-            file_extension = pathlib.Path(groupingFilePath).suffix
-            if file_extension.upper()[1:] == "XML":
-                self.mantidSnapper.LoadDetectorsGroupingFile(
-                    "Loading detectors grouping file...", InputFile=groupingFilePath, OutputWorkspace=grouping_ws_name
-                )
-            else:  # from a workspace
-                self.mantidSnapper.LoadNexusProcessed(
-                    "Loading grouping workspace...", Filename=groupingFilePath, OutputWorkspace=grouping_ws_name
-                )
-=======
         else:  # from a workspace
             self.mantidSnapper.LoadNexusProcessed(
                 "Loading grouping workspace...",
                 Filename=groupingFilePath,
                 OutputWorkspace=grouping_ws_name,
             )
->>>>>>> b2a652c5
         self.mantidSnapper.executeQueue()
 
     # load SNAP instrument into a workspace
