import json
from typing import Dict, List, Tuple

import numpy as np
from mantid.api import AlgorithmFactory, PythonAlgorithm
from mantid.kernel import Direction

from snapred.backend.dao.ingredients import DiffractionCalibrationIngredients as Ingredients
from snapred.backend.recipe.algorithm.CalculateDiffCalTable import CalculateDiffCalTable
from snapred.backend.recipe.algorithm.LoadGroupingDefinition import LoadGroupingDefinition
from snapred.backend.recipe.algorithm.MantidSnapper import MantidSnapper
from snapred.meta.mantid.WorkspaceNameGenerator import WorkspaceNameGenerator as wng


class PixelDiffractionCalibration(PythonAlgorithm):
    """
    Calculate the offset-corrected DIFC associated with a given workspace.
    One part of diffraction calibration.
    May be re-called iteratively with `execute` to ensure convergence.
    """

    def category(self):
        return "SNAPRed Diffraction Calibration"

    def PyInit(self):
        # declare properties
        self.declareProperty("Ingredients", defaultValue="", direction=Direction.Input)  # noqa: F821
        self.declareProperty("CalibrationTable", defaultValue="", direction=Direction.Output)
        self.declareProperty("OutputWorkspace", defaultValue="", direction=Direction.Output)
        self.declareProperty("data", defaultValue="", direction=Direction.Output)
        self.declareProperty("MaxOffset", 2.0, direction=Direction.Input)
        self.setRethrows(True)
        self.mantidSnapper = MantidSnapper(self, __name__)
        self._has_been_executed = False

    # TODO: ensure all ingredients loaded elsewhere, no superfluous ingredients
    def chopIngredients(self, ingredients: Ingredients) -> None:
        """Receive the ingredients from the recipe, and exctract the needed pieces for this algorithm."""
        self.runNumber: str = ingredients.runConfig.runNumber
        self.ipts: str = ingredients.runConfig.IPTS
        self.rawDataPath: str = self.ipts + "shared/lite/SNAP_{}.lite.nxs.h5".format(ingredients.runConfig.runNumber)

        # TODO setup for SNAPLite
        self.isLite: bool = False

        # from grouping parameters, read the overall min/max d-spacings
        self.overallDMin: float = min(ingredients.focusGroup.dMin)
        self.overallDMax: float = max(ingredients.focusGroup.dMax)
        self.dBin: float = min([abs(dbin) for dbin in ingredients.focusGroup.dBin])
        self.maxDSpaceShifts: Dict[int, float] = {}
        for peakList in ingredients.groupedPeakLists:
            self.maxDSpaceShifts[peakList.groupID] = 2.5 * peakList.maxfwhm

        # from the instrument state, read the overall min/max TOF
        self.TOFMin: float = ingredients.instrumentState.particleBounds.tof.minimum
        self.TOFMax: float = ingredients.instrumentState.particleBounds.tof.maximum
        self.TOFBin: float = self.dBin

        # path to grouping file, specifying group IDs of pixels
        self.groupingFile: str = ingredients.focusGroup.definition

        # create string names of workspaces that will be used by algorithm

<<<<<<< HEAD
        self.inputWStof: str = wng.diffCalInput(self.runNumber)
        self.inputWSdsp: str = wng.diffCalInput(self.runNumber, unit=wng.Units.DSP)
        self.difcWS: str = wng.diffCalTable(self.runNumber)
=======
        self.inputWStof: str = wng.diffCalInput().runNumber(self.runNumber).build()
        self.inputWSdsp: str = wng.diffCalInput().runNumber(self.runNumber).unit(wng.Units.DSP).build()
        self.difcWS: str = wng.diffCalTable().runNumber(self.runNumber).build()
>>>>>>> 43157bb0
        self.maxOffset = float(self.getProperty("MaxOffset").value)

    def raidPantry(self) -> None:
        """Initialize the input TOF data from the input filename in the ingredients"""
        if not self.mantidSnapper.mtd.doesExist(self.inputWStof):
            self.mantidSnapper.LoadEventNexus(
                "Loading Event Nexus for {} ...".format(self.rawDataPath),
                Filename=self.rawDataPath,
                OutputWorkspace=self.inputWStof,
                FilterByTofMin=self.TOFMin,
                FilterByTofMax=self.TOFMax,
                BlockList="Phase*,Speed*,BL*:Chop:*,chopper*TDC",
            )
        # rebin the TOF data logarithmically
        self.convertUnitsAndRebin(self.inputWStof, self.inputWStof, "TOF")
        # also find d-spacing data and rebin logarithmically
        self.convertUnitsAndRebin(self.inputWStof, self.inputWSdsp, "dSpacing")

        focusWSname: str = f"_{self.runNumber}_FocGroup"
        self.mantidSnapper.LoadGroupingDefinition(
            f"Loading grouping file {self.groupingFile}...",
            GroupingFilename=self.groupingFile,
            InstrumentDonor=self.inputWStof,
            OutputWorkspace=focusWSname,
        )

        # get handle to group focusing workspace and retrieve all detector IDs
        self.mantidSnapper.executeQueue()
        focusWS = self.mantidSnapper.mtd[focusWSname]
        self.subgroupIDs: List[int] = [int(x) for x in focusWS.getGroupIDs()]
        self.subgroupWorkspaceIndices: Dict[int, List[int]] = {}
        for subgroupID in self.subgroupIDs:
            groupDetectorIDs = [int(x) for x in focusWS.getDetectorIDsOfGroup(subgroupID)]
            self.subgroupWorkspaceIndices[subgroupID] = focusWS.getIndicesFromDetectorIDs(groupDetectorIDs)
        self.mantidSnapper.WashDishes(
            "Delete temp",
            Workspace=focusWSname,
        )

        self.mantidSnapper.CalculateDiffCalTable(
            "Calculate initial table of DIFC values",
            InputWorkspace=self.inputWStof,
            CalibrationTable=self.difcWS,
            OffsetMode="Signed",
            BinWidth=self.TOFBin,
        )
        self.mantidSnapper.executeQueue()

    def convertUnitsAndRebin(self, inputWS: str, outputWS: str, target: str = "dSpacing") -> None:
        """
        Convert units to target (either TOF or dSpacing) and then rebin logarithmically.
        If 'converting' from and to the same units, will only rebin.
        """
        self.mantidSnapper.ConvertUnits(
            f"Convert units to {target}",
            InputWorkspace=inputWS,
            OutputWorkspace=outputWS,
            Target=target,
        )

        rebinParams: Tuple[float, float, float]
        if target == "dSpacing":
            rebinParams = (self.overallDMin, self.dBin, self.overallDMax)
        elif target == "TOF":
            rebinParams = (self.TOFMin, self.TOFBin, self.TOFMax)
        self.mantidSnapper.Rebin(
            "Rebin the workspace logarithmically",
            InputWorkspace=outputWS,
            OutputWorkspace=outputWS,
            Params=rebinParams,
            BinningMode="Logarithmic",
        )
        self.mantidSnapper.executeQueue()

    # TODO: replace the median with some better method, to be determined
    # for choosing a reference pixel (and not using brightest pixel)
    def getRefID(self, detectorIDs: List[int]) -> int:
        """
        Calculate a unique reference pixel for a pixel grouping, based in the pixel geometry.
        input:

            detectorIDs: List[int] -- a list of all of the detector IDs in that group

        output:

            the median pixel ID (to be replaced with angular COM pixel)
        """
        return int(np.median(detectorIDs))

    def reexecute(self) -> None:
        """
        Execute the main algorithm, in a way that can be iteratively called.
        First the initial DIFC values must be calculated.  Then, group-by-group,
        the spectra are cross-correlated, the offsets calculated, and the original DIFC
        values are corrected by the offsets.
        outputs:

            data: dict -- several statistics of the offsets, for testing convergence
            OuputWorkspace: str -- the name of the TOF data with new DIFCs applied
            CalibrationTable: str -- the final table of DIFC values
        """
        data: Dict[str, float] = {}
        totalOffsetWS: str = f"offsets_{self.runNumber}"
        wsoff: str = f"_{self.runNumber}_tmp_subgroup_offset"
        wscc: str = f"_{self.runNumber}_tmp_subgroup_CC"
        for subgroupID, workspaceIndices in self.subgroupWorkspaceIndices.items():
            workspaceIndices = list(workspaceIndices)
            refID: int = self.getRefID(workspaceIndices)
            self.mantidSnapper.CrossCorrelate(
                f"Cross-Correlating spectra for {wscc}",
                InputWorkspace=self.inputWSdsp,
                OutputWorkspace=wscc,
                ReferenceSpectra=refID,
                WorkspaceIndexList=workspaceIndices,
                XMin=self.overallDMin,
                XMax=self.overallDMax,
                MaxDSpaceShift=self.maxDSpaceShifts[subgroupID],
            )
            self.mantidSnapper.GetDetectorOffsets(
                f"Calculate offset workspace {wsoff}",
                InputWorkspace=wscc,
                OutputWorkspace=wsoff,
                XMin=-100,
                XMax=100,
                OffsetMode="Signed",
                MaxOffset=self.getProperty("MaxOffset").value,
            )
            # add in group offsets to total, or begin the sum if none
            if not self.mantidSnapper.mtd.doesExist(totalOffsetWS):
                self.mantidSnapper.CloneWorkspace(
                    f"Starting summation with offset workspace {wsoff}",
                    InputWorkspace=wsoff,
                    OutputWorkspace=totalOffsetWS,
                )
                self.mantidSnapper.executeQueue()
            else:
                self.mantidSnapper.Plus(
                    f"Adding in offset workspace {wsoff}",
                    LHSWorkspace=totalOffsetWS,
                    RHSWorkspace=wsoff,
                    OutputWorkspace=totalOffsetWS,
                )

        # offsets should converge to 0 with reexecution of the process
        # use the median, to avoid issues with possible pathologic pixels
        self.mantidSnapper.executeQueue()  # queue must run before ws in mantid data
        offsets = list(self.mantidSnapper.mtd[totalOffsetWS].extractY().ravel())
        offsets = [abs(x) for x in offsets]  # ignore negative
        data["medianOffset"] = abs(np.median(offsets))

        # get difcal corrected by offsets
        self.mantidSnapper.ConvertDiffCal(
            "Correct previous calibration constants by offsets",
            OffsetsWorkspace=totalOffsetWS,
            PreviousCalibration=self.difcWS,
            OutputWorkspace=self.difcWS,
            OffsetMode="Signed",
            BinWidth=self.dBin,
        )

        # apply offset correction to input workspace
        self.mantidSnapper.ApplyDiffCal(
            "Apply the diffraction calibration to the input TOF workspace",
            InstrumentWorkspace=self.inputWStof,
            CalibrationWorkspace=self.difcWS,
        )
        # convert to d-spacing and rebin logarithmically
        self.convertUnitsAndRebin(self.inputWStof, self.inputWSdsp)

        # cleanup memory usage
        self.mantidSnapper.WashDishes(
            "Deleting temporary workspaces",
            WorkspaceList=[wscc, wsoff, totalOffsetWS],
        )
        # now execute the queue
        self.mantidSnapper.executeQueue()
        # data["calibrationTable"] = self.difcWS
        self.setProperty("data", json.dumps(data))
        self.setProperty("OutputWorkspace", self.inputWStof)
        self.setProperty("CalibrationTable", self.difcWS)

    def PyExec(self) -> None:
        """
        Calculate pixel calibration DIFC values on each spectrum group.
        inputs:

            Ingredients: DiffractionCalibrationIngredients -- the DAO holding data needed to run the algorithm

        outputs:

            data: dict -- several statistics of the offsets, for testing convergence
            OuputWorkspace: str -- the name of the TOF data with new DIFCs applied
            CalibrationTable: str -- the final table of DIFC values
        """
        if not self._has_been_executed:
            self.log().notice("Extraction of calibration constants START!")

            # get the ingredients
            ingredients = Ingredients(**json.loads(self.getProperty("Ingredients").value))
            self.chopIngredients(ingredients)
            # load and process the input data for algorithm
            self.raidPantry()
            self._has_been_executed = True
        # now calculate and correct by offsets
        self.reexecute()


# Register algorithm with Mantid
AlgorithmFactory.subscribe(PixelDiffractionCalibration)<|MERGE_RESOLUTION|>--- conflicted
+++ resolved
@@ -61,15 +61,9 @@
 
         # create string names of workspaces that will be used by algorithm
 
-<<<<<<< HEAD
-        self.inputWStof: str = wng.diffCalInput(self.runNumber)
-        self.inputWSdsp: str = wng.diffCalInput(self.runNumber, unit=wng.Units.DSP)
-        self.difcWS: str = wng.diffCalTable(self.runNumber)
-=======
         self.inputWStof: str = wng.diffCalInput().runNumber(self.runNumber).build()
         self.inputWSdsp: str = wng.diffCalInput().runNumber(self.runNumber).unit(wng.Units.DSP).build()
         self.difcWS: str = wng.diffCalTable().runNumber(self.runNumber).build()
->>>>>>> 43157bb0
         self.maxOffset = float(self.getProperty("MaxOffset").value)
 
     def raidPantry(self) -> None:
