import json
from typing import Dict, List, Tuple

import numpy as np
from mantid.api import (
    AlgorithmFactory,
    FileAction,
    FileProperty,
    MatrixWorkspaceProperty,
    PropertyMode,
    PythonAlgorithm,
)
from mantid.kernel import (
    Direction,
    StringListValidator,
)

from snapred.backend.log.logger import snapredLogger
from snapred.backend.recipe.algorithm.LoadGroupingDefinition import LoadGroupingDefinition
from snapred.backend.recipe.algorithm.MantidSnapper import MantidSnapper

logger = snapredLogger.getLogger(__name__)


class FetchGroceriesAlgorithm(PythonAlgorithm):
    """
    For general-purpose loading of nexus data, or grouping workspaces
    """

    def category(self):
        return "SNAPRed Data Handling"

    def PyInit(self):
        # declare properties
        self.declareProperty(
            FileProperty(
                "Filename",
                defaultValue="",
                action=FileAction.Load,
                extensions=["xml", "h5", "nxs", "hd5"],
                direction=Direction.Input,
            ),
            # propertyMode=PropertyMode.Mandatory,
            doc="Path to file to be loaded",
        )
        self.declareProperty(
            MatrixWorkspaceProperty("OutputWorkspace", "", Direction.Output, PropertyMode.Optional),
            doc="Workspace containing the loaded data",
        )
        self.declareProperty(
            "LoaderType",
            "",
            StringListValidator(["", "LoadGroupingDefinition", "LoadNexus", "LoadEventNexus", "LoadNexusProcessed"]),
            direction=Direction.InOut,
        )
        self.declareProperty(
            "InstrumentName",
            defaultValue="",
            direction=Direction.Input,
            doc="Name of an associated instrument",
        )
        self.declareProperty(
            "InstrumentFilename",
            defaultValue="",
            direction=Direction.Input,
            doc="Path of an associated instrument definition file",
        )
        self.declareProperty(
            MatrixWorkspaceProperty("InstrumentDonor", "", Direction.Input, PropertyMode.Optional),
            doc="Workspace to optionally take the instrument from",
        )
        self.setRethrows(True)
        self.mantidSnapper = MantidSnapper(self, __name__)

    def validateInputs(self) -> Dict[str, str]:
        # cannot load a grouping workspace with a nexus loader
        issues: Dict[str, str] = {}
        if self.getProperty("OutputWorkspace").isDefault:
            issues["OutputWorkspace"] = "Must specify the Workspace to load into"
        instrumentSources = ["InstrumentName", "InstrumentFilename", "InstrumentDonor"]
<<<<<<< HEAD
        definedSources = [x for x in instrumentSources if not self.getProperty(x).isDefault]
        if len(definedSources) > 1:
            issue = "Only one of InstrumentName, InstrumentFilename, or InstrumentDonor can be set"
            issues.update({x: issue for x in definedSources})
=======
        specifiedSources = [s for s in instrumentSources if not self.getProperty(s).isDefault]
        if len(specifiedSources) > 1:
            issue = "Only one of InstrumentName, InstrumentFilename, or InstrumentDonor can be set"
            issues.update({s: issue for s in specifiedSources})
>>>>>>> 8ca963ef
        return issues

    def PyExec(self) -> None:
        filename = self.getPropertyValue("Filename")
        outWS = self.getPropertyValue("OutputWorkspace")
        loaderType = self.getPropertyValue("LoaderType")
        # TODO: do we need to guard this with an if?
        if not self.mantidSnapper.mtd.doesExist(outWS):
            if loaderType == "":
                _, loaderType, _ = self.mantidSnapper.Load(
                    "Loading with unspecified loader",
                    Filename=filename,
                    OutputWorkspace=outWS,
                    LoaderName=loaderType,
                )
            elif loaderType == "LoadGroupingDefinition":
                for x in ["InstrumentName", "InstrumentFilename", "InstrumentDonor"]:
                    if not self.getProperty(x).isDefault:
                        instrumentPropertySource = x
                        instrumentSource = self.getPropertyValue(x)
                self.mantidSnapper.LoadGroupingDefinition(
                    "Loading grouping definition",
                    GroupingFilename=filename,
                    OutputWorkspace=outWS,
                    **{instrumentPropertySource: instrumentSource},
                )
            else:
                getattr(self.mantidSnapper, loaderType)(
                    f"Loading data using {loaderType}",
                    Filename=filename,
                    OutputWorkspace=outWS,
                )
        else:
            # TODO: should this throw a warning?  Or warn in logger?
            logger.warning(f"A workspace with name {outWS} already exists in the ADS, and so will not be loaded")
            loaderType = ""
        self.mantidSnapper.executeQueue()
        self.setPropertyValue("LoaderType", str(loaderType))


# Register algorithm with Mantid
AlgorithmFactory.subscribe(FetchGroceriesAlgorithm)<|MERGE_RESOLUTION|>--- conflicted
+++ resolved
@@ -78,17 +78,10 @@
         if self.getProperty("OutputWorkspace").isDefault:
             issues["OutputWorkspace"] = "Must specify the Workspace to load into"
         instrumentSources = ["InstrumentName", "InstrumentFilename", "InstrumentDonor"]
-<<<<<<< HEAD
-        definedSources = [x for x in instrumentSources if not self.getProperty(x).isDefault]
-        if len(definedSources) > 1:
-            issue = "Only one of InstrumentName, InstrumentFilename, or InstrumentDonor can be set"
-            issues.update({x: issue for x in definedSources})
-=======
         specifiedSources = [s for s in instrumentSources if not self.getProperty(s).isDefault]
         if len(specifiedSources) > 1:
             issue = "Only one of InstrumentName, InstrumentFilename, or InstrumentDonor can be set"
             issues.update({s: issue for s in specifiedSources})
->>>>>>> 8ca963ef
         return issues
 
     def PyExec(self) -> None:
