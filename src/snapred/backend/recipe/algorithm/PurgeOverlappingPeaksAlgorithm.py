--- conflicted
+++ resolved
@@ -58,13 +58,9 @@
                 outputPeakList.append(peakList[-1])
 
             self.log().notice(f" {nPks} peaks in and {len(outputPeakList)} peaks out")
-<<<<<<< HEAD
-            outputPeaks.append(outputPeakList)
-=======
             outputGroupPeakList = GroupPeakList(groupID=groupPeakList.groupID, peaks=outputPeakList)
             outputPeaks.append(outputGroupPeakList.dict())
 
->>>>>>> b2a652c5
         self.setProperty("OutputPeakMap", json.dumps(outputPeaks))
 
         return outputPeaks
