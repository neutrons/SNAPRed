--- conflicted
+++ resolved
@@ -39,19 +39,11 @@
         outputPeaks = []
 
         for index in range(numFocusGroups):
-<<<<<<< HEAD
-            delDoD = instrumentState.pixelGroupingInstrumentState[index].delta_dhkl_over_dhkl
-            tTheta = instrumentState.pixelGroupingInstrumentState[index].twoThetaAverage
-
-            dMin = instrumentState.pixelGroupingInstrumentState[index].dhkl.minimum
-            dMax = instrumentState.pixelGroupingInstrumentState[index].dhkl.maximum
-=======
             delDoD = instrumentState.pixelGroupingInstrumentParameters[index].dRelativeResolution
             tTheta = instrumentState.pixelGroupingInstrumentParameters[index].twoTheta
 
             dMin = instrumentState.pixelGroupingInstrumentParameters[index].dResolution.minimum
             dMax = instrumentState.pixelGroupingInstrumentParameters[index].dResolution.maximum
->>>>>>> 75fd6dae
 
             peakList = [peak.dSpacing for i, peak in enumerate(crystalInfo.peaks) if A[i] >= thresholdA]
             peakList = [peak for peak in peakList if dMin <= peak <= dMax]
