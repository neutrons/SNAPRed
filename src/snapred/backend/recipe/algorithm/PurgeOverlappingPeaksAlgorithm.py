import json
from typing import Dict, List

from mantid.api import AlgorithmFactory, PythonAlgorithm
from mantid.kernel import Direction
from pydantic import parse_raw_as

from snapred.backend.dao.GroupPeakList import GroupPeakList
from snapred.backend.log.logger import snapredLogger
from snapred.backend.recipe.algorithm.DetectorPeakPredictor import DetectorPeakPredictor
from snapred.backend.recipe.algorithm.MantidSnapper import MantidSnapper
from snapred.meta.Config import Config

logger = snapredLogger.getLogger(__name__)


class PurgeOverlappingPeaksAlgorithm(PythonAlgorithm):
    PEAK_INTENSITY_THRESHOLD = Config["constants.PeakIntensityFractionThreshold"]

    def category(self):
        return "SNAPRed Data Processing"

    def PyInit(self):
        # declare properties
        self.declareProperty("DetectorPeaks", defaultValue="", direction=Direction.Input)
        self.declareProperty("DetectorPeakIngredients", defaultValue="", direction=Direction.Input)
        self.declareProperty("OutputPeakMap", defaultValue="", direction=Direction.Output)
<<<<<<< HEAD
=======
        self.declareProperty(
            "PeakIntensityFractionThreshold",
            defaultValue=self.PEAK_INTENSITY_THRESHOLD,
            direction=Direction.Input,
            doc="Fraction of max for threshold peak intensity",
        )
>>>>>>> 762c532d

        self.setRethrows(True)
        self.mantidSnapper = MantidSnapper(self, __name__)

    def validateInputs(self) -> Dict[str, str]:
        errors = {}
        waysToGetPeaks = ["DetectorPeaks", "DetectorPeakIngredients"]
        definedWaysToGetPeaks = sum([self.getProperty(x).isDefault for x in waysToGetPeaks])
        if definedWaysToGetPeaks == 0:
            msg = "Purse peaks requires either a list of peaks, or ingredients to detect peaks"
            errors["DetectorPeaks"] = msg
            errors["DetectorPeakIngredients"] = msg
        elif definedWaysToGetPeaks == 2:
            logger.warn(
                "Both a list of detector peaks and ingredients were given; the list will be used and ingredients ignored"
            )
        return errors

    def PyExec(self):
        # predict detector peaks for all focus groups
        if self.getProperty("DetectorPeaks").isDefault:
            result = self.mantidSnapper.DetectorPeakPredictor(
                "Predicting peaks...",
                Ingredients=self.getProperty("DetectorPeakIngredients").value,
            )
            self.mantidSnapper.executeQueue()
        else:
            result = self.getPropertyValue("DetectorPeaks")
        predictedPeaks = parse_raw_as(List[GroupPeakList], result.get())

        # build lists of non-overlapping peaks for each focus group. Combine them into the total list.
        outputPeaks = []
        for groupPeakList in predictedPeaks:
            # ensure peaks are unique
            uniquePeaks = {peak.position.value: peak for peak in groupPeakList.peaks}.values()

            # do the overlap rejection logic on unique peaks
            peakList = list(uniquePeaks)
            nPks = len(peakList)
            keep = [True for i in range(nPks)]
            outputPeakList = []
            for i in range(nPks - 1):
                if keep[i]:
                    if (peakList[i].position.maximum >= peakList[i + 1].position.minimum) and (
                        peakList[i + 1].position.value != peakList[i].position.value
                    ):
                        keep[i] = False
                        keep[i + 1] = False
                    else:
                        outputPeakList.append(peakList[i])
            # and add last peak:
            if nPks > 0 and keep[-1]:
                outputPeakList.append(peakList[-1])

            self.log().notice(f" {nPks} peaks in and {len(outputPeakList)} peaks out")
            outputGroupPeakList = GroupPeakList(
                groupID=groupPeakList.groupID,
                peaks=outputPeakList,
                maxfwhm=groupPeakList.maxfwhm,
            )
            outputPeaks.append(outputGroupPeakList.dict())

        self.setProperty("OutputPeakMap", json.dumps(outputPeaks))

        return outputPeaks


AlgorithmFactory.subscribe(PurgeOverlappingPeaksAlgorithm)<|MERGE_RESOLUTION|>--- conflicted
+++ resolved
@@ -25,15 +25,12 @@
         self.declareProperty("DetectorPeaks", defaultValue="", direction=Direction.Input)
         self.declareProperty("DetectorPeakIngredients", defaultValue="", direction=Direction.Input)
         self.declareProperty("OutputPeakMap", defaultValue="", direction=Direction.Output)
-<<<<<<< HEAD
-=======
         self.declareProperty(
             "PeakIntensityFractionThreshold",
             defaultValue=self.PEAK_INTENSITY_THRESHOLD,
             direction=Direction.Input,
             doc="Fraction of max for threshold peak intensity",
         )
->>>>>>> 762c532d
 
         self.setRethrows(True)
         self.mantidSnapper = MantidSnapper(self, __name__)
@@ -48,7 +45,8 @@
             errors["DetectorPeakIngredients"] = msg
         elif definedWaysToGetPeaks == 2:
             logger.warn(
-                "Both a list of detector peaks and ingredients were given; the list will be used and ingredients ignored"
+                """Both a list of detector peaks and ingredients were given;
+                the list will be used and ingredients ignored"""
             )
         return errors
 
