import json
from typing import Dict, List

import numpy as np
from mantid.api import AlgorithmFactory, IEventWorkspace, MatrixWorkspaceProperty, PropertyMode, PythonAlgorithm
from mantid.kernel import Direction
from pydantic import parse_raw_as

from snapred.backend.dao.GroupPeakList import GroupPeakList
from snapred.backend.log.logger import snapredLogger
from snapred.backend.recipe.algorithm.DetectorPeakPredictor import DetectorPeakPredictor
from snapred.backend.recipe.algorithm.MantidSnapper import MantidSnapper

logger = snapredLogger.getLogger(__name__)


class DiffractionSpectrumWeightCalculator(PythonAlgorithm):
    def category(self):
        return "SNAPRed Internal"

    def PyInit(self):
        # declare properties
        self.declareProperty(
            MatrixWorkspaceProperty("InputWorkspace", "", Direction.Input, PropertyMode.Mandatory),
            doc="Workspace peaks to be weighted",
        )
        self.declareProperty(
            MatrixWorkspaceProperty("WeightWorkspace", "", Direction.Output, PropertyMode.Optional),
            doc="The output workspace to be created by the algorithm",
        )
        self.declareProperty("DetectorPeakIngredients", defaultValue="", direction=Direction.Input)
        self.declareProperty("DetectorPeaks", defaultValue="", direction=Direction.Input)

        self.setRethrows(True)
        self.mantidSnapper = MantidSnapper(self, __name__)

    def chopIngredients(self):
        pass

    def unbagGroceries(self):
        self.inputWorkspaceName = self.getPropertyValue("InputWorkspace")
        self.weightWorkspaceName = self.getPropertyValue("WeightWorkspace")

    def validateInputs(self) -> Dict[str, str]:
        errors = {}

        if self.getProperty("WeightWorkspace").isDefault:
            errors["WeightWorkspace"] = "Weight calculator requires name for weight workspace"

        waysToGetPeaks = ["DetectorPeaks", "DetectorPeakIngredients"]
<<<<<<< HEAD
        givenWaysToGetPeaks = [x for x in waysToGetPeaks if not self.getProperty(x).isDefault]
        if len(givenWaysToGetPeaks) == 0:
=======
        definedWaysToGetPeaks = [x for x in waysToGetPeaks if not self.getProperty(x).isDefault]
        if len(definedWaysToGetPeaks) == 0:
>>>>>>> 812ec087
            msg = """
            Must specify either DetectorPeaks,
            OR DetectorPeakIngredients to generate the peaks
            """
            errors["DetectorPeaks"] = msg
            errors["DetectorPeakIngredients"] = msg
<<<<<<< HEAD
        elif len(givenWaysToGetPeaks) == 2:
            logger.warn("Both a peak list and ingredients were specified; ingredients will be ignore")
=======
        elif len(definedWaysToGetPeaks) == 2:
            logger.warn(
                """Both a list of detector peaks and ingredients were given;
                the list will be used and ingredients ignored"""
            )
>>>>>>> 812ec087
        return errors

    def PyExec(self):
        self.chopIngredients()
        self.unbagGroceries()

        # get the peak predictions from user input, or load them
        if not self.getProperty("DetectorPeaks").isDefault:
            peakString = self.getPropertyValue("DetectorPeaks")
        else:
            peakString = self.mantidSnapper.DetectorPeakPredictor(
                "Predicting peaks...",
                Ingredients=self.getPropertyValue("DetectorPeakIngredients"),
            )
            self.mantidSnapper.executeQueue()

<<<<<<< HEAD
        predictedPeaksList = json.loads(str(peakString))
=======
        predictedPeaksList = parse_raw_as(List[GroupPeakList], str(peakString))
>>>>>>> 812ec087

        self.groupIDs = []
        self.predictedPeaks = {}
        for prediction in predictedPeaksList:
            groupPeakList = GroupPeakList.parse_obj(prediction)
            self.groupIDs.append(groupPeakList.groupID)
            self.predictedPeaks[groupPeakList.groupID] = groupPeakList.peaks

        # clone input workspace to create a weight workspace
        self.mantidSnapper.CloneWorkspace(
            "Cloning a weighting workspce...",
            InputWorkspace=self.inputWorkspaceName,
            OutputWorkspace=self.weightWorkspaceName,
        )
        self.mantidSnapper.executeQueue()
        weight_ws = self.mantidSnapper.mtd[self.weightWorkspaceName]
        isEventWorkspace: bool = isinstance(weight_ws, IEventWorkspace)
        if isEventWorkspace:
            self.mantidSnapper.ConvertToMatrixWorkspace(
                "Converting event workspace to histogram workspace",
                InputWorkspace=self.weightWorkspaceName,
                OutputWorkspace=self.weightWorkspaceName,
            )
            # self.mantidSnapper.RebinToWorkspace(
            #     "Rebin to remove events",
            #     WorkspaceToRebin = self.weightWorkspaceName,
            #     WorkspaceToMatch = self.weightWorkspaceName,
            #     OutputWorkspace = self.weightWorkspaceName,
            #     PreserveEvents=False,
            # )
            self.mantidSnapper.executeQueue()

        weight_ws = self.mantidSnapper.mtd[self.weightWorkspaceName]
        for index, groupID in enumerate(self.groupIDs):
            # get spectrum X,Y
            x = weight_ws.readX(index)
            y = weight_ws.readY(index)
            # create and initialize a weights array
            weights = np.ones(len(y))
            # for each peak extent, set zeros to the weights array
            for peak in self.predictedPeaks[groupID]:
                mask_indices = np.where(np.logical_and(x > peak.position.minimum, x < peak.position.maximum))[0]
                mask_indices = mask_indices[mask_indices < len(weights)]
                weights[mask_indices] = 0.0
            weight_ws.setY(index, weights)

        self.setProperty("WeightWorkspace", weight_ws)

        if isEventWorkspace:
            self.mantidSnapper.ConvertToEventWorkspace(
                "Converting histogram workspace back to event workspace",
                InputWorkspace=self.weightWorkspaceName,
                OutputWorkspace=self.weightWorkspaceName,
            )

        self.mantidSnapper.executeQueue()


AlgorithmFactory.subscribe(DiffractionSpectrumWeightCalculator)<|MERGE_RESOLUTION|>--- conflicted
+++ resolved
@@ -48,29 +48,19 @@
             errors["WeightWorkspace"] = "Weight calculator requires name for weight workspace"
 
         waysToGetPeaks = ["DetectorPeaks", "DetectorPeakIngredients"]
-<<<<<<< HEAD
-        givenWaysToGetPeaks = [x for x in waysToGetPeaks if not self.getProperty(x).isDefault]
-        if len(givenWaysToGetPeaks) == 0:
-=======
         definedWaysToGetPeaks = [x for x in waysToGetPeaks if not self.getProperty(x).isDefault]
         if len(definedWaysToGetPeaks) == 0:
->>>>>>> 812ec087
             msg = """
             Must specify either DetectorPeaks,
             OR DetectorPeakIngredients to generate the peaks
             """
             errors["DetectorPeaks"] = msg
             errors["DetectorPeakIngredients"] = msg
-<<<<<<< HEAD
-        elif len(givenWaysToGetPeaks) == 2:
-            logger.warn("Both a peak list and ingredients were specified; ingredients will be ignore")
-=======
         elif len(definedWaysToGetPeaks) == 2:
             logger.warn(
                 """Both a list of detector peaks and ingredients were given;
                 the list will be used and ingredients ignored"""
             )
->>>>>>> 812ec087
         return errors
 
     def PyExec(self):
@@ -87,11 +77,7 @@
             )
             self.mantidSnapper.executeQueue()
 
-<<<<<<< HEAD
-        predictedPeaksList = json.loads(str(peakString))
-=======
         predictedPeaksList = parse_raw_as(List[GroupPeakList], str(peakString))
->>>>>>> 812ec087
 
         self.groupIDs = []
         self.predictedPeaks = {}
