--- conflicted
+++ resolved
@@ -179,13 +179,8 @@
         """
         Calculate a unique reference pixel for a pixel grouping, based in the pixel geometry.
         input:
-<<<<<<< HEAD
-            
-            subgroupIDs: List[int] -- a list of all of the detector IDs in that group
-        
-=======
             detectorIDs: List[int] -- a list of all of the detector IDs in that group
->>>>>>> 9297d741
+            
         output:
             
             the median pixel ID (to be replaced with angular COM pixel)
