import json

import numpy as np
from mantid.api import AlgorithmFactory, PythonAlgorithm
from mantid.kernel import Direction, PhysicalConstants

from snapred.backend.dao.DetectorPeak import DetectorPeak
from snapred.backend.dao.GroupPeakList import GroupPeakList
from snapred.backend.dao.ingredients import PeakIngredients
from snapred.backend.dao.Limit import LimitedValue
<<<<<<< HEAD
from snapred.meta.redantic import list_to_raw
=======
from snapred.backend.dao.state.InstrumentState import InstrumentState
from snapred.meta.Config import Config
>>>>>>> 762c532d


class DetectorPeakPredictor(PythonAlgorithm):
    # TODO: Change BETA_D_COEFFICIENT to
    # BETA_D_COEFFICIENT = PhysicalConstants.h / (2 * PhysicalConstants.NeutronMass * 1e10)
    # also the equation below that uses the coefficient should be changed to
    # beta_d = BETA_D_COEFFICIENT*beta_T/(L*np.sin(tTheta/2))
    BETA_D_COEFFICIENT = 1 / (PhysicalConstants.h / (2 * PhysicalConstants.NeutronMass) * Config["constants.m2cm"])
    FWHM = Config["constants.DetectorPeakPredictor.fwhm"]
    PEAK_INTENSITY_THRESHOLD = Config["constants.PeakIntensityFractionThreshold"]

    def category(self):
        return "SNAPRed Data Processing"

    def PyInit(self) -> None:
        # declare properties
        self.declareProperty(
            "Ingredients",
            defaultValue="",
            direction=Direction.Input,
            doc="The detector peak ingredients",
        )
        self.declareProperty(
            "DetectorPeaks",
            defaultValue="",
            direction=Direction.Output,
            doc="The returned list of GroupPeakList objects",
        )
<<<<<<< HEAD
=======
        self.declareProperty(
            "PeakIntensityFractionThreshold",
            defaultValue=self.PEAK_INTENSITY_THRESHOLD,
            direction=Direction.Input,
            doc="The input value for setting the threshold for peak intensity",
        )
        self.declareProperty("DetectorPeaks", defaultValue="", direction=Direction.Output)
>>>>>>> 762c532d
        self.setRethrows(True)

    def chopIngredients(self, ingredients: PeakIngredients) -> None:
        self.beta_0 = ingredients.instrumentState.gsasParameters.beta[0]
        self.beta_1 = ingredients.instrumentState.gsasParameters.beta[1]
        self.FWHMMultiplierLeft = ingredients.instrumentState.fwhmMultiplierLimit.minimum
        self.FWHMMultiplierRight = ingredients.instrumentState.fwhmMultiplierLimit.maximum
        self.peakTailCoefficient = ingredients.instrumentState.peakTailCoefficient
        self.L = ingredients.instrumentState.instrumentConfig.L1 + ingredients.instrumentState.instrumentConfig.L2

        # binning params
        pixelGroupParams = ingredients.pixelGroup.pixelGroupingParameters
        self.delDoD = {groupID: pgp.dRelativeResolution for groupID, pgp in pixelGroupParams.items()}
        self.tTheta = {groupID: pgp.twoTheta for groupID, pgp in pixelGroupParams.items()}
        self.dMin = {groupID: pgp.dResolution.minimum for groupID, pgp in pixelGroupParams.items()}
        self.dMax = {groupID: pgp.dResolution.maximum for groupID, pgp in pixelGroupParams.items()}

        # select only peaks above the amplitude threshold
        crystalInfo = ingredients.crystalInfo
        crystalInfo.peaks.sort(key=lambda x: x.dSpacing)
        fSquared = np.array(crystalInfo.fSquared)
        multiplicity = np.array(crystalInfo.multiplicities)
        dSpacing = np.array(crystalInfo.dSpacing)
        A = fSquared * multiplicity * dSpacing**4
        thresholdA = np.max(A) * ingredients.peakIntensityFractionalThreshold
        self.goodPeaks = [peak for i, peak in enumerate(crystalInfo.peaks) if A[i] >= thresholdA]

        self.allGroupIDs = ingredients.pixelGroup.groupIDs

    def PyExec(self) -> None:
        ingredients = PeakIngredients.parse_raw(self.getProperty("Ingredients").value)
        self.chopIngredients(ingredients)

        allFocusGroupsPeaks = []
        for groupID in self.allGroupIDs:
            # select only good peaks within the d-spacing range
            dList = [
                peak.dSpacing for peak in self.goodPeaks if self.dMin[groupID] <= peak.dSpacing <= self.dMax[groupID]
            ]

            singleFocusGroupPeaks = []
            for d in dList:
                # beta terms
<<<<<<< HEAD
                beta_T = self.beta_0 + self.beta_1 / d**4  # GSAS-I beta
                beta_d = 505.548 * self.L * np.sin(self.tTheta[groupID] / 2) * beta_T  # converted to d-space

                fwhm = 2.35 * self.delDoD[groupID] * d
                widthLeft = fwhm * self.FWHMMultiplierLeft
                widthRight = fwhm * self.FWHMMultiplierRight + self.peakTailCoefficient / beta_d
=======
                beta_T = beta_0 + beta_1 / d**4  # GSAS-I beta
                beta_d = self.BETA_D_COEFFICIENT * L * np.sin(tTheta / 2) * beta_T  # converted to d-space

                fwhm = self.FWHM * delDoD * d
                widthLeft = fwhm * FWHMMultiplierLeft
                widthRight = fwhm * FWHMMultiplierRight + peakTailCoefficient / beta_d
>>>>>>> 762c532d

                singleFocusGroupPeaks.append(
                    DetectorPeak(position=LimitedValue(value=d, minimum=d - widthLeft, maximum=d + widthRight))
                )
<<<<<<< HEAD
            maxFwhm = 2.35 * max(dList, default=0.0) * self.delDoD[groupID]
=======
            maxFwhm = self.FWHM * max(dList, default=0.0) * delDoD
>>>>>>> 762c532d

            singleFocusGroupPeakList = GroupPeakList(peaks=singleFocusGroupPeaks, groupID=groupID, maxfwhm=maxFwhm)
            self.log().notice(f"Focus group {groupID} : {len(dList)} peaks out")
            allFocusGroupsPeaks.append(singleFocusGroupPeakList)

        self.setProperty("DetectorPeaks", list_to_raw(allFocusGroupsPeaks))
        return allFocusGroupsPeaks


AlgorithmFactory.subscribe(DetectorPeakPredictor)<|MERGE_RESOLUTION|>--- conflicted
+++ resolved
@@ -8,12 +8,9 @@
 from snapred.backend.dao.GroupPeakList import GroupPeakList
 from snapred.backend.dao.ingredients import PeakIngredients
 from snapred.backend.dao.Limit import LimitedValue
-<<<<<<< HEAD
-from snapred.meta.redantic import list_to_raw
-=======
 from snapred.backend.dao.state.InstrumentState import InstrumentState
 from snapred.meta.Config import Config
->>>>>>> 762c532d
+from snapred.meta.redantic import list_to_raw
 
 
 class DetectorPeakPredictor(PythonAlgorithm):
@@ -42,8 +39,6 @@
             direction=Direction.Output,
             doc="The returned list of GroupPeakList objects",
         )
-<<<<<<< HEAD
-=======
         self.declareProperty(
             "PeakIntensityFractionThreshold",
             defaultValue=self.PEAK_INTENSITY_THRESHOLD,
@@ -51,7 +46,6 @@
             doc="The input value for setting the threshold for peak intensity",
         )
         self.declareProperty("DetectorPeaks", defaultValue="", direction=Direction.Output)
->>>>>>> 762c532d
         self.setRethrows(True)
 
     def chopIngredients(self, ingredients: PeakIngredients) -> None:
@@ -95,30 +89,20 @@
             singleFocusGroupPeaks = []
             for d in dList:
                 # beta terms
-<<<<<<< HEAD
                 beta_T = self.beta_0 + self.beta_1 / d**4  # GSAS-I beta
-                beta_d = 505.548 * self.L * np.sin(self.tTheta[groupID] / 2) * beta_T  # converted to d-space
+                beta_d = (
+                    self.BETA_D_COEFFICIENT * self.L * np.sin(self.tTheta[groupID] / 2) * beta_T
+                )  # converted to d-space
 
-                fwhm = 2.35 * self.delDoD[groupID] * d
+                fwhm = self.FWHM * self.delDoD[groupID] * d
                 widthLeft = fwhm * self.FWHMMultiplierLeft
                 widthRight = fwhm * self.FWHMMultiplierRight + self.peakTailCoefficient / beta_d
-=======
-                beta_T = beta_0 + beta_1 / d**4  # GSAS-I beta
-                beta_d = self.BETA_D_COEFFICIENT * L * np.sin(tTheta / 2) * beta_T  # converted to d-space
-
-                fwhm = self.FWHM * delDoD * d
-                widthLeft = fwhm * FWHMMultiplierLeft
-                widthRight = fwhm * FWHMMultiplierRight + peakTailCoefficient / beta_d
->>>>>>> 762c532d
 
                 singleFocusGroupPeaks.append(
                     DetectorPeak(position=LimitedValue(value=d, minimum=d - widthLeft, maximum=d + widthRight))
                 )
-<<<<<<< HEAD
-            maxFwhm = 2.35 * max(dList, default=0.0) * self.delDoD[groupID]
-=======
-            maxFwhm = self.FWHM * max(dList, default=0.0) * delDoD
->>>>>>> 762c532d
+
+            maxFwhm = self.FWHM * max(dList, default=0.0) * self.delDoD[groupID]
 
             singleFocusGroupPeakList = GroupPeakList(peaks=singleFocusGroupPeaks, groupID=groupID, maxfwhm=maxFwhm)
             self.log().notice(f"Focus group {groupID} : {len(dList)} peaks out")
