--- conflicted
+++ resolved
@@ -172,7 +172,6 @@
         workspaceName = self._createGroupingWorkspaceName(item.groupingScheme, item.isLite)
         fileName = self._createGroupingFilename(item.groupingScheme, item.isLite)
         logger.info("Fetching grouping definition: %s" % item.groupingScheme)
-<<<<<<< HEAD
         groupingLoader = "LoadGroupingDefinition"
         data: Dict[str, Any] = {}
         key = (item.groupingScheme, item.isLite)
@@ -198,23 +197,6 @@
                 "loader": "",  # unset the loader to indicate it was unused
                 "workspace": self._loadedGroupings[key],
             }
-=======
-        data: Dict[str, Any] = {
-            "result": False,
-            "loader": "LoadGroupingDefinition",
-            "workspace": workspaceName,
-        }
-        algo = FetchAlgo()
-        algo.initialize()
-        algo.setProperty("Filename", fileName)
-        algo.setProperty("OutputWorkspace", workspaceName)
-        algo.setProperty("LoaderType", "LoadGroupingDefinition")
-        algo.setProperty(item.instrumentPropertySource, item.instrumentSource)
-        try:
-            data["result"] = algo.execute()
-        except RuntimeError as e:
-            raise RuntimeError(str(e).split("\n")[0]) from e
->>>>>>> 43157bb0
         logger.info("Finished loading grouping")
         return data
 
