# environment: dev

IPTS:
  default: /SNS
  root: /SNS

orchestration:
  path:
    delimiter: /

instrument:
  name: SNAP
  home: ${IPTS.root}/SNAP
  calibration:
    home: ${instrument.home}/shared/Calibration
    sample:
      home: ${instrument.calibration.home}/CalibrantSamples
      extensions:
        - json
    powder:
      home: ${instrument.calibration.home}/Powder
      grouping:
        home: ${instrument.calibration.powder.home}/PixelGroupingDefinitions
        extensions:
          - hdf
          - xml
          - nxs
  reduction:
    # Here "{IPTS}" will be substituted with the IPTS-directory name for a specified <runNumber>
    home: ${instrument.home}/{IPTS}/shared/SNAPRed

  config: ${instrument.calibration.home}/SNAPInstPrm.json
  native:
    pixelResolution: 1179648
    definition:
      file: ${instrument.home}/shared/Malcolm/dataFiles/SNAP_Definition.xml
  lite:
    pixelResolution: 18432
    definition:
      file: ${instrument.calibration.home}/Powder/SNAPLite.xml
    map:
      file: ${instrument.calibration.home}/Powder/LiteGroupMap.hdf
  startingRunNumber: 10000
  startingVersionNumber: 0
  minimumRunNumber: 46342
  maxNumberOfRuns: 10

nexus:
  lite:
    prefix: shared/lite/SNAP_
    extension: .lite.nxs.h5
  native:
    prefix: nexus/SNAP_
    extension: .nxs.h5
  file:
    extension: .nxs.h5
    prefix: SNAP_

grouping:
  workspacename:
    lite: SNAPLite_grouping_
    native: SNAP_grouping_

calibration:
  file:
    extension: .json
    prefix: SNAPcalibLog
  normalization:
    output:
      ws:
        extension: .nxs
  diffraction:
    output:
      extension: .tar
    diagnostic:
      extension: .nxs.h5
    maximumIterations: 5
    convergenceThreshold: 0.5
    peakIntensityThreshold: 0.05
    nBinsAcrossPeakWidth: 10
    maximumOffset: 10
    maxDSpaceShiftFactor: 2.5
    peakFunction: GAUSSIAN
    minimumPeaksPerGroup: 2
    preferredPeaksPerGroup: 4
  parameters:
    default:
      # degrees
      groupSliceValue: 5
      alpha: 0.1
      beta:
        - 0.02
        - 0.05
      FWHMMultiplier: {left: 2.0, right: 2.0}
      peakTailCoefficient: 2.0
      smoothing: 0.5
  fitting:
    minSignal2Noise: 0.0

mantid:
  workspace:
    nameTemplate:
      delimiter: "_"
      template:
        run: "{unit},{group},{lite},{auxiliary},{runNumber}"
        diffCal:
          input: "{unit},{runNumber},raw"
          table: "diffract_consts,{runNumber},{version}"
          output: "{unit},{group},{runNumber},{version}"
          mask: "diffract_consts,mask,{runNumber},{version}"
          metric: "calib_metrics,{metricName},{runNumber},{version}"
          timedMetric: "calib_metrics,{metricName},{runNumber},{timestamp}"
        normCal:
          rawVanadium: "{unit},{group},{runNumber},raw_van_corr,{version}"
          focusedRawVanadium: "{unit},{group},{runNumber},raw_van_corr,{version}"
          smoothedFocusedRawVanadium: "{unit},{group},{runNumber},fitted_van_cor,{version}"
        reduction:
          output: "reduced,{unit},{group},{runNumber},{version}"
          output_group: "reduced,{stateId},{version}"
      units:
        dSpacing: DSP
        timeOfFlight: TOF
        momentumTransfer: QSP
        wavelength: LAM
        diagnostic: diagnostic
      groups:
        unfocussed: Unfoc
        all: All
        column: Column
        bank: Bank

localdataservice:
  config:
    verifypaths: true

logging:
  level: 20
  SNAP:
    format: '%(asctime)s - %(levelname)-8s - %(name)s - %(message)s'

samples:
  home: ${instrument.calibration.sample.home}

cis_mode: false

constants:
  millisecondsPerSecond: 1000
  PeakIntensityFractionThreshold: 0.05
  m2cm: 10000.0 # conversion factor for m^2 to cm^2

  CrystallographicInfo:
    crystalDMin: 0.4
    crystalDMax: 100.0

  CalibrationReduction:
    tofMin: 2000
    tofMax: 14500
    rebinParams: [2000, -0.001, 14500]

  DetectorPeakPredictor:
    fwhm: 1.17741002252 # used to convert gaussian to fwhm (2 * log_e(2))

  GroupDiffractionCalibration:
    MaxChiSq: 100

  ResampleX:
    NumberBins: 1500

  CropFactors:
    lowWavelengthCrop: 0.05

compressionParameters:
  LiteDataCreationParameters:
    DeltaTOF: 13.3 # units in µs
<<<<<<< HEAD

=======
>>>>>>> a44bcfdb
docs:
  user:
    path: /SNS/SNAP/shared/Malcolm/SNAPUserDocs/_build/html/index.html

metadata:
  tagPrefix: SNAPRed_<|MERGE_RESOLUTION|>--- conflicted
+++ resolved
@@ -172,10 +172,6 @@
 compressionParameters:
   LiteDataCreationParameters:
     DeltaTOF: 13.3 # units in µs
-<<<<<<< HEAD
-
-=======
->>>>>>> a44bcfdb
 docs:
   user:
     path: /SNS/SNAP/shared/Malcolm/SNAPUserDocs/_build/html/index.html
