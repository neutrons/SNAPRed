# environment: dev

orchestration:
  path:
    delimiter: /

instrument:
  name: SNAP
  home: /SNS/SNAP/
  calibration:
    home: ${instrument.home}shared/Calibration
    sample:
      home: ${instrument.calibration.home}/CalibrantSamples
      extensions:
        - json
    powder:
      home: ${instrument.calibration.home}/Powder
      grouping:
        home: ${instrument.calibration.powder.home}/PixelGroupingDefinitions
        extensions:
          - lite.hdf
  config: ${instrument.calibration.home}/SNAPInstPrm.json
  native:
    pixelResolution: 1179648
    definition:
      file: ${instrument.home}shared/Malcolm/dataFiles/SNAP_Definition.xml
  lite:
    pixelResolution: 18432
    definition:
      file: ${instrument.calibration.home}/Powder/SNAPLite.xml
    map:
      file: ${instrument.calibration.home}/Powder/LiteGroupMap.hdf

nexus:
  lite:
    prefix: shared/lite/SNAP_
    extension: .lite.nxs.h5
  native:
    prefix: nexus/SNAP_
    extension: .nxs.h5
  file:
    extension: .nxs.h5
    prefix: SNAP_

grouping:
  filename:
    prefix: SNAPFocGroup_
    lite:
      extension: .lite.hdf
    native:
      extension: .xml
  workspacename:
    lite: SNAPLite_grouping_
    native: SNAP_grouping_

calibration:
  file:
    extension: .json
    prefix: SNAPcalibLog
  reduction:
    output:
      extension: .nxs
      format: "{}_calibration_reduction_result"
  diffraction:
    maximumIterations: 5
    convergenceThreshold: 0.5
    peakIntensityThreshold: 0.05
    nBinsAcrossPeakWidth: 10
    maximumOffset: 10
<<<<<<< HEAD
=======
    maxDSpaceShift: 2.5
>>>>>>> 04d31430
  parameters:
    default:
      # degrees
      groupSliceValue: 5
      alpha: 0.1
      beta:
        - 0.02
        - 0.05
      FWHMMultiplier:
        - 2.0
        - 2.0
      peakTailCoefficient: 2.0

mantid:
  workspace:
    nameTemplate:
      delimiter: "_"
      run: "{unit},{group},{lite},{runNumber},{auxilary}"
      diffCal:
        input: "{unit},{runNumber},raw"
        table: "DIFC,{runNumber}"
      normCal:
        rawVandium: "{runNumber},{backgroundRunNumber},RVC"
        focusedRawVanadium: "{runNumber},{backgroundRunNumber},RVC,{groupingScheme}"
        smoothedFocusedRawVanadium: "{runNumber},{backgroundRunNumber},RVC,{groupingScheme},{smoothingParameter}"
      units:
        dSpacing: DSP
        timeOfFlight: TOF
      groups:
        unfocussed: Unfoc
        all: All
        column: Column
        bank: Bank

localdataservice:
  config:
    verifypaths: true

logging:
  level: 20
  SNAP:
    format: '%(asctime)s - %(levelname)-8s - %(name)s - %(message)s'

samples:
  home: ${instrument.calibration.home}/CalibrantSamples

cis_mode: true

constants:
  millisecondsPerSecond: 1000
  PeakIntensityFractionThreshold: 0.05
  m2cm: 10000.0 # conversion factor for m^2 to cm^2

  CrystallographicInfo:
    dMin: 0.4
    dMax: 100.0

  CalibrationReduction:
    tofMin: 2000
    tofMax: 14500
    rebinParams: [2000, -0.001, 14500]

  DetectorPeakPredictor:
    fwhm: 2.35482004503 # used to convert gaussian to fwhm 2 * sqrt(2 * log_e(2))<|MERGE_RESOLUTION|>--- conflicted
+++ resolved
@@ -67,10 +67,7 @@
     peakIntensityThreshold: 0.05
     nBinsAcrossPeakWidth: 10
     maximumOffset: 10
-<<<<<<< HEAD
-=======
     maxDSpaceShift: 2.5
->>>>>>> 04d31430
   parameters:
     default:
       # degrees
