--- conflicted
+++ resolved
@@ -26,11 +26,6 @@
     - uses: pre-commit/action@v2.0.0
       with:
         extra_args: --files ${{ steps.file_changes.outputs.files}}
-<<<<<<< HEAD
-    # - uses: pre-commit-ci/lite-action@v1.0.1
-    #   if: always()
-=======
->>>>>>> a0551682
 
 
   tests:
